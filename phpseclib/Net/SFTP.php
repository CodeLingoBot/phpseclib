<?php

/**
 * Pure-PHP implementation of SFTP.
 *
 * PHP version 5
 *
 * Currently only supports SFTPv2 and v3, which, according to wikipedia.org, "is the most widely used version,
 * implemented by the popular OpenSSH SFTP server".  If you want SFTPv4/5/6 support, provide me with access
 * to an SFTPv4/5/6 server.
 *
 * The API for this library is modeled after the API from PHP's {@link http://php.net/book.ftp FTP extension}.
 *
 * Here's a short example of how to use this library:
 * <code>
 * <?php
 *    include 'vendor/autoload.php';
 *
 *    $sftp = new \phpseclib\Net\SFTP('www.domain.tld');
 *    if (!$sftp->login('username', 'password')) {
 *        exit('Login Failed');
 *    }
 *
 *    echo $sftp->pwd() . "\r\n";
 *    $sftp->put('filename.ext', 'hello, world!');
 *    print_r($sftp->nlist());
 * ?>
 * </code>
 *
 * @category  Net
 * @package   SFTP
 * @author    Jim Wigginton <terrafrost@php.net>
 * @copyright 2009 Jim Wigginton
 * @license   http://www.opensource.org/licenses/mit-license.html  MIT License
 * @link      http://phpseclib.sourceforge.net
 */

namespace phpseclib\Net;

<<<<<<< HEAD
use phpseclib\Net\SSH2;
use phpseclib\Exception\FileNotFoundException;

=======
>>>>>>> bdc28b94
/**
 * Pure-PHP implementations of SFTP.
 *
 * @package SFTP
 * @author  Jim Wigginton <terrafrost@php.net>
 * @access  public
 */
class SFTP extends SSH2
{
    /**
     * SFTP channel constant
     *
     * \phpseclib\Net\SSH2::exec() uses 0 and \phpseclib\Net\SSH2::read() / \phpseclib\Net\SSH2::write() use 1.
     *
     * @see \phpseclib\Net\SSH2::_send_channel_packet()
     * @see \phpseclib\Net\SSH2::_get_channel_packet()
     * @access private
     */
    const CHANNEL = 0x100;

    /**#@+
     * @access public
     * @see \phpseclib\Net\SFTP::put()
    */
    /**
     * Reads data from a local file.
     */
    const SOURCE_LOCAL_FILE = 1;
    /**
     * Reads data from a string.
     */
    // this value isn't really used anymore but i'm keeping it reserved for historical reasons
    const SOURCE_STRING = 2;
    /**
     * Reads data from callback:
     * function callback($length) returns string to proceed, null for EOF
     */
    const SOURCE_CALLBACK = 16;
    /**
     * Resumes an upload
     */
    const RESUME = 4;
    /**
     * Append a local file to an already existing remote file
     */
    const RESUME_START = 8;
    /**#@-*/

    /**
     * Packet Types
     *
     * @see self::__construct()
     * @var array
     * @access private
     */
    var $packet_types = array();

    /**
     * Status Codes
     *
     * @see self::__construct()
     * @var array
     * @access private
     */
    var $status_codes = array();

    /**
     * The Request ID
     *
     * The request ID exists in the off chance that a packet is sent out-of-order.  Of course, this library doesn't support
     * concurrent actions, so it's somewhat academic, here.
     *
     * @var int
     * @see self::_send_sftp_packet()
     * @access private
     */
    var $request_id = false;

    /**
     * The Packet Type
     *
     * The request ID exists in the off chance that a packet is sent out-of-order.  Of course, this library doesn't support
     * concurrent actions, so it's somewhat academic, here.
     *
     * @var int
     * @see self::_get_sftp_packet()
     * @access private
     */
    var $packet_type = -1;

    /**
     * Packet Buffer
     *
     * @var string
     * @see self::_get_sftp_packet()
     * @access private
     */
    var $packet_buffer = '';

    /**
     * Extensions supported by the server
     *
     * @var array
     * @see self::_initChannel()
     * @access private
     */
    var $extensions = array();

    /**
     * Server SFTP version
     *
     * @var int
     * @see self::_initChannel()
     * @access private
     */
    var $version;

    /**
     * Current working directory
     *
     * @var string
     * @see self::_realpath()
     * @see self::chdir()
     * @access private
     */
    var $pwd = false;

    /**
     * Packet Type Log
     *
     * @see self::getLog()
     * @var array
     * @access private
     */
    var $packet_type_log = array();

    /**
     * Packet Log
     *
     * @see self::getLog()
     * @var array
     * @access private
     */
    var $packet_log = array();

    /**
     * Error information
     *
     * @see self::getSFTPErrors()
     * @see self::getLastSFTPError()
     * @var string
     * @access private
     */
    var $sftp_errors = array();

    /**
     * Stat Cache
     *
     * Rather than always having to open a directory and close it immediately there after to see if a file is a directory
     * we'll cache the results.
     *
     * @see self::_update_stat_cache()
     * @see self::_remove_from_stat_cache()
     * @see self::_query_stat_cache()
     * @var array
     * @access private
     */
    var $stat_cache = array();

    /**
     * Max SFTP Packet Size
     *
     * @see self::__construct()
     * @see self::get()
     * @var array
     * @access private
     */
    var $max_sftp_packet;

    /**
     * Stat Cache Flag
     *
     * @see self::disableStatCache()
     * @see self::enableStatCache()
     * @var bool
     * @access private
     */
    var $use_stat_cache = true;

    /**
     * Sort Options
     *
     * @see self::_comparator()
     * @see self::setListOrder()
     * @var array
     * @access private
     */
    var $sortOptions = array();

    /**
     * Default Constructor.
     *
     * Connects to an SFTP server
     *
     * @param string $host
     * @param int $port
     * @param int $timeout
     * @return \phpseclib\Net\SFTP
     * @access public
     */
    function __construct($host, $port = 22, $timeout = 10)
    {
        parent::__construct($host, $port, $timeout);

        $this->max_sftp_packet = 1 << 15;

        $this->packet_types = array(
            1  => 'NET_SFTP_INIT',
            2  => 'NET_SFTP_VERSION',
            /* the format of SSH_FXP_OPEN changed between SFTPv4 and SFTPv5+:
                   SFTPv5+: http://tools.ietf.org/html/draft-ietf-secsh-filexfer-13#section-8.1.1
               pre-SFTPv5 : http://tools.ietf.org/html/draft-ietf-secsh-filexfer-04#section-6.3 */
            3  => 'NET_SFTP_OPEN',
            4  => 'NET_SFTP_CLOSE',
            5  => 'NET_SFTP_READ',
            6  => 'NET_SFTP_WRITE',
            7  => 'NET_SFTP_LSTAT',
            9  => 'NET_SFTP_SETSTAT',
            11 => 'NET_SFTP_OPENDIR',
            12 => 'NET_SFTP_READDIR',
            13 => 'NET_SFTP_REMOVE',
            14 => 'NET_SFTP_MKDIR',
            15 => 'NET_SFTP_RMDIR',
            16 => 'NET_SFTP_REALPATH',
            17 => 'NET_SFTP_STAT',
            /* the format of SSH_FXP_RENAME changed between SFTPv4 and SFTPv5+:
                   SFTPv5+: http://tools.ietf.org/html/draft-ietf-secsh-filexfer-13#section-8.3
               pre-SFTPv5 : http://tools.ietf.org/html/draft-ietf-secsh-filexfer-04#section-6.5 */
            18 => 'NET_SFTP_RENAME',
            19 => 'NET_SFTP_READLINK',
            20 => 'NET_SFTP_SYMLINK',

            101=> 'NET_SFTP_STATUS',
            102=> 'NET_SFTP_HANDLE',
            /* the format of SSH_FXP_NAME changed between SFTPv3 and SFTPv4+:
                   SFTPv4+: http://tools.ietf.org/html/draft-ietf-secsh-filexfer-13#section-9.4
               pre-SFTPv4 : http://tools.ietf.org/html/draft-ietf-secsh-filexfer-02#section-7 */
            103=> 'NET_SFTP_DATA',
            104=> 'NET_SFTP_NAME',
            105=> 'NET_SFTP_ATTRS',

            200=> 'NET_SFTP_EXTENDED'
        );
        $this->status_codes = array(
            0 => 'NET_SFTP_STATUS_OK',
            1 => 'NET_SFTP_STATUS_EOF',
            2 => 'NET_SFTP_STATUS_NO_SUCH_FILE',
            3 => 'NET_SFTP_STATUS_PERMISSION_DENIED',
            4 => 'NET_SFTP_STATUS_FAILURE',
            5 => 'NET_SFTP_STATUS_BAD_MESSAGE',
            6 => 'NET_SFTP_STATUS_NO_CONNECTION',
            7 => 'NET_SFTP_STATUS_CONNECTION_LOST',
            8 => 'NET_SFTP_STATUS_OP_UNSUPPORTED',
            9 => 'NET_SFTP_STATUS_INVALID_HANDLE',
            10 => 'NET_SFTP_STATUS_NO_SUCH_PATH',
            11 => 'NET_SFTP_STATUS_FILE_ALREADY_EXISTS',
            12 => 'NET_SFTP_STATUS_WRITE_PROTECT',
            13 => 'NET_SFTP_STATUS_NO_MEDIA',
            14 => 'NET_SFTP_STATUS_NO_SPACE_ON_FILESYSTEM',
            15 => 'NET_SFTP_STATUS_QUOTA_EXCEEDED',
            16 => 'NET_SFTP_STATUS_UNKNOWN_PRINCIPAL',
            17 => 'NET_SFTP_STATUS_LOCK_CONFLICT',
            18 => 'NET_SFTP_STATUS_DIR_NOT_EMPTY',
            19 => 'NET_SFTP_STATUS_NOT_A_DIRECTORY',
            20 => 'NET_SFTP_STATUS_INVALID_FILENAME',
            21 => 'NET_SFTP_STATUS_LINK_LOOP',
            22 => 'NET_SFTP_STATUS_CANNOT_DELETE',
            23 => 'NET_SFTP_STATUS_INVALID_PARAMETER',
            24 => 'NET_SFTP_STATUS_FILE_IS_A_DIRECTORY',
            25 => 'NET_SFTP_STATUS_BYTE_RANGE_LOCK_CONFLICT',
            26 => 'NET_SFTP_STATUS_BYTE_RANGE_LOCK_REFUSED',
            27 => 'NET_SFTP_STATUS_DELETE_PENDING',
            28 => 'NET_SFTP_STATUS_FILE_CORRUPT',
            29 => 'NET_SFTP_STATUS_OWNER_INVALID',
            30 => 'NET_SFTP_STATUS_GROUP_INVALID',
            31 => 'NET_SFTP_STATUS_NO_MATCHING_BYTE_RANGE_LOCK'
        );
        // http://tools.ietf.org/html/draft-ietf-secsh-filexfer-13#section-7.1
        // the order, in this case, matters quite a lot - see \phpseclib\Net\SFTP::_parseAttributes() to understand why
        $this->attributes = array(
            0x00000001 => 'NET_SFTP_ATTR_SIZE',
            0x00000002 => 'NET_SFTP_ATTR_UIDGID', // defined in SFTPv3, removed in SFTPv4+
            0x00000004 => 'NET_SFTP_ATTR_PERMISSIONS',
            0x00000008 => 'NET_SFTP_ATTR_ACCESSTIME',
            // 0x80000000 will yield a floating point on 32-bit systems and converting floating points to integers
            // yields inconsistent behavior depending on how php is compiled.  so we left shift -1 (which, in
            // two's compliment, consists of all 1 bits) by 31.  on 64-bit systems this'll yield 0xFFFFFFFF80000000.
            // that's not a problem, however, and 'anded' and a 32-bit number, as all the leading 1 bits are ignored.
              -1 << 31 => 'NET_SFTP_ATTR_EXTENDED'
        );
        // http://tools.ietf.org/html/draft-ietf-secsh-filexfer-04#section-6.3
        // the flag definitions change somewhat in SFTPv5+.  if SFTPv5+ support is added to this library, maybe name
        // the array for that $this->open5_flags and similarily alter the constant names.
        $this->open_flags = array(
            0x00000001 => 'NET_SFTP_OPEN_READ',
            0x00000002 => 'NET_SFTP_OPEN_WRITE',
            0x00000004 => 'NET_SFTP_OPEN_APPEND',
            0x00000008 => 'NET_SFTP_OPEN_CREATE',
            0x00000010 => 'NET_SFTP_OPEN_TRUNCATE',
            0x00000020 => 'NET_SFTP_OPEN_EXCL'
        );
        // http://tools.ietf.org/html/draft-ietf-secsh-filexfer-04#section-5.2
        // see \phpseclib\Net\SFTP::_parseLongname() for an explanation
        $this->file_types = array(
            1 => 'NET_SFTP_TYPE_REGULAR',
            2 => 'NET_SFTP_TYPE_DIRECTORY',
            3 => 'NET_SFTP_TYPE_SYMLINK',
            4 => 'NET_SFTP_TYPE_SPECIAL',
            5 => 'NET_SFTP_TYPE_UNKNOWN',
            // the followin types were first defined for use in SFTPv5+
            // http://tools.ietf.org/html/draft-ietf-secsh-filexfer-05#section-5.2
            6 => 'NET_SFTP_TYPE_SOCKET',
            7 => 'NET_SFTP_TYPE_CHAR_DEVICE',
            8 => 'NET_SFTP_TYPE_BLOCK_DEVICE',
            9 => 'NET_SFTP_TYPE_FIFO'
        );
        $this->_define_array(
            $this->packet_types,
            $this->status_codes,
            $this->attributes,
            $this->open_flags,
            $this->file_types
        );

        if (!defined('NET_SFTP_QUEUE_SIZE')) {
            define('NET_SFTP_QUEUE_SIZE', 50);
        }
    }

    /**
     * Login
     *
     * @param string $username
     * @param string $password
     * @throws \UnexpectedValueException on receipt of unexpected packets
     * @return bool
     * @access public
     */
    function login($username)
    {
        $args = func_get_args();
        if (!call_user_func_array(array(&$this, '_login'), $args)) {
            return false;
        }

        $this->window_size_server_to_client[self::CHANNEL] = $this->window_size;

        $packet = pack(
            'CNa*N3',
            NET_SSH2_MSG_CHANNEL_OPEN,
            strlen('session'),
            'session',
            self::CHANNEL,
            $this->window_size,
            0x4000
        );

        if (!$this->_send_binary_packet($packet)) {
            return false;
        }

        $this->channel_status[self::CHANNEL] = NET_SSH2_MSG_CHANNEL_OPEN;

        $response = $this->_get_channel_packet(self::CHANNEL);
        if ($response === false) {
            return false;
        }

        $packet = pack(
            'CNNa*CNa*',
            NET_SSH2_MSG_CHANNEL_REQUEST,
            $this->server_channels[self::CHANNEL],
            strlen('subsystem'),
            'subsystem',
            1,
            strlen('sftp'),
            'sftp'
        );
        if (!$this->_send_binary_packet($packet)) {
            return false;
        }

        $this->channel_status[self::CHANNEL] = NET_SSH2_MSG_CHANNEL_REQUEST;

        $response = $this->_get_channel_packet(self::CHANNEL);
        if ($response === false) {
            // from PuTTY's psftp.exe
            $command = "test -x /usr/lib/sftp-server && exec /usr/lib/sftp-server\n" .
                       "test -x /usr/local/lib/sftp-server && exec /usr/local/lib/sftp-server\n" .
                       "exec sftp-server";
            // we don't do $this->exec($command, false) because exec() operates on a different channel and plus the SSH_MSG_CHANNEL_OPEN that exec() does
            // is redundant
            $packet = pack(
                'CNNa*CNa*',
                NET_SSH2_MSG_CHANNEL_REQUEST,
                $this->server_channels[self::CHANNEL],
                strlen('exec'),
                'exec',
                1,
                strlen($command),
                $command
            );
            if (!$this->_send_binary_packet($packet)) {
                return false;
            }

            $this->channel_status[self::CHANNEL] = NET_SSH2_MSG_CHANNEL_REQUEST;

            $response = $this->_get_channel_packet(self::CHANNEL);
            if ($response === false) {
                return false;
            }
        }

        $this->channel_status[self::CHANNEL] = NET_SSH2_MSG_CHANNEL_DATA;

        if (!$this->_send_sftp_packet(NET_SFTP_INIT, "\0\0\0\3")) {
            return false;
        }

        $response = $this->_get_sftp_packet();
        if ($this->packet_type != NET_SFTP_VERSION) {
            throw new \UnexpectedValueException('Expected SSH_FXP_VERSION');
        }

        extract(unpack('Nversion', $this->_string_shift($response, 4)));
        $this->version = $version;
        while (!empty($response)) {
            extract(unpack('Nlength', $this->_string_shift($response, 4)));
            $key = $this->_string_shift($response, $length);
            extract(unpack('Nlength', $this->_string_shift($response, 4)));
            $value = $this->_string_shift($response, $length);
            $this->extensions[$key] = $value;
        }

        /*
         SFTPv4+ defines a 'newline' extension.  SFTPv3 seems to have unofficial support for it via 'newline@vandyke.com',
         however, I'm not sure what 'newline@vandyke.com' is supposed to do (the fact that it's unofficial means that it's
         not in the official SFTPv3 specs) and 'newline@vandyke.com' / 'newline' are likely not drop-in substitutes for
         one another due to the fact that 'newline' comes with a SSH_FXF_TEXT bitmask whereas it seems unlikely that
         'newline@vandyke.com' would.
        */
        /*
        if (isset($this->extensions['newline@vandyke.com'])) {
            $this->extensions['newline'] = $this->extensions['newline@vandyke.com'];
            unset($this->extensions['newline@vandyke.com']);
        }
        */

        $this->request_id = 1;

        /*
         A Note on SFTPv4/5/6 support:
         <http://tools.ietf.org/html/draft-ietf-secsh-filexfer-13#section-5.1> states the following:

         "If the client wishes to interoperate with servers that support noncontiguous version
          numbers it SHOULD send '3'"

         Given that the server only sends its version number after the client has already done so, the above
         seems to be suggesting that v3 should be the default version.  This makes sense given that v3 is the
         most popular.

         <http://tools.ietf.org/html/draft-ietf-secsh-filexfer-13#section-5.5> states the following;

         "If the server did not send the "versions" extension, or the version-from-list was not included, the
          server MAY send a status response describing the failure, but MUST then close the channel without
          processing any further requests."

         So what do you do if you have a client whose initial SSH_FXP_INIT packet says it implements v3 and
         a server whose initial SSH_FXP_VERSION reply says it implements v4 and only v4?  If it only implements
         v4, the "versions" extension is likely not going to have been sent so version re-negotiation as discussed
         in draft-ietf-secsh-filexfer-13 would be quite impossible.  As such, what \phpseclib\Net\SFTP would do is close the
         channel and reopen it with a new and updated SSH_FXP_INIT packet.
        */
        switch ($this->version) {
            case 2:
            case 3:
                break;
            default:
                return false;
        }

        $this->pwd = $this->_realpath('.');

        $this->_update_stat_cache($this->pwd, array());

        return true;
    }

    /**
     * Disable the stat cache
     *
     * @access public
     */
    function disableStatCache()
    {
        $this->use_stat_cache = false;
    }

    /**
     * Enable the stat cache
     *
     * @access public
     */
    function enableStatCache()
    {
        $this->use_stat_cache = true;
    }

    /**
     * Clear the stat cache
     *
     * @access public
     */
    function clearStatCache()
    {
        $this->stat_cache = array();
    }

    /**
     * Returns the current directory name
     *
     * @return mixed
     * @access public
     */
    function pwd()
    {
        return $this->pwd;
    }

    /**
     * Logs errors
     *
     * @param string $response
     * @param int $status
     * @access public
     */
    function _logError($response, $status = -1)
    {
        if ($status == -1) {
            extract(unpack('Nstatus', $this->_string_shift($response, 4)));
        }

        $error = $this->status_codes[$status];

        if ($this->version > 2) {
            extract(unpack('Nlength', $this->_string_shift($response, 4)));
            $this->sftp_errors[] = $error . ': ' . $this->_string_shift($response, $length);
        } else {
            $this->sftp_errors[] = $error;
        }
    }

    /**
     * Canonicalize the Server-Side Path Name
     *
     * SFTP doesn't provide a mechanism by which the current working directory can be changed, so we'll emulate it.  Returns
     * the absolute (canonicalized) path.
     *
     * @see self::chdir()
     * @param string $path
     * @throws \UnexpectedValueException on receipt of unexpected packets
     * @return mixed
     * @access private
     */
    function _realpath($path)
    {
        if ($this->pwd === false) {
            // http://tools.ietf.org/html/draft-ietf-secsh-filexfer-13#section-8.9
            if (!$this->_send_sftp_packet(NET_SFTP_REALPATH, pack('Na*', strlen($path), $path))) {
                return false;
            }

            $response = $this->_get_sftp_packet();
            switch ($this->packet_type) {
                case NET_SFTP_NAME:
                    // although SSH_FXP_NAME is implemented differently in SFTPv3 than it is in SFTPv4+, the following
                    // should work on all SFTP versions since the only part of the SSH_FXP_NAME packet the following looks
                    // at is the first part and that part is defined the same in SFTP versions 3 through 6.
                    $this->_string_shift($response, 4); // skip over the count - it should be 1, anyway
                    extract(unpack('Nlength', $this->_string_shift($response, 4)));
                    return $this->_string_shift($response, $length);
                case NET_SFTP_STATUS:
                    $this->_logError($response);
                    return false;
                default:
                    throw new \UnexpectedValueException('Expected SSH_FXP_NAME or SSH_FXP_STATUS');
            }
        }

        if ($path[0] != '/') {
            $path = $this->pwd . '/' . $path;
        }

        $path = explode('/', $path);
        $new = array();
        foreach ($path as $dir) {
            if (!strlen($dir)) {
                continue;
            }
            switch ($dir) {
                case '..':
                    array_pop($new);
                case '.':
                    break;
                default:
                    $new[] = $dir;
            }
        }

        return '/' . implode('/', $new);
    }

    /**
     * Changes the current directory
     *
     * @param string $dir
     * @throws \UnexpectedValueException on receipt of unexpected packets
     * @return bool
     * @access public
     */
    function chdir($dir)
    {
        if (!($this->bitmap & SSH2::MASK_LOGIN)) {
            return false;
        }

        // assume current dir if $dir is empty
        if ($dir === '') {
            $dir = './';
        // suffix a slash if needed
        } elseif ($dir[strlen($dir) - 1] != '/') {
            $dir.= '/';
        }

        $dir = $this->_realpath($dir);

        // confirm that $dir is, in fact, a valid directory
        if ($this->use_stat_cache && is_array($this->_query_stat_cache($dir))) {
            $this->pwd = $dir;
            return true;
        }

        // we could do a stat on the alleged $dir to see if it's a directory but that doesn't tell us
        // the currently logged in user has the appropriate permissions or not. maybe you could see if
        // the file's uid / gid match the currently logged in user's uid / gid but how there's no easy
        // way to get those with SFTP

        if (!$this->_send_sftp_packet(NET_SFTP_OPENDIR, pack('Na*', strlen($dir), $dir))) {
            return false;
        }

        // see \phpseclib\Net\SFTP::nlist() for a more thorough explanation of the following
        $response = $this->_get_sftp_packet();
        switch ($this->packet_type) {
            case NET_SFTP_HANDLE:
                $handle = substr($response, 4);
                break;
            case NET_SFTP_STATUS:
                $this->_logError($response);
                return false;
            default:
                throw new \UnexpectedValueException('Expected SSH_FXP_HANDLE or SSH_FXP_STATUS');
        }

        if (!$this->_close_handle($handle)) {
            return false;
        }

        $this->_update_stat_cache($dir, array());

        $this->pwd = $dir;
        return true;
    }

    /**
     * Returns a list of files in the given directory
     *
     * @param string $dir
     * @param bool $recursive
     * @return mixed
     * @access public
     */
    function nlist($dir = '.', $recursive = false)
    {
        return $this->_nlist_helper($dir, $recursive, '');
    }

    /**
     * Helper method for nlist
     *
     * @param string $dir
     * @param bool $recursive
     * @param string $relativeDir
     * @return mixed
     * @access private
     */
    function _nlist_helper($dir, $recursive, $relativeDir)
    {
        $files = $this->_list($dir, false);

        if (!$recursive) {
            return $files;
        }

        $result = array();
        foreach ($files as $value) {
            if ($value == '.' || $value == '..') {
                if ($relativeDir == '') {
                    $result[] = $value;
                }
                continue;
            }
            if (is_array($this->_query_stat_cache($this->_realpath($dir . '/' . $value)))) {
                $temp = $this->_nlist_helper($dir . '/' . $value, true, $relativeDir . $value . '/');
                $result = array_merge($result, $temp);
            } else {
                $result[] = $relativeDir . $value;
            }
        }

        return $result;
    }

    /**
     * Returns a detailed list of files in the given directory
     *
     * @param string $dir
     * @param bool $recursive
     * @return mixed
     * @access public
     */
    function rawlist($dir = '.', $recursive = false)
    {
        $files = $this->_list($dir, true);
        if (!$recursive || $files === false) {
            return $files;
        }

        static $depth = 0;

        foreach ($files as $key => $value) {
            if ($depth != 0 && $key == '..') {
                unset($files[$key]);
                continue;
            }
            if ($key != '.' && $key != '..' && is_array($this->_query_stat_cache($this->_realpath($dir . '/' . $key)))) {
                $depth++;
                $files[$key] = $this->rawlist($dir . '/' . $key, true);
                $depth--;
            } else {
                $files[$key] = (object) $value;
            }
        }

        return $files;
    }

    /**
     * Reads a list, be it detailed or not, of files in the given directory
     *
     * @param string $dir
     * @param bool $raw
     * @return mixed
     * @throws \UnexpectedValueException on receipt of unexpected packets
     * @access private
     */
    function _list($dir, $raw = true)
    {
        if (!($this->bitmap & SSH2::MASK_LOGIN)) {
            return false;
        }

        $dir = $this->_realpath($dir . '/');
        if ($dir === false) {
            return false;
        }

        // http://tools.ietf.org/html/draft-ietf-secsh-filexfer-13#section-8.1.2
        if (!$this->_send_sftp_packet(NET_SFTP_OPENDIR, pack('Na*', strlen($dir), $dir))) {
            return false;
        }

        $response = $this->_get_sftp_packet();
        switch ($this->packet_type) {
            case NET_SFTP_HANDLE:
                // http://tools.ietf.org/html/draft-ietf-secsh-filexfer-13#section-9.2
                // since 'handle' is the last field in the SSH_FXP_HANDLE packet, we'll just remove the first four bytes that
                // represent the length of the string and leave it at that
                $handle = substr($response, 4);
                break;
            case NET_SFTP_STATUS:
                // presumably SSH_FX_NO_SUCH_FILE or SSH_FX_PERMISSION_DENIED
                $this->_logError($response);
                return false;
            default:
                throw new \UnexpectedValueException('Expected SSH_FXP_HANDLE or SSH_FXP_STATUS');
        }

        $this->_update_stat_cache($dir, array());

        $contents = array();
        while (true) {
            // http://tools.ietf.org/html/draft-ietf-secsh-filexfer-13#section-8.2.2
            // why multiple SSH_FXP_READDIR packets would be sent when the response to a single one can span arbitrarily many
            // SSH_MSG_CHANNEL_DATA messages is not known to me.
            if (!$this->_send_sftp_packet(NET_SFTP_READDIR, pack('Na*', strlen($handle), $handle))) {
                return false;
            }

            $response = $this->_get_sftp_packet();
            switch ($this->packet_type) {
                case NET_SFTP_NAME:
                    extract(unpack('Ncount', $this->_string_shift($response, 4)));
                    for ($i = 0; $i < $count; $i++) {
                        extract(unpack('Nlength', $this->_string_shift($response, 4)));
                        $shortname = $this->_string_shift($response, $length);
                        extract(unpack('Nlength', $this->_string_shift($response, 4)));
                        $longname = $this->_string_shift($response, $length);
                        $attributes = $this->_parseAttributes($response);
                        if (!isset($attributes['type'])) {
                            $fileType = $this->_parseLongname($longname);
                            if ($fileType) {
                                $attributes['type'] = $fileType;
                            }
                        }
                        $contents[$shortname] = $attributes + array('filename' => $shortname);

                        if (isset($attributes['type']) && $attributes['type'] == NET_SFTP_TYPE_DIRECTORY && ($shortname != '.' && $shortname != '..')) {
                            $this->_update_stat_cache($dir . '/' . $shortname, array());
                        } else {
                            if ($shortname == '..') {
                                $temp = $this->_realpath($dir . '/..') . '/.';
                            } else {
                                $temp = $dir . '/' . $shortname;
                            }
                            $this->_update_stat_cache($temp, (object) array('lstat' => $attributes));
                        }
                        // SFTPv6 has an optional boolean end-of-list field, but we'll ignore that, since the
                        // final SSH_FXP_STATUS packet should tell us that, already.
                    }
                    break;
                case NET_SFTP_STATUS:
                    extract(unpack('Nstatus', $this->_string_shift($response, 4)));
                    if ($status != NET_SFTP_STATUS_EOF) {
                        $this->_logError($response, $status);
                        return false;
                    }
                    break 2;
                default:
                    throw new \UnexpectedValueException('Expected SSH_FXP_NAME or SSH_FXP_STATUS');
            }
        }

        if (!$this->_close_handle($handle)) {
            return false;
        }

        if (count($this->sortOptions)) {
            uasort($contents, array(&$this, '_comparator'));
        }

        return $raw ? $contents : array_keys($contents);
    }

    /**
     * Compares two rawlist entries using parameters set by setListOrder()
     *
     * Intended for use with uasort()
     *
     * @param array $a
     * @param array $b
     * @return int
     * @access private
     */
    function _comparator($a, $b)
    {
        switch (true) {
            case $a['filename'] === '.' || $b['filename'] === '.':
                if ($a['filename'] === $b['filename']) {
                    return 0;
                }
                return $a['filename'] === '.' ? -1 : 1;
            case $a['filename'] === '..' || $b['filename'] === '..':
                if ($a['filename'] === $b['filename']) {
                    return 0;
                }
                return $a['filename'] === '..' ? -1 : 1;
            case isset($a['type']) && $a['type'] === NET_SFTP_TYPE_DIRECTORY:
                if (!isset($b['type'])) {
                    return 1;
                }
                if ($b['type'] !== $a['type']) {
                    return -1;
                }
                break;
            case isset($b['type']) && $b['type'] === NET_SFTP_TYPE_DIRECTORY:
                return 1;
        }
        foreach ($this->sortOptions as $sort => $order) {
            if (!isset($a[$sort]) || !isset($b[$sort])) {
                if (isset($a[$sort])) {
                    return -1;
                }
                if (isset($b[$sort])) {
                    return 1;
                }
                return 0;
            }
            switch ($sort) {
                case 'filename':
                    $result = strcasecmp($a['filename'], $b['filename']);
                    if ($result) {
                        return $order === SORT_DESC ? -$result : $result;
                    }
                    break;
                case 'permissions':
                case 'mode':
                    $a[$sort]&= 07777;
                    $b[$sort]&= 07777;
                default:
                    if ($a[$sort] === $b[$sort]) {
                        break;
                    }
                    return $order === SORT_ASC ? $a[$sort] - $b[$sort] : $b[$sort] - $a[$sort];
            }
        }
    }

    /**
     * Defines how nlist() and rawlist() will be sorted - if at all.
     *
     * If sorting is enabled directories and files will be sorted independently with
     * directories appearing before files in the resultant array that is returned.
     *
     * Any parameter returned by stat is a valid sort parameter for this function.
     * Filename comparisons are case insensitive.
     *
     * Examples:
     *
     * $sftp->setListOrder('filename', SORT_ASC);
     * $sftp->setListOrder('size', SORT_DESC, 'filename', SORT_ASC);
     * $sftp->setListOrder(true);
     *    Separates directories from files but doesn't do any sorting beyond that
     * $sftp->setListOrder();
     *    Don't do any sort of sorting
     *
     * @access public
     */
    function setListOrder()
    {
        $this->sortOptions = array();
        $args = func_get_args();
        if (empty($args)) {
            return;
        }
        $len = count($args) & 0x7FFFFFFE;
        for ($i = 0; $i < $len; $i+=2) {
            $this->sortOptions[$args[$i]] = $args[$i + 1];
        }
        if (!count($this->sortOptions)) {
            $this->sortOptions = array('bogus' => true);
        }
    }

    /**
     * Returns the file size, in bytes, or false, on failure
     *
     * Files larger than 4GB will show up as being exactly 4GB.
     *
     * @param string $filename
     * @return mixed
     * @access public
     */
    function size($filename)
    {
        if (!($this->bitmap & SSH2::MASK_LOGIN)) {
            return false;
        }

        $result = $this->stat($filename);
        if ($result === false) {
            return false;
        }
        return isset($result['size']) ? $result['size'] : -1;
    }

    /**
     * Save files / directories to cache
     *
     * @param string $path
     * @param mixed $value
     * @access private
     */
    function _update_stat_cache($path, $value)
    {
        if ($this->use_stat_cache === false) {
            return;
        }

        // preg_replace('#^/|/(?=/)|/$#', '', $dir) == str_replace('//', '/', trim($path, '/'))
        $dirs = explode('/', preg_replace('#^/|/(?=/)|/$#', '', $path));

        $temp = &$this->stat_cache;
        $max = count($dirs) - 1;
        foreach ($dirs as $i => $dir) {
            // if $temp is an object that means one of two things.
            //  1. a file was deleted and changed to a directory behind phpseclib's back
            //  2. it's a symlink. when lstat is done it's unclear what it's a symlink to
            if (is_object($temp)) {
                $temp = array();
            }
            if (!isset($temp[$dir])) {
                $temp[$dir] = array();
            }
            if ($i === $max) {
                if (is_object($temp[$dir])) {
                    if (!isset($value->stat) && isset($temp[$dir]->stat)) {
                        $value->stat = $temp[$dir]->stat;
                    }
                    if (!isset($value->lstat) && isset($temp[$dir]->lstat)) {
                        $value->lstat = $temp[$dir]->lstat;
                    }
                }
                $temp[$dir] = $value;
                break;
            }
            $temp = &$temp[$dir];
        }
    }

    /**
     * Remove files / directories from cache
     *
     * @param string $path
     * @return bool
     * @access private
     */
    function _remove_from_stat_cache($path)
    {
        $dirs = explode('/', preg_replace('#^/|/(?=/)|/$#', '', $path));

        $temp = &$this->stat_cache;
        $max = count($dirs) - 1;
        foreach ($dirs as $i => $dir) {
            if ($i === $max) {
                unset($temp[$dir]);
                return true;
            }
            if (!isset($temp[$dir])) {
                return false;
            }
            $temp = &$temp[$dir];
        }
    }

    /**
     * Checks cache for path
     *
     * Mainly used by file_exists
     *
     * @param string $dir
     * @return mixed
     * @access private
     */
    function _query_stat_cache($path)
    {
        $dirs = explode('/', preg_replace('#^/|/(?=/)|/$#', '', $path));

        $temp = &$this->stat_cache;
        foreach ($dirs as $dir) {
            if (!isset($temp[$dir])) {
                return null;
            }
            $temp = &$temp[$dir];
        }
        return $temp;
    }

    /**
     * Returns general information about a file.
     *
     * Returns an array on success and false otherwise.
     *
     * @param string $filename
     * @return mixed
     * @access public
     */
    function stat($filename)
    {
        if (!($this->bitmap & SSH2::MASK_LOGIN)) {
            return false;
        }

        $filename = $this->_realpath($filename);
        if ($filename === false) {
            return false;
        }

        if ($this->use_stat_cache) {
            $result = $this->_query_stat_cache($filename);
            if (is_array($result) && isset($result['.']) && isset($result['.']->stat)) {
                return $result['.']->stat;
            }
            if (is_object($result) && isset($result->stat)) {
                return $result->stat;
            }
        }

        $stat = $this->_stat($filename, NET_SFTP_STAT);
        if ($stat === false) {
            $this->_remove_from_stat_cache($filename);
            return false;
        }
        if (isset($stat['type'])) {
            if ($stat['type'] == NET_SFTP_TYPE_DIRECTORY) {
                $filename.= '/.';
            }
            $this->_update_stat_cache($filename, (object) array('stat' => $stat));
            return $stat;
        }

        $pwd = $this->pwd;
        $stat['type'] = $this->chdir($filename) ?
            NET_SFTP_TYPE_DIRECTORY :
            NET_SFTP_TYPE_REGULAR;
        $this->pwd = $pwd;

        if ($stat['type'] == NET_SFTP_TYPE_DIRECTORY) {
            $filename.= '/.';
        }
        $this->_update_stat_cache($filename, (object) array('stat' => $stat));

        return $stat;
    }

    /**
     * Returns general information about a file or symbolic link.
     *
     * Returns an array on success and false otherwise.
     *
     * @param string $filename
     * @return mixed
     * @access public
     */
    function lstat($filename)
    {
        if (!($this->bitmap & SSH2::MASK_LOGIN)) {
            return false;
        }

        $filename = $this->_realpath($filename);
        if ($filename === false) {
            return false;
        }

        if ($this->use_stat_cache) {
            $result = $this->_query_stat_cache($filename);
            if (is_array($result) && isset($result['.']) && isset($result['.']->lstat)) {
                return $result['.']->lstat;
            }
            if (is_object($result) && isset($result->lstat)) {
                return $result->lstat;
            }
        }

        $lstat = $this->_stat($filename, NET_SFTP_LSTAT);
        if ($lstat === false) {
            $this->_remove_from_stat_cache($filename);
            return false;
        }
        if (isset($lstat['type'])) {
            if ($lstat['type'] == NET_SFTP_TYPE_DIRECTORY) {
                $filename.= '/.';
            }
            $this->_update_stat_cache($filename, (object) array('lstat' => $lstat));
            return $lstat;
        }

        $stat = $this->_stat($filename, NET_SFTP_STAT);

        if ($lstat != $stat) {
            $lstat = array_merge($lstat, array('type' => NET_SFTP_TYPE_SYMLINK));
            $this->_update_stat_cache($filename, (object) array('lstat' => $lstat));
            return $stat;
        }

        $pwd = $this->pwd;
        $lstat['type'] = $this->chdir($filename) ?
            NET_SFTP_TYPE_DIRECTORY :
            NET_SFTP_TYPE_REGULAR;
        $this->pwd = $pwd;

        if ($lstat['type'] == NET_SFTP_TYPE_DIRECTORY) {
            $filename.= '/.';
        }
        $this->_update_stat_cache($filename, (object) array('lstat' => $lstat));

        return $lstat;
    }

    /**
     * Returns general information about a file or symbolic link
     *
     * Determines information without calling \phpseclib\Net\SFTP::_realpath().
     * The second parameter can be either NET_SFTP_STAT or NET_SFTP_LSTAT.
     *
     * @param string $filename
     * @param int $type
     * @throws \UnexpectedValueException on receipt of unexpected packets
     * @return mixed
     * @access private
     */
    function _stat($filename, $type)
    {
        // SFTPv4+ adds an additional 32-bit integer field - flags - to the following:
        $packet = pack('Na*', strlen($filename), $filename);
        if (!$this->_send_sftp_packet($type, $packet)) {
            return false;
        }

        $response = $this->_get_sftp_packet();
        switch ($this->packet_type) {
            case NET_SFTP_ATTRS:
                return $this->_parseAttributes($response);
            case NET_SFTP_STATUS:
                $this->_logError($response);
                return false;
        }

        throw new \UnexpectedValueException('Expected SSH_FXP_ATTRS or SSH_FXP_STATUS');
    }

    /**
     * Truncates a file to a given length
     *
     * @param string $filename
     * @param int $new_size
     * @return bool
     * @access public
     */
    function truncate($filename, $new_size)
    {
        $attr = pack('N3', NET_SFTP_ATTR_SIZE, $new_size / 4294967296, $new_size); // 4294967296 == 0x100000000 == 1<<32

        return $this->_setstat($filename, $attr, false);
    }

    /**
     * Sets access and modification time of file.
     *
     * If the file does not exist, it will be created.
     *
     * @param string $filename
     * @param int $time
     * @param int $atime
     * @throws \UnexpectedValueException on receipt of unexpected packets
     * @return bool
     * @access public
     */
    function touch($filename, $time = null, $atime = null)
    {
        if (!($this->bitmap & SSH2::MASK_LOGIN)) {
            return false;
        }

        $filename = $this->_realpath($filename);
        if ($filename === false) {
            return false;
        }

        if (!isset($time)) {
            $time = time();
        }
        if (!isset($atime)) {
            $atime = $time;
        }

        $flags = NET_SFTP_OPEN_WRITE | NET_SFTP_OPEN_CREATE | NET_SFTP_OPEN_EXCL;
        $attr = pack('N3', NET_SFTP_ATTR_ACCESSTIME, $time, $atime);
        $packet = pack('Na*Na*', strlen($filename), $filename, $flags, $attr);
        if (!$this->_send_sftp_packet(NET_SFTP_OPEN, $packet)) {
            return false;
        }

        $response = $this->_get_sftp_packet();
        switch ($this->packet_type) {
            case NET_SFTP_HANDLE:
                return $this->_close_handle(substr($response, 4));
            case NET_SFTP_STATUS:
                $this->_logError($response);
                break;
            default:
                throw new \UnexpectedValueException('Expected SSH_FXP_HANDLE or SSH_FXP_STATUS');
        }

        return $this->_setstat($filename, $attr, false);
    }

    /**
     * Changes file or directory owner
     *
     * Returns true on success or false on error.
     *
     * @param string $filename
     * @param int $uid
     * @param bool $recursive
     * @return bool
     * @access public
     */
    function chown($filename, $uid, $recursive = false)
    {
        // quoting from <http://www.kernel.org/doc/man-pages/online/pages/man2/chown.2.html>,
        // "if the owner or group is specified as -1, then that ID is not changed"
        $attr = pack('N3', NET_SFTP_ATTR_UIDGID, $uid, -1);

        return $this->_setstat($filename, $attr, $recursive);
    }

    /**
     * Changes file or directory group
     *
     * Returns true on success or false on error.
     *
     * @param string $filename
     * @param int $gid
     * @param bool $recursive
     * @return bool
     * @access public
     */
    function chgrp($filename, $gid, $recursive = false)
    {
        $attr = pack('N3', NET_SFTP_ATTR_UIDGID, -1, $gid);

        return $this->_setstat($filename, $attr, $recursive);
    }

    /**
     * Set permissions on a file.
     *
     * Returns the new file permissions on success or false on error.
     * If $recursive is true than this just returns true or false.
     *
     * @param int $mode
     * @param string $filename
     * @param bool $recursive
     * @throws \UnexpectedValueException on receipt of unexpected packets
     * @return mixed
     * @access public
     */
    function chmod($mode, $filename, $recursive = false)
    {
        if (is_string($mode) && is_int($filename)) {
            $temp = $mode;
            $mode = $filename;
            $filename = $temp;
        }

        $attr = pack('N2', NET_SFTP_ATTR_PERMISSIONS, $mode & 07777);
        if (!$this->_setstat($filename, $attr, $recursive)) {
            return false;
        }
        if ($recursive) {
            return true;
        }

        $filename = $this->_realPath($filename);
        // rather than return what the permissions *should* be, we'll return what they actually are.  this will also
        // tell us if the file actually exists.
        // incidentally, SFTPv4+ adds an additional 32-bit integer field - flags - to the following:
        $packet = pack('Na*', strlen($filename), $filename);
        if (!$this->_send_sftp_packet(NET_SFTP_STAT, $packet)) {
            return false;
        }

        $response = $this->_get_sftp_packet();
        switch ($this->packet_type) {
            case NET_SFTP_ATTRS:
                $attrs = $this->_parseAttributes($response);
                return $attrs['permissions'];
            case NET_SFTP_STATUS:
                $this->_logError($response);
                return false;
        }

        throw new \UnexpectedValueException('Expected SSH_FXP_ATTRS or SSH_FXP_STATUS');
    }

    /**
     * Sets information about a file
     *
     * @param string $filename
     * @param string $attr
     * @param bool $recursive
     * @throws \UnexpectedValueException on receipt of unexpected packets
     * @return bool
     * @access private
     */
    function _setstat($filename, $attr, $recursive)
    {
        if (!($this->bitmap & SSH2::MASK_LOGIN)) {
            return false;
        }

        $filename = $this->_realpath($filename);
        if ($filename === false) {
            return false;
        }

        $this->_remove_from_stat_cache($filename);

        if ($recursive) {
            $i = 0;
            $result = $this->_setstat_recursive($filename, $attr, $i);
            $this->_read_put_responses($i);
            return $result;
        }

        // SFTPv4+ has an additional byte field - type - that would need to be sent, as well. setting it to
        // SSH_FILEXFER_TYPE_UNKNOWN might work. if not, we'd have to do an SSH_FXP_STAT before doing an SSH_FXP_SETSTAT.
        if (!$this->_send_sftp_packet(NET_SFTP_SETSTAT, pack('Na*a*', strlen($filename), $filename, $attr))) {
            return false;
        }

        /*
         "Because some systems must use separate system calls to set various attributes, it is possible that a failure
          response will be returned, but yet some of the attributes may be have been successfully modified.  If possible,
          servers SHOULD avoid this situation; however, clients MUST be aware that this is possible."

          -- http://tools.ietf.org/html/draft-ietf-secsh-filexfer-13#section-8.6
        */
        $response = $this->_get_sftp_packet();
        if ($this->packet_type != NET_SFTP_STATUS) {
            throw new \UnexpectedValueException('Expected SSH_FXP_STATUS');
        }

        extract(unpack('Nstatus', $this->_string_shift($response, 4)));
        if ($status != NET_SFTP_STATUS_OK) {
            $this->_logError($response, $status);
            return false;
        }

        return true;
    }

    /**
     * Recursively sets information on directories on the SFTP server
     *
     * Minimizes directory lookups and SSH_FXP_STATUS requests for speed.
     *
     * @param string $path
     * @param string $attr
     * @param int $i
     * @return bool
     * @access private
     */
    function _setstat_recursive($path, $attr, &$i)
    {
        if (!$this->_read_put_responses($i)) {
            return false;
        }
        $i = 0;
        $entries = $this->_list($path, true);

        if ($entries === false) {
            return $this->_setstat($path, $attr, false);
        }

        // normally $entries would have at least . and .. but it might not if the directories
        // permissions didn't allow reading
        if (empty($entries)) {
            return false;
        }

        unset($entries['.'], $entries['..']);
        foreach ($entries as $filename => $props) {
            if (!isset($props['type'])) {
                return false;
            }

            $temp = $path . '/' . $filename;
            if ($props['type'] == NET_SFTP_TYPE_DIRECTORY) {
                if (!$this->_setstat_recursive($temp, $attr, $i)) {
                    return false;
                }
            } else {
                if (!$this->_send_sftp_packet(NET_SFTP_SETSTAT, pack('Na*a*', strlen($temp), $temp, $attr))) {
                    return false;
                }

                $i++;

                if ($i >= NET_SFTP_QUEUE_SIZE) {
                    if (!$this->_read_put_responses($i)) {
                        return false;
                    }
                    $i = 0;
                }
            }
        }

        if (!$this->_send_sftp_packet(NET_SFTP_SETSTAT, pack('Na*a*', strlen($path), $path, $attr))) {
            return false;
        }

        $i++;

        if ($i >= NET_SFTP_QUEUE_SIZE) {
            if (!$this->_read_put_responses($i)) {
                return false;
            }
            $i = 0;
        }

        return true;
    }

    /**
     * Return the target of a symbolic link
     *
     * @param string $link
     * @throws \UnexpectedValueException on receipt of unexpected packets
     * @return mixed
     * @access public
     */
    function readlink($link)
    {
        if (!($this->bitmap & SSH2::MASK_LOGIN)) {
            return false;
        }

        $link = $this->_realpath($link);

        if (!$this->_send_sftp_packet(NET_SFTP_READLINK, pack('Na*', strlen($link), $link))) {
            return false;
        }

        $response = $this->_get_sftp_packet();
        switch ($this->packet_type) {
            case NET_SFTP_NAME:
                break;
            case NET_SFTP_STATUS:
                $this->_logError($response);
                return false;
            default:
                throw new \UnexpectedValueException('Expected SSH_FXP_NAME or SSH_FXP_STATUS');
        }

        extract(unpack('Ncount', $this->_string_shift($response, 4)));
        // the file isn't a symlink
        if (!$count) {
            return false;
        }

        extract(unpack('Nlength', $this->_string_shift($response, 4)));
        return $this->_string_shift($response, $length);
    }

    /**
     * Create a symlink
     *
     * symlink() creates a symbolic link to the existing target with the specified name link.
     *
     * @param string $target
     * @param string $link
     * @throws \UnexpectedValueException on receipt of unexpected packets
     * @return bool
     * @access public
     */
    function symlink($target, $link)
    {
        if (!($this->bitmap & SSH2::MASK_LOGIN)) {
            return false;
        }

        $target = $this->_realpath($target);
        $link = $this->_realpath($link);

        $packet = pack('Na*Na*', strlen($target), $target, strlen($link), $link);
        if (!$this->_send_sftp_packet(NET_SFTP_SYMLINK, $packet)) {
            return false;
        }

        $response = $this->_get_sftp_packet();
        if ($this->packet_type != NET_SFTP_STATUS) {
            throw new \UnexpectedValueException('Expected SSH_FXP_STATUS');
        }

        extract(unpack('Nstatus', $this->_string_shift($response, 4)));
        if ($status != NET_SFTP_STATUS_OK) {
            $this->_logError($response, $status);
            return false;
        }

        return true;
    }

    /**
     * Creates a directory.
     *
     * @param string $dir
     * @return bool
     * @access public
     */
    function mkdir($dir, $mode = -1, $recursive = false)
    {
        if (!($this->bitmap & SSH2::MASK_LOGIN)) {
            return false;
        }

        $dir = $this->_realpath($dir);
        // by not providing any permissions, hopefully the server will use the logged in users umask - their
        // default permissions.
        $attr = $mode == -1 ? "\0\0\0\0" : pack('N2', NET_SFTP_ATTR_PERMISSIONS, $mode & 07777);

        if ($recursive) {
            $dirs = explode('/', preg_replace('#/(?=/)|/$#', '', $dir));
            if (empty($dirs[0])) {
                array_shift($dirs);
                $dirs[0] = '/' . $dirs[0];
            }
            for ($i = 0; $i < count($dirs); $i++) {
                $temp = array_slice($dirs, 0, $i + 1);
                $temp = implode('/', $temp);
                $result = $this->_mkdir_helper($temp, $attr);
            }
            return $result;
        }

        return $this->_mkdir_helper($dir, $attr);
    }

    /**
     * Helper function for directory creation
     *
     * @param string $dir
     * @return bool
     * @throws \UnexpectedValueException on receipt of unexpected packets
     * @access private
     */
    function _mkdir_helper($dir, $attr)
    {
        if (!$this->_send_sftp_packet(NET_SFTP_MKDIR, pack('Na*a*', strlen($dir), $dir, $attr))) {
            return false;
        }

        $response = $this->_get_sftp_packet();
        if ($this->packet_type != NET_SFTP_STATUS) {
            throw new \UnexpectedValueException('Expected SSH_FXP_STATUS');
        }

        extract(unpack('Nstatus', $this->_string_shift($response, 4)));
        if ($status != NET_SFTP_STATUS_OK) {
            $this->_logError($response, $status);
            return false;
        }

        return true;
    }

    /**
     * Removes a directory.
     *
     * @param string $dir
     * @throws \UnexpectedValueException on receipt of unexpected packets
     * @return bool
     * @access public
     */
    function rmdir($dir)
    {
        if (!($this->bitmap & SSH2::MASK_LOGIN)) {
            return false;
        }

        $dir = $this->_realpath($dir);
        if ($dir === false) {
            return false;
        }

        if (!$this->_send_sftp_packet(NET_SFTP_RMDIR, pack('Na*', strlen($dir), $dir))) {
            return false;
        }

        $response = $this->_get_sftp_packet();
        if ($this->packet_type != NET_SFTP_STATUS) {
            throw new \UnexpectedValueException('Expected SSH_FXP_STATUS');
        }

        extract(unpack('Nstatus', $this->_string_shift($response, 4)));
        if ($status != NET_SFTP_STATUS_OK) {
            // presumably SSH_FX_NO_SUCH_FILE or SSH_FX_PERMISSION_DENIED?
            $this->_logError($response, $status);
            return false;
        }

        $this->_remove_from_stat_cache($dir);
        // the following will do a soft delete, which would be useful if you deleted a file
        // and then tried to do a stat on the deleted file. the above, in contrast, does
        // a hard delete
        //$this->_update_stat_cache($dir, false);

        return true;
    }

    /**
     * Uploads a file to the SFTP server.
     *
     * By default, \phpseclib\Net\SFTP::put() does not read from the local filesystem.  $data is dumped directly into $remote_file.
     * So, for example, if you set $data to 'filename.ext' and then do \phpseclib\Net\SFTP::get(), you will get a file, twelve bytes
     * long, containing 'filename.ext' as its contents.
     *
     * Setting $mode to self::SOURCE_LOCAL_FILE will change the above behavior.  With self::SOURCE_LOCAL_FILE, $remote_file will
     * contain as many bytes as filename.ext does on your local filesystem.  If your filename.ext is 1MB then that is how
     * large $remote_file will be, as well.
     *
     * Setting $mode to self::SOURCE_CALLBACK will use $data as callback function, which gets only one parameter -- number of bytes to return, and returns a string if there is some data or null if there is no more data
     *
     * If $data is a resource then it'll be used as a resource instead.
     *
     * Currently, only binary mode is supported.  As such, if the line endings need to be adjusted, you will need to take
     * care of that, yourself.
     *
     * $mode can take an additional two parameters - self::RESUME and self::RESUME_START. These are bitwise AND'd with
     * $mode. So if you want to resume upload of a 300mb file on the local file system you'd set $mode to the following:
     *
     * self::SOURCE_LOCAL_FILE | self::RESUME
     *
     * If you wanted to simply append the full contents of a local file to the full contents of a remote file you'd replace
     * self::RESUME with self::RESUME_START.
     *
     * If $mode & (self::RESUME | self::RESUME_START) then self::RESUME_START will be assumed.
     *
     * $start and $local_start give you more fine grained control over this process and take precident over self::RESUME
     * when they're non-negative. ie. $start could let you write at the end of a file (like self::RESUME) or in the middle
     * of one. $local_start could let you start your reading from the end of a file (like self::RESUME_START) or in the
     * middle of one.
     *
     * Setting $local_start to > 0 or $mode | self::RESUME_START doesn't do anything unless $mode | self::SOURCE_LOCAL_FILE.
     *
     * @param string $remote_file
     * @param string|resource $data
     * @param int $mode
     * @param int $start
     * @param int $local_start
     * @param callable|null $progressCallback
     * @throws \UnexpectedValueException on receipt of unexpected packets
     * @throws \BadFunctionCallException if you're uploading via a callback and the callback function is invalid
     * @throws \phpseclib\Exception\FileNotFoundException if you're uploading via a file and the file doesn't exist
     * @return bool
     * @access public
     * @internal ASCII mode for SFTPv4/5/6 can be supported by adding a new function - \phpseclib\Net\SFTP::setMode().
     */
    function put($remote_file, $data, $mode = self::SOURCE_STRING, $start = -1, $local_start = -1, $progressCallback = null)
    {
        if (!($this->bitmap & SSH2::MASK_LOGIN)) {
            return false;
        }

        $remote_file = $this->_realpath($remote_file);
        if ($remote_file === false) {
            return false;
        }

        $this->_remove_from_stat_cache($remote_file);

        $flags = NET_SFTP_OPEN_WRITE | NET_SFTP_OPEN_CREATE;
        // according to the SFTP specs, NET_SFTP_OPEN_APPEND should "force all writes to append data at the end of the file."
        // in practice, it doesn't seem to do that.
        //$flags|= ($mode & self::RESUME) ? NET_SFTP_OPEN_APPEND : NET_SFTP_OPEN_TRUNCATE;

        if ($start >= 0) {
            $offset = $start;
        } elseif ($mode & self::RESUME) {
            // if NET_SFTP_OPEN_APPEND worked as it should _size() wouldn't need to be called
            $size = $this->size($remote_file);
            $offset = $size !== false ? $size : 0;
        } else {
            $offset = 0;
            $flags|= NET_SFTP_OPEN_TRUNCATE;
        }

        $packet = pack('Na*N2', strlen($remote_file), $remote_file, $flags, 0);
        if (!$this->_send_sftp_packet(NET_SFTP_OPEN, $packet)) {
            return false;
        }

        $response = $this->_get_sftp_packet();
        switch ($this->packet_type) {
            case NET_SFTP_HANDLE:
                $handle = substr($response, 4);
                break;
            case NET_SFTP_STATUS:
                $this->_logError($response);
                return false;
            default:
                throw new \UnexpectedValueException('Expected SSH_FXP_HANDLE or SSH_FXP_STATUS');
        }

        // http://tools.ietf.org/html/draft-ietf-secsh-filexfer-13#section-8.2.3
        $dataCallback = false;
        switch (true) {
            case $mode & self::SOURCE_CALLBACK:
                if (!is_callable($data)) {
                    throw new \BadFunctionCallException("\$data should be is_callable() if you specify SOURCE_CALLBACK flag");
                }
                $dataCallback = $data;
                // do nothing
                break;
            case is_resource($data):
                $mode = $mode & ~self::SOURCE_LOCAL_FILE;
                $fp = $data;
                break;
            case $mode & self::SOURCE_LOCAL_FILE:
                if (!is_file($data)) {
                    throw new FileNotFoundException("$data is not a valid file");
                }
                $fp = @fopen($data, 'rb');
                if (!$fp) {
                    return false;
                }
        }

        if (isset($fp)) {
            $stat = fstat($fp);
            $size = $stat['size'];

            if ($local_start >= 0) {
                fseek($fp, $local_start);
                $size-= $local_start;
            }
        } elseif ($dataCallback) {
            $size = 0;
        } else {
            $size = strlen($data);
        }

        $sent = 0;
        $size = $size < 0 ? ($size & 0x7FFFFFFF) + 0x80000000 : $size;

        $sftp_packet_size = 4096; // PuTTY uses 4096
        // make the SFTP packet be exactly 4096 bytes by including the bytes in the NET_SFTP_WRITE packets "header"
        $sftp_packet_size-= strlen($handle) + 25;
        $i = 0;
        while ($dataCallback || $sent < $size) {
            if ($dataCallback) {
                $temp = call_user_func($dataCallback, $sftp_packet_size);
                if (is_null($temp)) {
                    break;
                }
            } else {
                $temp = isset($fp) ? fread($fp, $sftp_packet_size) : substr($data, $sent, $sftp_packet_size);
            }
            $subtemp = $offset + $sent;
            $packet = pack('Na*N3a*', strlen($handle), $handle, $subtemp / 4294967296, $subtemp, strlen($temp), $temp);
            if (!$this->_send_sftp_packet(NET_SFTP_WRITE, $packet)) {
                if ($mode & self::SOURCE_LOCAL_FILE) {
                    fclose($fp);
                }
                return false;
            }
            $sent+= strlen($temp);
            if (is_callable($progressCallback)) {
                call_user_func($progressCallback, $sent);
            }

            $i++;

            if ($i == NET_SFTP_QUEUE_SIZE) {
                if (!$this->_read_put_responses($i)) {
                    $i = 0;
                    break;
                }
                $i = 0;
            }
        }

        if (!$this->_read_put_responses($i)) {
            if ($mode & self::SOURCE_LOCAL_FILE) {
                fclose($fp);
            }
            $this->_close_handle($handle);
            return false;
        }

        if ($mode & self::SOURCE_LOCAL_FILE) {
            fclose($fp);
        }

        return $this->_close_handle($handle);
    }

    /**
     * Reads multiple successive SSH_FXP_WRITE responses
     *
     * Sending an SSH_FXP_WRITE packet and immediately reading its response isn't as efficient as blindly sending out $i
     * SSH_FXP_WRITEs, in succession, and then reading $i responses.
     *
     * @param int $i
     * @return bool
     * @throws \UnexpectedValueException on receipt of unexpected packets
     * @access private
     */
    function _read_put_responses($i)
    {
        while ($i--) {
            $response = $this->_get_sftp_packet();
            if ($this->packet_type != NET_SFTP_STATUS) {
                throw new \UnexpectedValueException('Expected SSH_FXP_STATUS');
            }

            extract(unpack('Nstatus', $this->_string_shift($response, 4)));
            if ($status != NET_SFTP_STATUS_OK) {
                $this->_logError($response, $status);
                break;
            }
        }

        return $i < 0;
    }

    /**
     * Close handle
     *
     * @param string $handle
     * @return bool
     * @throws \UnexpectedValueException on receipt of unexpected packets
     * @access private
     */
    function _close_handle($handle)
    {
        if (!$this->_send_sftp_packet(NET_SFTP_CLOSE, pack('Na*', strlen($handle), $handle))) {
            return false;
        }

        // "The client MUST release all resources associated with the handle regardless of the status."
        //  -- http://tools.ietf.org/html/draft-ietf-secsh-filexfer-13#section-8.1.3
        $response = $this->_get_sftp_packet();
        if ($this->packet_type != NET_SFTP_STATUS) {
            throw new \UnexpectedValueException('Expected SSH_FXP_STATUS');
        }

        extract(unpack('Nstatus', $this->_string_shift($response, 4)));
        if ($status != NET_SFTP_STATUS_OK) {
            $this->_logError($response, $status);
            return false;
        }

        return true;
    }

    /**
     * Downloads a file from the SFTP server.
     *
     * Returns a string containing the contents of $remote_file if $local_file is left undefined or a boolean false if
     * the operation was unsuccessful.  If $local_file is defined, returns true or false depending on the success of the
     * operation.
     *
     * $offset and $length can be used to download files in chunks.
     *
     * @param string $remote_file
     * @param string $local_file
     * @param int $offset
     * @param int $length
     * @throws \UnexpectedValueException on receipt of unexpected packets
     * @return mixed
     * @access public
     */
    function get($remote_file, $local_file = false, $offset = 0, $length = -1)
    {
        if (!($this->bitmap & SSH2::MASK_LOGIN)) {
            return false;
        }

        $remote_file = $this->_realpath($remote_file);
        if ($remote_file === false) {
            return false;
        }

        $packet = pack('Na*N2', strlen($remote_file), $remote_file, NET_SFTP_OPEN_READ, 0);
        if (!$this->_send_sftp_packet(NET_SFTP_OPEN, $packet)) {
            return false;
        }

        $response = $this->_get_sftp_packet();
        switch ($this->packet_type) {
            case NET_SFTP_HANDLE:
                $handle = substr($response, 4);
                break;
            case NET_SFTP_STATUS: // presumably SSH_FX_NO_SUCH_FILE or SSH_FX_PERMISSION_DENIED
                $this->_logError($response);
                return false;
            default:
                throw new \UnexpectedValueException('Expected SSH_FXP_HANDLE or SSH_FXP_STATUS');
        }

        if (is_resource($local_file)) {
            $fp = $local_file;
            $stat = fstat($fp);
            $res_offset = $stat['size'];
        } else {
            $res_offset = 0;
            if ($local_file !== false) {
                $fp = fopen($local_file, 'wb');
                if (!$fp) {
                    return false;
                }
            } else {
                $content = '';
            }
        }

        $fclose_check = $local_file !== false && !is_resource($local_file);

        $start = $offset;
        $size = $this->max_sftp_packet < $length || $length < 0 ? $this->max_sftp_packet : $length;
        while (true) {
            $packet = pack('Na*N3', strlen($handle), $handle, $offset / 4294967296, $offset, $size);
            if (!$this->_send_sftp_packet(NET_SFTP_READ, $packet)) {
                if ($fclose_check) {
                    fclose($fp);
                }
                return false;
            }

            $response = $this->_get_sftp_packet();
            switch ($this->packet_type) {
                case NET_SFTP_DATA:
                    $temp = substr($response, 4);
                    $offset+= strlen($temp);
                    if ($local_file === false) {
                        $content.= $temp;
                    } else {
                        fputs($fp, $temp);
                    }
                    break;
                case NET_SFTP_STATUS:
                    // could, in theory, return false if !strlen($content) but we'll hold off for the time being
                    $this->_logError($response);
                    break 2;
                default:
                    if ($fclose_check) {
                        fclose($fp);
                    }
                    throw new \UnexpectedValueException('Expected SSH_FXP_DATA or SSH_FXP_STATUS');
            }

            if ($length > 0 && $length <= $offset - $start) {
                break;
            }
        }

        if ($length > 0 && $length <= $offset - $start) {
            if ($local_file === false) {
                $content = substr($content, 0, $length);
            } else {
                ftruncate($fp, $length + $res_offset);
            }
        }

        if ($fclose_check) {
            fclose($fp);
        }

        if (!$this->_close_handle($handle)) {
            return false;
        }

        // if $content isn't set that means a file was written to
        return isset($content) ? $content : true;
    }

    /**
     * Deletes a file on the SFTP server.
     *
     * @param string $path
     * @param bool $recursive
     * @return bool
     * @throws \UnexpectedValueException on receipt of unexpected packets
     * @access public
     */
    function delete($path, $recursive = true)
    {
        if (!($this->bitmap & SSH2::MASK_LOGIN)) {
            return false;
        }

        $path = $this->_realpath($path);
        if ($path === false) {
            return false;
        }

        // http://tools.ietf.org/html/draft-ietf-secsh-filexfer-13#section-8.3
        if (!$this->_send_sftp_packet(NET_SFTP_REMOVE, pack('Na*', strlen($path), $path))) {
            return false;
        }

        $response = $this->_get_sftp_packet();
        if ($this->packet_type != NET_SFTP_STATUS) {
            throw new \UnexpectedValueException('Expected SSH_FXP_STATUS');
        }

        // if $status isn't SSH_FX_OK it's probably SSH_FX_NO_SUCH_FILE or SSH_FX_PERMISSION_DENIED
        extract(unpack('Nstatus', $this->_string_shift($response, 4)));
        if ($status != NET_SFTP_STATUS_OK) {
            $this->_logError($response, $status);
            if (!$recursive) {
                return false;
            }
            $i = 0;
            $result = $this->_delete_recursive($path, $i);
            $this->_read_put_responses($i);
            return $result;
        }

        $this->_remove_from_stat_cache($path);

        return true;
    }

    /**
     * Recursively deletes directories on the SFTP server
     *
     * Minimizes directory lookups and SSH_FXP_STATUS requests for speed.
     *
     * @param string $path
     * @param int $i
     * @return bool
     * @access private
     */
    function _delete_recursive($path, &$i)
    {
        if (!$this->_read_put_responses($i)) {
            return false;
        }
        $i = 0;
        $entries = $this->_list($path, true);

        // normally $entries would have at least . and .. but it might not if the directories
        // permissions didn't allow reading
        if (empty($entries)) {
            return false;
        }

        unset($entries['.'], $entries['..']);
        foreach ($entries as $filename => $props) {
            if (!isset($props['type'])) {
                return false;
            }

            $temp = $path . '/' . $filename;
            if ($props['type'] == NET_SFTP_TYPE_DIRECTORY) {
                if (!$this->_delete_recursive($temp, $i)) {
                    return false;
                }
            } else {
                if (!$this->_send_sftp_packet(NET_SFTP_REMOVE, pack('Na*', strlen($temp), $temp))) {
                    return false;
                }
                $this->_remove_from_stat_cache($temp);

                $i++;

                if ($i >= NET_SFTP_QUEUE_SIZE) {
                    if (!$this->_read_put_responses($i)) {
                        return false;
                    }
                    $i = 0;
                }
            }
        }

        if (!$this->_send_sftp_packet(NET_SFTP_RMDIR, pack('Na*', strlen($path), $path))) {
            return false;
        }
        $this->_remove_from_stat_cache($path);

        $i++;

        if ($i >= NET_SFTP_QUEUE_SIZE) {
            if (!$this->_read_put_responses($i)) {
                return false;
            }
            $i = 0;
        }

        return true;
    }

    /**
     * Checks whether a file or directory exists
     *
     * @param string $path
     * @return bool
     * @access public
     */
    function file_exists($path)
    {
        if ($this->use_stat_cache) {
            $path = $this->_realpath($path);

            $result = $this->_query_stat_cache($path);

            if (isset($result)) {
                // return true if $result is an array or if it's an stdClass object
                return $result !== false;
            }
        }

        return $this->stat($path) !== false;
    }

    /**
     * Tells whether the filename is a directory
     *
     * @param string $path
     * @return bool
     * @access public
     */
    function is_dir($path)
    {
        $result = $this->_get_stat_cache_prop($path, 'type');
        if ($result === false) {
            return false;
        }
        return $result === NET_SFTP_TYPE_DIRECTORY;
    }

    /**
     * Tells whether the filename is a regular file
     *
     * @param string $path
     * @return bool
     * @access public
     */
    function is_file($path)
    {
        $result = $this->_get_stat_cache_prop($path, 'type');
        if ($result === false) {
            return false;
        }
        return $result === NET_SFTP_TYPE_REGULAR;
    }

    /**
     * Tells whether the filename is a symbolic link
     *
     * @param string $path
     * @return bool
     * @access public
     */
    function is_link($path)
    {
        $result = $this->_get_lstat_cache_prop($path, 'type');
        if ($result === false) {
            return false;
        }
        return $result === NET_SFTP_TYPE_SYMLINK;
    }

    /**
     * Gets last access time of file
     *
     * @param string $path
     * @return mixed
     * @access public
     */
    function fileatime($path)
    {
        return $this->_get_stat_cache_prop($path, 'atime');
    }

    /**
     * Gets file modification time
     *
     * @param string $path
     * @return mixed
     * @access public
     */
    function filemtime($path)
    {
        return $this->_get_stat_cache_prop($path, 'mtime');
    }

    /**
     * Gets file permissions
     *
     * @param string $path
     * @return mixed
     * @access public
     */
    function fileperms($path)
    {
        return $this->_get_stat_cache_prop($path, 'permissions');
    }

    /**
     * Gets file owner
     *
     * @param string $path
     * @return mixed
     * @access public
     */
    function fileowner($path)
    {
        return $this->_get_stat_cache_prop($path, 'uid');
    }

    /**
     * Gets file group
     *
     * @param string $path
     * @return mixed
     * @access public
     */
    function filegroup($path)
    {
        return $this->_get_stat_cache_prop($path, 'gid');
    }

    /**
     * Gets file size
     *
     * @param string $path
     * @return mixed
     * @access public
     */
    function filesize($path)
    {
        return $this->_get_stat_cache_prop($path, 'size');
    }

    /**
     * Gets file type
     *
     * @param string $path
     * @return mixed
     * @access public
     */
    function filetype($path)
    {
        $type = $this->_get_stat_cache_prop($path, 'type');
        if ($type === false) {
            return false;
        }

        switch ($type) {
            case NET_SFTP_TYPE_BLOCK_DEVICE:
                return 'block';
            case NET_SFTP_TYPE_CHAR_DEVICE:
                return 'char';
            case NET_SFTP_TYPE_DIRECTORY:
                return 'dir';
            case NET_SFTP_TYPE_FIFO:
                return 'fifo';
            case NET_SFTP_TYPE_REGULAR:
                return 'file';
            case NET_SFTP_TYPE_SYMLINK:
                return 'link';
            default:
                return false;
        }
    }

    /**
     * Return a stat properity
     *
     * Uses cache if appropriate.
     *
     * @param string $path
     * @param string $prop
     * @return mixed
     * @access private
     */
    function _get_stat_cache_prop($path, $prop)
    {
        return $this->_get_xstat_cache_prop($path, $prop, 'stat');
    }

    /**
     * Return an lstat properity
     *
     * Uses cache if appropriate.
     *
     * @param string $path
     * @param string $prop
     * @return mixed
     * @access private
     */
    function _get_lstat_cache_prop($path, $prop)
    {
        return $this->_get_xstat_cache_prop($path, $prop, 'lstat');
    }

    /**
     * Return a stat or lstat properity
     *
     * Uses cache if appropriate.
     *
     * @param string $path
     * @param string $prop
     * @return mixed
     * @access private
     */
    function _get_xstat_cache_prop($path, $prop, $type)
    {
        if ($this->use_stat_cache) {
            $path = $this->_realpath($path);

            $result = $this->_query_stat_cache($path);

            if (is_object($result) && isset($result->$type)) {
                return $result->{$type}[$prop];
            }
        }

        $result = $this->$type($path);

        if ($result === false || !isset($result[$prop])) {
            return false;
        }

        return $result[$prop];
    }

    /**
     * Renames a file or a directory on the SFTP server
     *
     * @param string $oldname
     * @param string $newname
     * @return bool
     * @throws \UnexpectedValueException on receipt of unexpected packets
     * @access public
     */
    function rename($oldname, $newname)
    {
        if (!($this->bitmap & SSH2::MASK_LOGIN)) {
            return false;
        }

        $oldname = $this->_realpath($oldname);
        $newname = $this->_realpath($newname);
        if ($oldname === false || $newname === false) {
            return false;
        }

        // http://tools.ietf.org/html/draft-ietf-secsh-filexfer-13#section-8.3
        $packet = pack('Na*Na*', strlen($oldname), $oldname, strlen($newname), $newname);
        if (!$this->_send_sftp_packet(NET_SFTP_RENAME, $packet)) {
            return false;
        }

        $response = $this->_get_sftp_packet();
        if ($this->packet_type != NET_SFTP_STATUS) {
            throw new \UnexpectedValueException('Expected SSH_FXP_STATUS');
        }

        // if $status isn't SSH_FX_OK it's probably SSH_FX_NO_SUCH_FILE or SSH_FX_PERMISSION_DENIED
        extract(unpack('Nstatus', $this->_string_shift($response, 4)));
        if ($status != NET_SFTP_STATUS_OK) {
            $this->_logError($response, $status);
            return false;
        }

        // don't move the stat cache entry over since this operation could very well change the
        // atime and mtime attributes
        //$this->_update_stat_cache($newname, $this->_query_stat_cache($oldname));
        $this->_remove_from_stat_cache($oldname);
        $this->_remove_from_stat_cache($newname);

        return true;
    }

    /**
     * Parse Attributes
     *
     * See '7.  File Attributes' of draft-ietf-secsh-filexfer-13 for more info.
     *
     * @param string $response
     * @return array
     * @access private
     */
    function _parseAttributes(&$response)
    {
        $attr = array();
        extract(unpack('Nflags', $this->_string_shift($response, 4)));
        // SFTPv4+ have a type field (a byte) that follows the above flag field
        foreach ($this->attributes as $key => $value) {
            switch ($flags & $key) {
                case NET_SFTP_ATTR_SIZE: // 0x00000001
                    // The size attribute is defined as an unsigned 64-bit integer.
                    // The following will use floats on 32-bit platforms, if necessary.
                    // As can be seen in the BigInteger class, floats are generally
                    // IEEE 754 binary64 "double precision" on such platforms and
                    // as such can represent integers of at least 2^50 without loss
                    // of precision. Interpreted in filesize, 2^50 bytes = 1024 TiB.
                    $attr['size'] = hexdec(bin2hex($this->_string_shift($response, 8)));
                    break;
                case NET_SFTP_ATTR_UIDGID: // 0x00000002 (SFTPv3 only)
                    $attr+= unpack('Nuid/Ngid', $this->_string_shift($response, 8));
                    break;
                case NET_SFTP_ATTR_PERMISSIONS: // 0x00000004
                    $attr+= unpack('Npermissions', $this->_string_shift($response, 4));
                    // mode == permissions; permissions was the original array key and is retained for bc purposes.
                    // mode was added because that's the more industry standard terminology
                    $attr+= array('mode' => $attr['permissions']);
                    $fileType = $this->_parseMode($attr['permissions']);
                    if ($fileType !== false) {
                        $attr+= array('type' => $fileType);
                    }
                    break;
                case NET_SFTP_ATTR_ACCESSTIME: // 0x00000008
                    $attr+= unpack('Natime/Nmtime', $this->_string_shift($response, 8));
                    break;
                case NET_SFTP_ATTR_EXTENDED: // 0x80000000
                    extract(unpack('Ncount', $this->_string_shift($response, 4)));
                    for ($i = 0; $i < $count; $i++) {
                        extract(unpack('Nlength', $this->_string_shift($response, 4)));
                        $key = $this->_string_shift($response, $length);
                        extract(unpack('Nlength', $this->_string_shift($response, 4)));
                        $attr[$key] = $this->_string_shift($response, $length);
                    }
            }
        }
        return $attr;
    }

    /**
     * Attempt to identify the file type
     *
     * Quoting the SFTP RFC, "Implementations MUST NOT send bits that are not defined" but they seem to anyway
     *
     * @param int $mode
     * @return int
     * @access private
     */
    function _parseMode($mode)
    {
        // values come from http://lxr.free-electrons.com/source/include/uapi/linux/stat.h#L12
        // see, also, http://linux.die.net/man/2/stat
        switch ($mode & 0170000) {// ie. 1111 0000 0000 0000
            case 0000000: // no file type specified - figure out the file type using alternative means
                return false;
            case 0040000:
                return NET_SFTP_TYPE_DIRECTORY;
            case 0100000:
                return NET_SFTP_TYPE_REGULAR;
            case 0120000:
                return NET_SFTP_TYPE_SYMLINK;
            // new types introduced in SFTPv5+
            // http://tools.ietf.org/html/draft-ietf-secsh-filexfer-05#section-5.2
            case 0010000: // named pipe (fifo)
                return NET_SFTP_TYPE_FIFO;
            case 0020000: // character special
                return NET_SFTP_TYPE_CHAR_DEVICE;
            case 0060000: // block special
                return NET_SFTP_TYPE_BLOCK_DEVICE;
            case 0140000: // socket
                return NET_SFTP_TYPE_SOCKET;
            case 0160000: // whiteout
                // "SPECIAL should be used for files that are of
                //  a known type which cannot be expressed in the protocol"
                return NET_SFTP_TYPE_SPECIAL;
            default:
                return NET_SFTP_TYPE_UNKNOWN;
        }
    }

    /**
     * Parse Longname
     *
     * SFTPv3 doesn't provide any easy way of identifying a file type.  You could try to open
     * a file as a directory and see if an error is returned or you could try to parse the
     * SFTPv3-specific longname field of the SSH_FXP_NAME packet.  That's what this function does.
     * The result is returned using the
     * {@link http://tools.ietf.org/html/draft-ietf-secsh-filexfer-04#section-5.2 SFTPv4 type constants}.
     *
     * If the longname is in an unrecognized format bool(false) is returned.
     *
     * @param string $longname
     * @return mixed
     * @access private
     */
    function _parseLongname($longname)
    {
        // http://en.wikipedia.org/wiki/Unix_file_types
        // http://en.wikipedia.org/wiki/Filesystem_permissions#Notation_of_traditional_Unix_permissions
        if (preg_match('#^[^/]([r-][w-][xstST-]){3}#', $longname)) {
            switch ($longname[0]) {
                case '-':
                    return NET_SFTP_TYPE_REGULAR;
                case 'd':
                    return NET_SFTP_TYPE_DIRECTORY;
                case 'l':
                    return NET_SFTP_TYPE_SYMLINK;
                default:
                    return NET_SFTP_TYPE_SPECIAL;
            }
        }

        return false;
    }

    /**
     * Sends SFTP Packets
     *
     * See '6. General Packet Format' of draft-ietf-secsh-filexfer-13 for more info.
     *
     * @param int $type
     * @param string $data
     * @see self::_get_sftp_packet()
     * @see self::_send_channel_packet()
     * @return bool
     * @access private
     */
    function _send_sftp_packet($type, $data)
    {
        $packet = $this->request_id !== false ?
            pack('NCNa*', strlen($data) + 5, $type, $this->request_id, $data) :
            pack('NCa*',  strlen($data) + 1, $type, $data);

        $start = strtok(microtime(), ' ') + strtok(''); // http://php.net/microtime#61838
        $result = $this->_send_channel_packet(self::CHANNEL, $packet);
        $stop = strtok(microtime(), ' ') + strtok('');

        if (defined('NET_SFTP_LOGGING')) {
            $packet_type = '-> ' . $this->packet_types[$type] .
                           ' (' . round($stop - $start, 4) . 's)';
            if (NET_SFTP_LOGGING == NET_SFTP_LOG_REALTIME) {
                echo "<pre>\r\n" . $this->_format_log(array($data), array($packet_type)) . "\r\n</pre>\r\n";
                flush();
                ob_flush();
            } else {
                $this->packet_type_log[] = $packet_type;
                if (NET_SFTP_LOGGING == NET_SFTP_LOG_COMPLEX) {
                    $this->packet_log[] = $data;
                }
            }
        }

        return $result;
    }

    /**
     * Receives SFTP Packets
     *
     * See '6. General Packet Format' of draft-ietf-secsh-filexfer-13 for more info.
     *
     * Incidentally, the number of SSH_MSG_CHANNEL_DATA messages has no bearing on the number of SFTP packets present.
     * There can be one SSH_MSG_CHANNEL_DATA messages containing two SFTP packets or there can be two SSH_MSG_CHANNEL_DATA
     * messages containing one SFTP packet.
     *
     * @see self::_send_sftp_packet()
     * @return string
     * @access private
     */
    function _get_sftp_packet()
    {
        $this->curTimeout = false;

        $start = strtok(microtime(), ' ') + strtok(''); // http://php.net/microtime#61838

        // SFTP packet length
        while (strlen($this->packet_buffer) < 4) {
            $temp = $this->_get_channel_packet(self::CHANNEL);
            if (is_bool($temp)) {
                $this->packet_type = false;
                $this->packet_buffer = '';
                return false;
            }
            $this->packet_buffer.= $temp;
        }
        extract(unpack('Nlength', $this->_string_shift($this->packet_buffer, 4)));
        $tempLength = $length;
        $tempLength-= strlen($this->packet_buffer);

        // SFTP packet type and data payload
        while ($tempLength > 0) {
            $temp = $this->_get_channel_packet(self::CHANNEL);
            if (is_bool($temp)) {
                $this->packet_type = false;
                $this->packet_buffer = '';
                return false;
            }
            $this->packet_buffer.= $temp;
            $tempLength-= strlen($temp);
        }

        $stop = strtok(microtime(), ' ') + strtok('');

        $this->packet_type = ord($this->_string_shift($this->packet_buffer));

        if ($this->request_id !== false) {
            $this->_string_shift($this->packet_buffer, 4); // remove the request id
            $length-= 5; // account for the request id and the packet type
        } else {
            $length-= 1; // account for the packet type
        }

        $packet = $this->_string_shift($this->packet_buffer, $length);

        if (defined('NET_SFTP_LOGGING')) {
            $packet_type = '<- ' . $this->packet_types[$this->packet_type] .
                           ' (' . round($stop - $start, 4) . 's)';
            if (NET_SFTP_LOGGING == NET_SFTP_LOG_REALTIME) {
                echo "<pre>\r\n" . $this->_format_log(array($packet), array($packet_type)) . "\r\n</pre>\r\n";
                flush();
                ob_flush();
            } else {
                $this->packet_type_log[] = $packet_type;
                if (NET_SFTP_LOGGING == NET_SFTP_LOG_COMPLEX) {
                    $this->packet_log[] = $packet;
                }
            }
        }

        return $packet;
    }

    /**
     * Returns a log of the packets that have been sent and received.
     *
     * Returns a string if NET_SFTP_LOGGING == NET_SFTP_LOG_COMPLEX, an array if NET_SFTP_LOGGING == NET_SFTP_LOG_SIMPLE and false if !defined('NET_SFTP_LOGGING')
     *
     * @access public
     * @return string or Array
     */
    function getSFTPLog()
    {
        if (!defined('NET_SFTP_LOGGING')) {
            return false;
        }

        switch (NET_SFTP_LOGGING) {
            case NET_SFTP_LOG_COMPLEX:
                return $this->_format_log($this->packet_log, $this->packet_type_log);
                break;
            //case NET_SFTP_LOG_SIMPLE:
            default:
                return $this->packet_type_log;
        }
    }

    /**
     * Returns all errors
     *
     * @return string
     * @access public
     */
    function getSFTPErrors()
    {
        return $this->sftp_errors;
    }

    /**
     * Returns the last error
     *
     * @return string
     * @access public
     */
    function getLastSFTPError()
    {
        return count($this->sftp_errors) ? $this->sftp_errors[count($this->sftp_errors) - 1] : '';
    }

    /**
     * Get supported SFTP versions
     *
     * @return array
     * @access public
     */
    function getSupportedVersions()
    {
        $temp = array('version' => $this->version);
        if (isset($this->extensions['versions'])) {
            $temp['extensions'] = $this->extensions['versions'];
        }
        return $temp;
    }

    /**
     * Disconnect
     *
     * @param int $reason
     * @return bool
     * @access private
     */
    function _disconnect($reason)
    {
        $this->pwd = false;
        parent::_disconnect($reason);
    }
}<|MERGE_RESOLUTION|>--- conflicted
+++ resolved
@@ -37,12 +37,8 @@
 
 namespace phpseclib\Net;
 
-<<<<<<< HEAD
-use phpseclib\Net\SSH2;
 use phpseclib\Exception\FileNotFoundException;
 
-=======
->>>>>>> bdc28b94
 /**
  * Pure-PHP implementations of SFTP.
  *
