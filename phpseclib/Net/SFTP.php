--- conflicted
+++ resolved
@@ -117,11 +117,7 @@
      * @see self::_send_sftp_packet()
      * @access private
      */
-<<<<<<< HEAD
-    private $request_id = false;
-=======
-    var $use_request_id = false;
->>>>>>> 03d9efcb
+    private $use_request_id = false;
 
     /**
      * The Packet Type
@@ -2253,11 +2249,7 @@
                 $packet_size = $length > 0 ? min($this->max_sftp_packet, $length - $read) : $this->max_sftp_packet;
 
                 $packet = pack('Na*N3', strlen($handle), $handle, $tempoffset / 4294967296, $tempoffset, $packet_size);
-<<<<<<< HEAD
-                if (!$this->send_sftp_packet(NET_SFTP_READ, $packet)) {
-=======
-                if (!$this->_send_sftp_packet(NET_SFTP_READ, $packet, $i)) {
->>>>>>> 03d9efcb
+                if (!$this->send_sftp_packet(NET_SFTP_READ, $packet, $i)) {
                     if ($fclose_check) {
                         fclose($fp);
                     }
@@ -2279,17 +2271,10 @@
                 $i--;
 
                 if ($clear_responses) {
-<<<<<<< HEAD
-                    $this->get_sftp_packet();
+                    $this->get_sftp_packet($packets_sent - $i);
                     continue;
                 } else {
-                    $response = $this->get_sftp_packet();
-=======
-                    $this->_get_sftp_packet($packets_sent - $i);
-                    continue;
-                } else {
-                    $response = $this->_get_sftp_packet($packets_sent - $i);
->>>>>>> 03d9efcb
+                    $response = $this->get_sftp_packet($packets_sent - $i);
                 }
 
                 switch ($this->packet_type) {
@@ -3015,11 +3000,7 @@
      * @return bool
      * @access private
      */
-<<<<<<< HEAD
-    private function send_sftp_packet($type, $data)
-=======
-    function _send_sftp_packet($type, $data, $request_id = 1)
->>>>>>> 03d9efcb
+    private function send_sftp_packet($type, $data, $request_id = 1)
     {
         $packet = $this->use_request_id ?
             pack('NCNa*', strlen($data) + 5, $type, $request_id, $data) :
@@ -3060,11 +3041,7 @@
      * @return string
      * @access private
      */
-<<<<<<< HEAD
-    private function get_sftp_packet()
-=======
-    function _get_sftp_packet($request_id = null)
->>>>>>> 03d9efcb
+    private function get_sftp_packet($request_id = null)
     {
         if (isset($request_id) && isset($this->requestBuffer[$request_id])) {
             $this->packet_type = $this->requestBuffer[$request_id]['packet_type'];
@@ -3112,13 +3089,8 @@
 
         $this->packet_type = ord(Strings::shift($this->packet_buffer));
 
-<<<<<<< HEAD
-        if ($this->request_id !== false) {
-            Strings::shift($this->packet_buffer, 4); // remove the request id
-=======
         if ($this->use_request_id) {
-            extract(unpack('Npacket_id', $this->_string_shift($this->packet_buffer, 4))); // remove the request id
->>>>>>> 03d9efcb
+            extract(unpack('Npacket_id', Strings::shift($this->packet_buffer, 4))); // remove the request id
             $length-= 5; // account for the request id and the packet type
         } else {
             $length-= 1; // account for the packet type
