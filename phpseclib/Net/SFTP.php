<?php

/**
 * Pure-PHP implementation of SFTP.
 *
 * PHP version 5
 *
 * Currently only supports SFTPv2 and v3, which, according to wikipedia.org, "is the most widely used version,
 * implemented by the popular OpenSSH SFTP server".  If you want SFTPv4/5/6 support, provide me with access
 * to an SFTPv4/5/6 server.
 *
 * The API for this library is modeled after the API from PHP's {@link http://php.net/book.ftp FTP extension}.
 *
 * Here's a short example of how to use this library:
 * <code>
 * <?php
 *    include 'vendor/autoload.php';
 *
 *    $sftp = new \phpseclib\Net\SFTP('www.domain.tld');
 *    if (!$sftp->login('username', 'password')) {
 *        exit('Login Failed');
 *    }
 *
 *    echo $sftp->pwd() . "\r\n";
 *    $sftp->put('filename.ext', 'hello, world!');
 *    print_r($sftp->nlist());
 * ?>
 * </code>
 *
 * @category  Net
 * @package   SFTP
 * @author    Jim Wigginton <terrafrost@php.net>
 * @copyright 2009 Jim Wigginton
 * @license   http://www.opensource.org/licenses/mit-license.html  MIT License
 * @link      http://phpseclib.sourceforge.net
 */

namespace phpseclib\Net;

use phpseclib\Net\SSH2;

/**
 * Pure-PHP implementations of SFTP.
 *
 * @package SFTP
 * @author  Jim Wigginton <terrafrost@php.net>
 * @access  public
 */
class SFTP extends SSH2
{
    /**
     * SFTP channel constant
     *
     * \phpseclib\Net\SSH2::exec() uses 0 and \phpseclib\Net\SSH2::read() / \phpseclib\Net\SSH2::write() use 1.
     *
     * @see \phpseclib\Net\SSH2::_send_channel_packet()
     * @see \phpseclib\Net\SSH2::_get_channel_packet()
     * @access private
    */
    const CHANNEL = 0x100;

    /**#@+
     * @access public
     * @see \phpseclib\Net\SFTP::put()
    */
    /**
     * Reads data from a local file.
    */
    const SOURCE_LOCAL_FILE = 1;
    /**
     * Reads data from a string.
    */
    // this value isn't really used anymore but i'm keeping it reserved for historical reasons
    const SOURCE_STRING = 2;
    /**
     * Reads data from callback:
     * function callback($length) returns string to proceed, null for EOF
     */
    const SOURCE_CALLBACK = 16;
    /**
     * Resumes an upload
    */
    const RESUME = 4;
    /**
     * Append a local file to an already existing remote file
    */
    const RESUME_START = 8;
    /**#@-*/

    /**
     * Packet Types
     *
     * @see \phpseclib\Net\SFTP::__construct()
     * @var Array
     * @access private
     */
    var $packet_types = array();

    /**
     * Status Codes
     *
     * @see \phpseclib\Net\SFTP::__construct()
     * @var Array
     * @access private
     */
    var $status_codes = array();

    /**
     * The Request ID
     *
     * The request ID exists in the off chance that a packet is sent out-of-order.  Of course, this library doesn't support
     * concurrent actions, so it's somewhat academic, here.
     *
     * @var Integer
     * @see \phpseclib\Net\SFTP::_send_sftp_packet()
     * @access private
     */
    var $request_id = false;

    /**
     * The Packet Type
     *
     * The request ID exists in the off chance that a packet is sent out-of-order.  Of course, this library doesn't support
     * concurrent actions, so it's somewhat academic, here.
     *
     * @var Integer
     * @see \phpseclib\Net\SFTP::_get_sftp_packet()
     * @access private
     */
    var $packet_type = -1;

    /**
     * Packet Buffer
     *
     * @var String
     * @see \phpseclib\Net\SFTP::_get_sftp_packet()
     * @access private
     */
    var $packet_buffer = '';

    /**
     * Extensions supported by the server
     *
     * @var Array
     * @see \phpseclib\Net\SFTP::_initChannel()
     * @access private
     */
    var $extensions = array();

    /**
     * Server SFTP version
     *
     * @var Integer
     * @see \phpseclib\Net\SFTP::_initChannel()
     * @access private
     */
    var $version;

    /**
     * Current working directory
     *
     * @var String
     * @see \phpseclib\Net\SFTP::_realpath()
     * @see \phpseclib\Net\SFTP::chdir()
     * @access private
     */
    var $pwd = false;

    /**
     * Packet Type Log
     *
     * @see \phpseclib\Net\SFTP::getLog()
     * @var Array
     * @access private
     */
    var $packet_type_log = array();

    /**
     * Packet Log
     *
     * @see \phpseclib\Net\SFTP::getLog()
     * @var Array
     * @access private
     */
    var $packet_log = array();

    /**
     * Error information
     *
     * @see \phpseclib\Net\SFTP::getSFTPErrors()
     * @see \phpseclib\Net\SFTP::getLastSFTPError()
     * @var String
     * @access private
     */
    var $sftp_errors = array();

    /**
     * Stat Cache
     *
     * Rather than always having to open a directory and close it immediately there after to see if a file is a directory
     * we'll cache the results.
     *
     * @see \phpseclib\Net\SFTP::_update_stat_cache()
     * @see \phpseclib\Net\SFTP::_remove_from_stat_cache()
     * @see \phpseclib\Net\SFTP::_query_stat_cache()
     * @var Array
     * @access private
     */
    var $stat_cache = array();

    /**
     * Max SFTP Packet Size
     *
     * @see \phpseclib\Net\SFTP::__construct()
     * @see \phpseclib\Net\SFTP::get()
     * @var Array
     * @access private
     */
    var $max_sftp_packet;

    /**
     * Stat Cache Flag
     *
     * @see \phpseclib\Net\SFTP::disableStatCache()
     * @see \phpseclib\Net\SFTP::enableStatCache()
     * @var Boolean
     * @access private
     */
    var $use_stat_cache = true;

    /**
     * Sort Options
     *
     * @see \phpseclib\Net\SFTP::_comparator()
     * @see \phpseclib\Net\SFTP::setListOrder()
     * @var Array
     * @access private
     */
    var $sortOptions = array();

    /**
     * Default Constructor.
     *
     * Connects to an SFTP server
     *
     * @param String $host
     * @param optional Integer $port
     * @param optional Integer $timeout
     * @return \phpseclib\Net\SFTP
     * @access public
     */
    function __construct($host, $port = 22, $timeout = 10)
    {
        parent::__construct($host, $port, $timeout);

        $this->max_sftp_packet = 1 << 15;

        $this->packet_types = array(
            1  => 'NET_SFTP_INIT',
            2  => 'NET_SFTP_VERSION',
            /* the format of SSH_FXP_OPEN changed between SFTPv4 and SFTPv5+:
                   SFTPv5+: http://tools.ietf.org/html/draft-ietf-secsh-filexfer-13#section-8.1.1
               pre-SFTPv5 : http://tools.ietf.org/html/draft-ietf-secsh-filexfer-04#section-6.3 */
            3  => 'NET_SFTP_OPEN',
            4  => 'NET_SFTP_CLOSE',
            5  => 'NET_SFTP_READ',
            6  => 'NET_SFTP_WRITE',
            7  => 'NET_SFTP_LSTAT',
            9  => 'NET_SFTP_SETSTAT',
            11 => 'NET_SFTP_OPENDIR',
            12 => 'NET_SFTP_READDIR',
            13 => 'NET_SFTP_REMOVE',
            14 => 'NET_SFTP_MKDIR',
            15 => 'NET_SFTP_RMDIR',
            16 => 'NET_SFTP_REALPATH',
            17 => 'NET_SFTP_STAT',
            /* the format of SSH_FXP_RENAME changed between SFTPv4 and SFTPv5+:
                   SFTPv5+: http://tools.ietf.org/html/draft-ietf-secsh-filexfer-13#section-8.3
               pre-SFTPv5 : http://tools.ietf.org/html/draft-ietf-secsh-filexfer-04#section-6.5 */
            18 => 'NET_SFTP_RENAME',
            19 => 'NET_SFTP_READLINK',
            20 => 'NET_SFTP_SYMLINK',

            101=> 'NET_SFTP_STATUS',
            102=> 'NET_SFTP_HANDLE',
            /* the format of SSH_FXP_NAME changed between SFTPv3 and SFTPv4+:
                   SFTPv4+: http://tools.ietf.org/html/draft-ietf-secsh-filexfer-13#section-9.4
               pre-SFTPv4 : http://tools.ietf.org/html/draft-ietf-secsh-filexfer-02#section-7 */
            103=> 'NET_SFTP_DATA',
            104=> 'NET_SFTP_NAME',
            105=> 'NET_SFTP_ATTRS',

            200=> 'NET_SFTP_EXTENDED'
        );
        $this->status_codes = array(
            0 => 'NET_SFTP_STATUS_OK',
            1 => 'NET_SFTP_STATUS_EOF',
            2 => 'NET_SFTP_STATUS_NO_SUCH_FILE',
            3 => 'NET_SFTP_STATUS_PERMISSION_DENIED',
            4 => 'NET_SFTP_STATUS_FAILURE',
            5 => 'NET_SFTP_STATUS_BAD_MESSAGE',
            6 => 'NET_SFTP_STATUS_NO_CONNECTION',
            7 => 'NET_SFTP_STATUS_CONNECTION_LOST',
            8 => 'NET_SFTP_STATUS_OP_UNSUPPORTED',
            9 => 'NET_SFTP_STATUS_INVALID_HANDLE',
            10 => 'NET_SFTP_STATUS_NO_SUCH_PATH',
            11 => 'NET_SFTP_STATUS_FILE_ALREADY_EXISTS',
            12 => 'NET_SFTP_STATUS_WRITE_PROTECT',
            13 => 'NET_SFTP_STATUS_NO_MEDIA',
            14 => 'NET_SFTP_STATUS_NO_SPACE_ON_FILESYSTEM',
            15 => 'NET_SFTP_STATUS_QUOTA_EXCEEDED',
            16 => 'NET_SFTP_STATUS_UNKNOWN_PRINCIPAL',
            17 => 'NET_SFTP_STATUS_LOCK_CONFLICT',
            18 => 'NET_SFTP_STATUS_DIR_NOT_EMPTY',
            19 => 'NET_SFTP_STATUS_NOT_A_DIRECTORY',
            20 => 'NET_SFTP_STATUS_INVALID_FILENAME',
            21 => 'NET_SFTP_STATUS_LINK_LOOP',
            22 => 'NET_SFTP_STATUS_CANNOT_DELETE',
            23 => 'NET_SFTP_STATUS_INVALID_PARAMETER',
            24 => 'NET_SFTP_STATUS_FILE_IS_A_DIRECTORY',
            25 => 'NET_SFTP_STATUS_BYTE_RANGE_LOCK_CONFLICT',
            26 => 'NET_SFTP_STATUS_BYTE_RANGE_LOCK_REFUSED',
            27 => 'NET_SFTP_STATUS_DELETE_PENDING',
            28 => 'NET_SFTP_STATUS_FILE_CORRUPT',
            29 => 'NET_SFTP_STATUS_OWNER_INVALID',
            30 => 'NET_SFTP_STATUS_GROUP_INVALID',
            31 => 'NET_SFTP_STATUS_NO_MATCHING_BYTE_RANGE_LOCK'
        );
        // http://tools.ietf.org/html/draft-ietf-secsh-filexfer-13#section-7.1
        // the order, in this case, matters quite a lot - see \phpseclib\Net\SFTP::_parseAttributes() to understand why
        $this->attributes = array(
            0x00000001 => 'NET_SFTP_ATTR_SIZE',
            0x00000002 => 'NET_SFTP_ATTR_UIDGID', // defined in SFTPv3, removed in SFTPv4+
            0x00000004 => 'NET_SFTP_ATTR_PERMISSIONS',
            0x00000008 => 'NET_SFTP_ATTR_ACCESSTIME',
            // 0x80000000 will yield a floating point on 32-bit systems and converting floating points to integers
            // yields inconsistent behavior depending on how php is compiled.  so we left shift -1 (which, in
            // two's compliment, consists of all 1 bits) by 31.  on 64-bit systems this'll yield 0xFFFFFFFF80000000.
            // that's not a problem, however, and 'anded' and a 32-bit number, as all the leading 1 bits are ignored.
              -1 << 31 => 'NET_SFTP_ATTR_EXTENDED'
        );
        // http://tools.ietf.org/html/draft-ietf-secsh-filexfer-04#section-6.3
        // the flag definitions change somewhat in SFTPv5+.  if SFTPv5+ support is added to this library, maybe name
        // the array for that $this->open5_flags and similarily alter the constant names.
        $this->open_flags = array(
            0x00000001 => 'NET_SFTP_OPEN_READ',
            0x00000002 => 'NET_SFTP_OPEN_WRITE',
            0x00000004 => 'NET_SFTP_OPEN_APPEND',
            0x00000008 => 'NET_SFTP_OPEN_CREATE',
            0x00000010 => 'NET_SFTP_OPEN_TRUNCATE',
            0x00000020 => 'NET_SFTP_OPEN_EXCL'
        );
        // http://tools.ietf.org/html/draft-ietf-secsh-filexfer-04#section-5.2
        // see \phpseclib\Net\SFTP::_parseLongname() for an explanation
        $this->file_types = array(
            1 => 'NET_SFTP_TYPE_REGULAR',
            2 => 'NET_SFTP_TYPE_DIRECTORY',
            3 => 'NET_SFTP_TYPE_SYMLINK',
            4 => 'NET_SFTP_TYPE_SPECIAL',
            5 => 'NET_SFTP_TYPE_UNKNOWN',
            // the followin types were first defined for use in SFTPv5+
            // http://tools.ietf.org/html/draft-ietf-secsh-filexfer-05#section-5.2
            6 => 'NET_SFTP_TYPE_SOCKET',
            7 => 'NET_SFTP_TYPE_CHAR_DEVICE',
            8 => 'NET_SFTP_TYPE_BLOCK_DEVICE',
            9 => 'NET_SFTP_TYPE_FIFO'
        );
        $this->_define_array(
            $this->packet_types,
            $this->status_codes,
            $this->attributes,
            $this->open_flags,
            $this->file_types
        );

        if (!defined('NET_SFTP_QUEUE_SIZE')) {
            define('NET_SFTP_QUEUE_SIZE', 50);
        }
    }

    /**
     * Login
     *
     * @param String $username
     * @param optional String $password
     * @return Boolean
     * @access public
     */
    function login($username)
    {
        $args = func_get_args();
        if (!call_user_func_array(array(&$this, '_login'), $args)) {
            return false;
        }

        $this->window_size_server_to_client[self::CHANNEL] = $this->window_size;

        $packet = pack('CNa*N3',
            NET_SSH2_MSG_CHANNEL_OPEN, strlen('session'), 'session', self::CHANNEL, $this->window_size, 0x4000);

        if (!$this->_send_binary_packet($packet)) {
            return false;
        }

        $this->channel_status[self::CHANNEL] = NET_SSH2_MSG_CHANNEL_OPEN;

        $response = $this->_get_channel_packet(self::CHANNEL);
        if ($response === false) {
            return false;
        }

        $packet = pack('CNNa*CNa*',
            NET_SSH2_MSG_CHANNEL_REQUEST, $this->server_channels[self::CHANNEL], strlen('subsystem'), 'subsystem', 1, strlen('sftp'), 'sftp');
        if (!$this->_send_binary_packet($packet)) {
            return false;
        }

        $this->channel_status[self::CHANNEL] = NET_SSH2_MSG_CHANNEL_REQUEST;

        $response = $this->_get_channel_packet(self::CHANNEL);
        if ($response === false) {
            // from PuTTY's psftp.exe
            $command = "test -x /usr/lib/sftp-server && exec /usr/lib/sftp-server\n" .
                       "test -x /usr/local/lib/sftp-server && exec /usr/local/lib/sftp-server\n" .
                       "exec sftp-server";
            // we don't do $this->exec($command, false) because exec() operates on a different channel and plus the SSH_MSG_CHANNEL_OPEN that exec() does
            // is redundant
            $packet = pack('CNNa*CNa*',
                NET_SSH2_MSG_CHANNEL_REQUEST, $this->server_channels[self::CHANNEL], strlen('exec'), 'exec', 1, strlen($command), $command);
            if (!$this->_send_binary_packet($packet)) {
                return false;
            }

            $this->channel_status[self::CHANNEL] = NET_SSH2_MSG_CHANNEL_REQUEST;

            $response = $this->_get_channel_packet(self::CHANNEL);
            if ($response === false) {
                return false;
            }
        }

        $this->channel_status[self::CHANNEL] = NET_SSH2_MSG_CHANNEL_DATA;

        if (!$this->_send_sftp_packet(NET_SFTP_INIT, "\0\0\0\3")) {
            return false;
        }

        $response = $this->_get_sftp_packet();
        if ($this->packet_type != NET_SFTP_VERSION) {
            user_error('Expected SSH_FXP_VERSION');
            return false;
        }

        extract(unpack('Nversion', $this->_string_shift($response, 4)));
        $this->version = $version;
        while (!empty($response)) {
            extract(unpack('Nlength', $this->_string_shift($response, 4)));
            $key = $this->_string_shift($response, $length);
            extract(unpack('Nlength', $this->_string_shift($response, 4)));
            $value = $this->_string_shift($response, $length);
            $this->extensions[$key] = $value;
        }

        /*
         SFTPv4+ defines a 'newline' extension.  SFTPv3 seems to have unofficial support for it via 'newline@vandyke.com',
         however, I'm not sure what 'newline@vandyke.com' is supposed to do (the fact that it's unofficial means that it's
         not in the official SFTPv3 specs) and 'newline@vandyke.com' / 'newline' are likely not drop-in substitutes for
         one another due to the fact that 'newline' comes with a SSH_FXF_TEXT bitmask whereas it seems unlikely that
         'newline@vandyke.com' would.
        */
        /*
        if (isset($this->extensions['newline@vandyke.com'])) {
            $this->extensions['newline'] = $this->extensions['newline@vandyke.com'];
            unset($this->extensions['newline@vandyke.com']);
        }
        */

        $this->request_id = 1;

        /*
         A Note on SFTPv4/5/6 support:
         <http://tools.ietf.org/html/draft-ietf-secsh-filexfer-13#section-5.1> states the following:

         "If the client wishes to interoperate with servers that support noncontiguous version
          numbers it SHOULD send '3'"

         Given that the server only sends its version number after the client has already done so, the above
         seems to be suggesting that v3 should be the default version.  This makes sense given that v3 is the
         most popular.

         <http://tools.ietf.org/html/draft-ietf-secsh-filexfer-13#section-5.5> states the following;

         "If the server did not send the "versions" extension, or the version-from-list was not included, the
          server MAY send a status response describing the failure, but MUST then close the channel without
          processing any further requests."

         So what do you do if you have a client whose initial SSH_FXP_INIT packet says it implements v3 and
         a server whose initial SSH_FXP_VERSION reply says it implements v4 and only v4?  If it only implements
         v4, the "versions" extension is likely not going to have been sent so version re-negotiation as discussed
         in draft-ietf-secsh-filexfer-13 would be quite impossible.  As such, what \phpseclib\Net\SFTP would do is close the
         channel and reopen it with a new and updated SSH_FXP_INIT packet.
        */
        switch ($this->version) {
            case 2:
            case 3:
                break;
            default:
                return false;
        }

        $this->pwd = $this->_realpath('.');

        $this->_update_stat_cache($this->pwd, array());

        return true;
    }

    /**
     * Disable the stat cache
     *
     * @access public
     */
    function disableStatCache()
    {
        $this->use_stat_cache = false;
    }

    /**
     * Enable the stat cache
     *
     * @access public
     */
    function enableStatCache()
    {
        $this->use_stat_cache = true;
    }

    /**
     * Clear the stat cache
     *
     * @access public
     */
    function clearStatCache()
    {
        $this->stat_cache = array();
    }

    /**
     * Returns the current directory name
     *
     * @return Mixed
     * @access public
     */
    function pwd()
    {
        return $this->pwd;
    }

    /**
     * Logs errors
     *
     * @param String $response
     * @param optional Integer $status
     * @access public
     */
    function _logError($response, $status = -1)
    {
        if ($status == -1) {
            extract(unpack('Nstatus', $this->_string_shift($response, 4)));
        }

        $error = $this->status_codes[$status];

        if ($this->version > 2) {
            extract(unpack('Nlength', $this->_string_shift($response, 4)));
            $this->sftp_errors[] = $error . ': ' . $this->_string_shift($response, $length);
        } else {
            $this->sftp_errors[] = $error;
        }
    }

    /**
     * Canonicalize the Server-Side Path Name
     *
     * SFTP doesn't provide a mechanism by which the current working directory can be changed, so we'll emulate it.  Returns
     * the absolute (canonicalized) path.
     *
     * @see \phpseclib\Net\SFTP::chdir()
     * @param String $path
     * @return Mixed
     * @access private
     */
    function _realpath($path)
    {
        if ($this->pwd === false) {
            // http://tools.ietf.org/html/draft-ietf-secsh-filexfer-13#section-8.9
            if (!$this->_send_sftp_packet(NET_SFTP_REALPATH, pack('Na*', strlen($path), $path))) {
                return false;
            }

            $response = $this->_get_sftp_packet();
            switch ($this->packet_type) {
                case NET_SFTP_NAME:
                    // although SSH_FXP_NAME is implemented differently in SFTPv3 than it is in SFTPv4+, the following
                    // should work on all SFTP versions since the only part of the SSH_FXP_NAME packet the following looks
                    // at is the first part and that part is defined the same in SFTP versions 3 through 6.
                    $this->_string_shift($response, 4); // skip over the count - it should be 1, anyway
                    extract(unpack('Nlength', $this->_string_shift($response, 4)));
                    return $this->_string_shift($response, $length);
                case NET_SFTP_STATUS:
                    $this->_logError($response);
                    return false;
                default:
                    user_error('Expected SSH_FXP_NAME or SSH_FXP_STATUS');
                    return false;
            }
        }

        if ($path[0] != '/') {
            $path = $this->pwd . '/' . $path;
        }

        $path = explode('/', $path);
        $new = array();
        foreach ($path as $dir) {
            if (!strlen($dir)) {
                continue;
            }
            switch ($dir) {
                case '..':
                    array_pop($new);
                case '.':
                    break;
                default:
                    $new[] = $dir;
            }
        }

        return '/' . implode('/', $new);
    }

    /**
     * Changes the current directory
     *
     * @param String $dir
     * @return Boolean
     * @access public
     */
    function chdir($dir)
    {
        if (!($this->bitmap & SSH2::MASK_LOGIN)) {
            return false;
        }

        // assume current dir if $dir is empty
        if ($dir === '') {
            $dir = './';
        // suffix a slash if needed
        } elseif ($dir[strlen($dir) - 1] != '/') {
            $dir.= '/';
        }

        $dir = $this->_realpath($dir);

        // confirm that $dir is, in fact, a valid directory
        if ($this->use_stat_cache && is_array($this->_query_stat_cache($dir))) {
            $this->pwd = $dir;
            return true;
        }

        // we could do a stat on the alleged $dir to see if it's a directory but that doesn't tell us
        // the currently logged in user has the appropriate permissions or not. maybe you could see if
        // the file's uid / gid match the currently logged in user's uid / gid but how there's no easy
        // way to get those with SFTP

        if (!$this->_send_sftp_packet(NET_SFTP_OPENDIR, pack('Na*', strlen($dir), $dir))) {
            return false;
        }

        // see \phpseclib\Net\SFTP::nlist() for a more thorough explanation of the following
        $response = $this->_get_sftp_packet();
        switch ($this->packet_type) {
            case NET_SFTP_HANDLE:
                $handle = substr($response, 4);
                break;
            case NET_SFTP_STATUS:
                $this->_logError($response);
                return false;
            default:
                user_error('Expected SSH_FXP_HANDLE or SSH_FXP_STATUS');
                return false;
        }

        if (!$this->_close_handle($handle)) {
            return false;
        }

        $this->_update_stat_cache($dir, array());

        $this->pwd = $dir;
        return true;
    }

    /**
     * Returns a list of files in the given directory
     *
     * @param optional String $dir
     * @param optional Boolean $recursive
     * @return Mixed
     * @access public
     */
    function nlist($dir = '.', $recursive = false)
    {
        return $this->_nlist_helper($dir, $recursive, '');
    }

    /**
     * Helper method for nlist
     *
     * @param String $dir
     * @param Boolean $recursive
     * @param String $relativeDir
     * @return Mixed
     * @access private
     */
    function _nlist_helper($dir, $recursive, $relativeDir)
    {
        $files = $this->_list($dir, false);

        if (!$recursive) {
            return $files;
        }

        $result = array();
        foreach ($files as $value) {
            if ($value == '.' || $value == '..') {
                if ($relativeDir == '') {
                    $result[] = $value;
                }
                continue;
            }
            if (is_array($this->_query_stat_cache($this->_realpath($dir . '/' . $value)))) {
                $temp = $this->_nlist_helper($dir . '/' . $value, true, $relativeDir . $value . '/');
                $result = array_merge($result, $temp);
            } else {
                $result[] = $relativeDir . $value;
            }
        }

        return $result;
    }

    /**
     * Returns a detailed list of files in the given directory
     *
     * @param optional String $dir
     * @param optional Boolean $recursive
     * @return Mixed
     * @access public
     */
    function rawlist($dir = '.', $recursive = false)
    {
        $files = $this->_list($dir, true);
        if (!$recursive || $files === false) {
            return $files;
        }

        static $depth = 0;

        foreach ($files as $key=>$value) {
            if ($depth != 0 && $key == '..') {
                unset($files[$key]);
                continue;
            }
            if ($key != '.' && $key != '..' && is_array($this->_query_stat_cache($this->_realpath($dir . '/' . $key)))) {
                $depth++;
                $files[$key] = $this->rawlist($dir . '/' . $key, true);
                $depth--;
            } else {
                $files[$key] = (object) $value;
            }
        }

        return $files;
    }

    /**
     * Reads a list, be it detailed or not, of files in the given directory
     *
     * @param String $dir
     * @param optional Boolean $raw
     * @return Mixed
     * @access private
     */
    function _list($dir, $raw = true)
    {
        if (!($this->bitmap & SSH2::MASK_LOGIN)) {
            return false;
        }

        $dir = $this->_realpath($dir . '/');
        if ($dir === false) {
            return false;
        }

        // http://tools.ietf.org/html/draft-ietf-secsh-filexfer-13#section-8.1.2
        if (!$this->_send_sftp_packet(NET_SFTP_OPENDIR, pack('Na*', strlen($dir), $dir))) {
            return false;
        }

        $response = $this->_get_sftp_packet();
        switch ($this->packet_type) {
            case NET_SFTP_HANDLE:
                // http://tools.ietf.org/html/draft-ietf-secsh-filexfer-13#section-9.2
                // since 'handle' is the last field in the SSH_FXP_HANDLE packet, we'll just remove the first four bytes that
                // represent the length of the string and leave it at that
                $handle = substr($response, 4);
                break;
            case NET_SFTP_STATUS:
                // presumably SSH_FX_NO_SUCH_FILE or SSH_FX_PERMISSION_DENIED
                $this->_logError($response);
                return false;
            default:
                user_error('Expected SSH_FXP_HANDLE or SSH_FXP_STATUS');
                return false;
        }

        $this->_update_stat_cache($dir, array());

        $contents = array();
        while (true) {
            // http://tools.ietf.org/html/draft-ietf-secsh-filexfer-13#section-8.2.2
            // why multiple SSH_FXP_READDIR packets would be sent when the response to a single one can span arbitrarily many
            // SSH_MSG_CHANNEL_DATA messages is not known to me.
            if (!$this->_send_sftp_packet(NET_SFTP_READDIR, pack('Na*', strlen($handle), $handle))) {
                return false;
            }

            $response = $this->_get_sftp_packet();
            switch ($this->packet_type) {
                case NET_SFTP_NAME:
                    extract(unpack('Ncount', $this->_string_shift($response, 4)));
                    for ($i = 0; $i < $count; $i++) {
                        extract(unpack('Nlength', $this->_string_shift($response, 4)));
                        $shortname = $this->_string_shift($response, $length);
                        extract(unpack('Nlength', $this->_string_shift($response, 4)));
                        $longname = $this->_string_shift($response, $length);
                        $attributes = $this->_parseAttributes($response);
                        if (!isset($attributes['type'])) {
                            $fileType = $this->_parseLongname($longname);
                            if ($fileType) {
                                $attributes['type'] = $fileType;
                            }
                        }
                        $contents[$shortname] = $attributes + array('filename' => $shortname);

                        if (isset($attributes['type']) && $attributes['type'] == NET_SFTP_TYPE_DIRECTORY && ($shortname != '.' && $shortname != '..')) {
                            $this->_update_stat_cache($dir . '/' . $shortname, array());
                        } else {
                            if ($shortname == '..') {
                                $temp = $this->_realpath($dir . '/..') . '/.';
                            } else {
                                $temp = $dir . '/' . $shortname;
                            }
                            $this->_update_stat_cache($temp, (object) $attributes);
                        }
                        // SFTPv6 has an optional boolean end-of-list field, but we'll ignore that, since the
                        // final SSH_FXP_STATUS packet should tell us that, already.
                    }
                    break;
                case NET_SFTP_STATUS:
                    extract(unpack('Nstatus', $this->_string_shift($response, 4)));
                    if ($status != NET_SFTP_STATUS_EOF) {
                        $this->_logError($response, $status);
                        return false;
                    }
                    break 2;
                default:
                    user_error('Expected SSH_FXP_NAME or SSH_FXP_STATUS');
                    return false;
            }
        }

        if (!$this->_close_handle($handle)) {
            return false;
        }

        if (count($this->sortOptions)) {
            uasort($contents, array(&$this, '_comparator'));
        }

        return $raw ? $contents : array_keys($contents);
    }

    /**
     * Compares two rawlist entries using parameters set by setListOrder()
     *
     * Intended for use with uasort()
     *
     * @param Array $a
     * @param Array $b
     * @return Integer
     * @access private
     */
    function _comparator($a, $b)
    {
        switch (true) {
            case $a['filename'] === '.' || $b['filename'] === '.':
                if ($a['filename'] === $b['filename']) {
                    return 0;
                }
                return $a['filename'] === '.' ? -1 : 1;
            case $a['filename'] === '..' || $b['filename'] === '..':
                if ($a['filename'] === $b['filename']) {
                    return 0;
                }
                return $a['filename'] === '..' ? -1 : 1;
            case isset($a['type']) && $a['type'] === NET_SFTP_TYPE_DIRECTORY:
                if (!isset($b['type'])) {
                    return 1;
                }
                if ($b['type'] !== $a['type']) {
                    return -1;
                }
                break;
            case isset($b['type']) && $b['type'] === NET_SFTP_TYPE_DIRECTORY:
                return 1;
        }
        foreach ($this->sortOptions as $sort => $order) {
            if (!isset($a[$sort]) || !isset($b[$sort])) {
                if (isset($a[$sort])) {
                    return -1;
                }
                if (isset($b[$sort])) {
                    return 1;
                }
                return 0;
            }
            switch ($sort) {
                case 'filename':
                    $result = strcasecmp($a['filename'], $b['filename']);
                    if ($result) {
                        return $order === SORT_DESC ? -$result : $result;
                    }
                    break;
                case 'permissions':
                case 'mode':
                    $a[$sort]&= 07777;
                    $b[$sort]&= 07777;
                default:
                    if ($a[$sort] === $b[$sort]) {
                        break;
                    }
                    return $order === SORT_ASC ? $a[$sort] - $b[$sort] : $b[$sort] - $a[$sort];
            }
        }
    }

    /**
     * Defines how nlist() and rawlist() will be sorted - if at all.
     *
     * If sorting is enabled directories and files will be sorted independently with
     * directories appearing before files in the resultant array that is returned.
     *
     * Any parameter returned by stat is a valid sort parameter for this function.
     * Filename comparisons are case insensitive.
     *
     * Examples:
     *
     * $sftp->setListOrder('filename', SORT_ASC);
     * $sftp->setListOrder('size', SORT_DESC, 'filename', SORT_ASC);
     * $sftp->setListOrder(true);
     *    Separates directories from files but doesn't do any sorting beyond that
     * $sftp->setListOrder();
     *    Don't do any sort of sorting
     *
     * @access public
     */
    function setListOrder()
    {
        $this->sortOptions = array();
        $args = func_get_args();
        if (empty($args)) {
            return;
        }
        $len = count($args) & 0x7FFFFFFE;
        for ($i = 0; $i < $len; $i+=2) {
            $this->sortOptions[$args[$i]] = $args[$i + 1];
        }
        if (!count($this->sortOptions)) {
            $this->sortOptions = array('bogus' => true);
        }
    }

    /**
     * Returns the file size, in bytes, or false, on failure
     *
     * Files larger than 4GB will show up as being exactly 4GB.
     *
     * @param String $filename
     * @return Mixed
     * @access public
     */
    function size($filename)
    {
        if (!($this->bitmap & SSH2::MASK_LOGIN)) {
            return false;
        }

        $result = $this->stat($filename);
        if ($result === false) {
            return false;
        }
        return isset($result['size']) ? $result['size'] : -1;
    }

    /**
     * Save files / directories to cache
     *
     * @param String $path
     * @param Mixed $value
     * @access private
     */
    function _update_stat_cache($path, $value)
    {
        // preg_replace('#^/|/(?=/)|/$#', '', $dir) == str_replace('//', '/', trim($path, '/'))
        $dirs = explode('/', preg_replace('#^/|/(?=/)|/$#', '', $path));

        $temp = &$this->stat_cache;
        $max = count($dirs) - 1;
        foreach ($dirs as $i=>$dir) {
            if (!isset($temp[$dir])) {
                $temp[$dir] = array();
            }
            if ($i === $max) {
                $temp[$dir] = $value;
                break;
            }
            $temp = &$temp[$dir];
        }
    }

    /**
     * Remove files / directories from cache
     *
     * @param String $path
     * @return Boolean
     * @access private
     */
    function _remove_from_stat_cache($path)
    {
        $dirs = explode('/', preg_replace('#^/|/(?=/)|/$#', '', $path));

        $temp = &$this->stat_cache;
        $max = count($dirs) - 1;
        foreach ($dirs as $i=>$dir) {
            if ($i === $max) {
                unset($temp[$dir]);
                return true;
            }
            if (!isset($temp[$dir])) {
                return false;
            }
            $temp = &$temp[$dir];
        }
    }

    /**
     * Checks cache for path
     *
     * Mainly used by file_exists
     *
     * @param String $dir
     * @return Mixed
     * @access private
     */
    function _query_stat_cache($path)
    {
        $dirs = explode('/', preg_replace('#^/|/(?=/)|/$#', '', $path));

        $temp = &$this->stat_cache;
        foreach ($dirs as $dir) {
            if (!isset($temp[$dir])) {
                return null;
            }
            $temp = &$temp[$dir];
        }
        return $temp;
    }

    /**
     * Returns general information about a file.
     *
     * Returns an array on success and false otherwise.
     *
     * @param String $filename
     * @return Mixed
     * @access public
     */
    function stat($filename)
    {
        if (!($this->bitmap & SSH2::MASK_LOGIN)) {
            return false;
        }

        $filename = $this->_realpath($filename);
        if ($filename === false) {
            return false;
        }

        if ($this->use_stat_cache) {
            $result = $this->_query_stat_cache($filename);
            if (is_array($result) && isset($result['.'])) {
                return (array) $result['.'];
            }
            if (is_object($result)) {
                return (array) $result;
            }
        }

        $stat = $this->_stat($filename, NET_SFTP_STAT);
        if ($stat === false) {
            $this->_remove_from_stat_cache($filename);
            return false;
        }
        if (isset($stat['type'])) {
            if ($stat['type'] == NET_SFTP_TYPE_DIRECTORY) {
                $filename.= '/.';
            }
            $this->_update_stat_cache($filename, (object) $stat);
            return $stat;
        }

        $pwd = $this->pwd;
        $stat['type'] = $this->chdir($filename) ?
            NET_SFTP_TYPE_DIRECTORY :
            NET_SFTP_TYPE_REGULAR;
        $this->pwd = $pwd;

        if ($stat['type'] == NET_SFTP_TYPE_DIRECTORY) {
            $filename.= '/.';
        }
        $this->_update_stat_cache($filename, (object) $stat);

        return $stat;
    }

    /**
     * Returns general information about a file or symbolic link.
     *
     * Returns an array on success and false otherwise.
     *
     * @param String $filename
     * @return Mixed
     * @access public
     */
    function lstat($filename)
    {
        if (!($this->bitmap & SSH2::MASK_LOGIN)) {
            return false;
        }

        $filename = $this->_realpath($filename);
        if ($filename === false) {
            return false;
        }

        if ($this->use_stat_cache) {
            $result = $this->_query_stat_cache($filename);
            if (is_array($result) && isset($result['.'])) {
                return (array) $result['.'];
            }
            if (is_object($result)) {
                return (array) $result;
            }
        }

        $lstat = $this->_stat($filename, NET_SFTP_LSTAT);
        if ($lstat === false) {
            $this->_remove_from_stat_cache($filename);
            return false;
        }
        if (isset($lstat['type'])) {
            if ($lstat['type'] == NET_SFTP_TYPE_DIRECTORY) {
                $filename.= '/.';
            }
            $this->_update_stat_cache($filename, (object) $lstat);
            return $lstat;
        }

        $stat = $this->_stat($filename, NET_SFTP_STAT);

        if ($lstat != $stat) {
            $lstat = array_merge($lstat, array('type' => NET_SFTP_TYPE_SYMLINK));
            $this->_update_stat_cache($filename, (object) $lstat);
            return $stat;
        }

        $pwd = $this->pwd;
        $lstat['type'] = $this->chdir($filename) ?
            NET_SFTP_TYPE_DIRECTORY :
            NET_SFTP_TYPE_REGULAR;
        $this->pwd = $pwd;

        if ($lstat['type'] == NET_SFTP_TYPE_DIRECTORY) {
            $filename.= '/.';
        }
        $this->_update_stat_cache($filename, (object) $lstat);

        return $lstat;
    }

    /**
     * Returns general information about a file or symbolic link
     *
     * Determines information without calling \phpseclib\Net\SFTP::_realpath().
     * The second parameter can be either NET_SFTP_STAT or NET_SFTP_LSTAT.
     *
     * @param String $filename
     * @param Integer $type
     * @return Mixed
     * @access private
     */
    function _stat($filename, $type)
    {
        // SFTPv4+ adds an additional 32-bit integer field - flags - to the following:
        $packet = pack('Na*', strlen($filename), $filename);
        if (!$this->_send_sftp_packet($type, $packet)) {
            return false;
        }

        $response = $this->_get_sftp_packet();
        switch ($this->packet_type) {
            case NET_SFTP_ATTRS:
                return $this->_parseAttributes($response);
            case NET_SFTP_STATUS:
                $this->_logError($response);
                return false;
        }

        user_error('Expected SSH_FXP_ATTRS or SSH_FXP_STATUS');
        return false;
    }

    /**
     * Truncates a file to a given length
     *
     * @param String $filename
     * @param Integer $new_size
     * @return Boolean
     * @access public
     */
    function truncate($filename, $new_size)
    {
        $attr = pack('N3', NET_SFTP_ATTR_SIZE, $new_size / 4294967296, $new_size); // 4294967296 == 0x100000000 == 1<<32

        return $this->_setstat($filename, $attr, false);
    }

    /**
     * Sets access and modification time of file.
     *
     * If the file does not exist, it will be created.
     *
     * @param String $filename
     * @param optional Integer $time
     * @param optional Integer $atime
     * @return Boolean
     * @access public
     */
    function touch($filename, $time = null, $atime = null)
    {
        if (!($this->bitmap & SSH2::MASK_LOGIN)) {
            return false;
        }

        $filename = $this->_realpath($filename);
        if ($filename === false) {
            return false;
        }

        if (!isset($time)) {
            $time = time();
        }
        if (!isset($atime)) {
            $atime = $time;
        }

        $flags = NET_SFTP_OPEN_WRITE | NET_SFTP_OPEN_CREATE | NET_SFTP_OPEN_EXCL;
        $attr = pack('N3', NET_SFTP_ATTR_ACCESSTIME, $time, $atime);
        $packet = pack('Na*Na*', strlen($filename), $filename, $flags, $attr);
        if (!$this->_send_sftp_packet(NET_SFTP_OPEN, $packet)) {
            return false;
        }

        $response = $this->_get_sftp_packet();
        switch ($this->packet_type) {
            case NET_SFTP_HANDLE:
                return $this->_close_handle(substr($response, 4));
            case NET_SFTP_STATUS:
                $this->_logError($response);
                break;
            default:
                user_error('Expected SSH_FXP_HANDLE or SSH_FXP_STATUS');
                return false;
        }

        return $this->_setstat($filename, $attr, false);
    }

    /**
     * Changes file or directory owner
     *
     * Returns true on success or false on error.
     *
     * @param String $filename
     * @param Integer $uid
     * @param optional Boolean $recursive
     * @return Boolean
     * @access public
     */
    function chown($filename, $uid, $recursive = false)
    {
        // quoting from <http://www.kernel.org/doc/man-pages/online/pages/man2/chown.2.html>,
        // "if the owner or group is specified as -1, then that ID is not changed"
        $attr = pack('N3', NET_SFTP_ATTR_UIDGID, $uid, -1);

        return $this->_setstat($filename, $attr, $recursive);
    }

    /**
     * Changes file or directory group
     *
     * Returns true on success or false on error.
     *
     * @param String $filename
     * @param Integer $gid
     * @param optional Boolean $recursive
     * @return Boolean
     * @access public
     */
    function chgrp($filename, $gid, $recursive = false)
    {
        $attr = pack('N3', NET_SFTP_ATTR_UIDGID, -1, $gid);

        return $this->_setstat($filename, $attr, $recursive);
    }

    /**
     * Set permissions on a file.
     *
     * Returns the new file permissions on success or false on error.
     * If $recursive is true than this just returns true or false.
     *
     * @param Integer $mode
     * @param String $filename
     * @param optional Boolean $recursive
     * @return Mixed
     * @access public
     */
    function chmod($mode, $filename, $recursive = false)
    {
        if (is_string($mode) && is_int($filename)) {
            $temp = $mode;
            $mode = $filename;
            $filename = $temp;
        }

        $attr = pack('N2', NET_SFTP_ATTR_PERMISSIONS, $mode & 07777);
        if (!$this->_setstat($filename, $attr, $recursive)) {
            return false;
        }
        if ($recursive) {
            return true;
        }

        // rather than return what the permissions *should* be, we'll return what they actually are.  this will also
        // tell us if the file actually exists.
        // incidentally, SFTPv4+ adds an additional 32-bit integer field - flags - to the following:
        $packet = pack('Na*', strlen($filename), $filename);
        if (!$this->_send_sftp_packet(NET_SFTP_STAT, $packet)) {
            return false;
        }

        $response = $this->_get_sftp_packet();
        switch ($this->packet_type) {
            case NET_SFTP_ATTRS:
                $attrs = $this->_parseAttributes($response);
                return $attrs['permissions'];
            case NET_SFTP_STATUS:
                $this->_logError($response);
                return false;
        }

        user_error('Expected SSH_FXP_ATTRS or SSH_FXP_STATUS');
        return false;
    }

    /**
     * Sets information about a file
     *
     * @param String $filename
     * @param String $attr
     * @param Boolean $recursive
     * @return Boolean
     * @access private
     */
    function _setstat($filename, $attr, $recursive)
    {
        if (!($this->bitmap & SSH2::MASK_LOGIN)) {
            return false;
        }

        $filename = $this->_realpath($filename);
        if ($filename === false) {
            return false;
        }

        $this->_remove_from_stat_cache($filename);

        if ($recursive) {
            $i = 0;
            $result = $this->_setstat_recursive($filename, $attr, $i);
            $this->_read_put_responses($i);
            return $result;
        }

        // SFTPv4+ has an additional byte field - type - that would need to be sent, as well. setting it to
        // SSH_FILEXFER_TYPE_UNKNOWN might work. if not, we'd have to do an SSH_FXP_STAT before doing an SSH_FXP_SETSTAT.
        if (!$this->_send_sftp_packet(NET_SFTP_SETSTAT, pack('Na*a*', strlen($filename), $filename, $attr))) {
            return false;
        }

        /*
         "Because some systems must use separate system calls to set various attributes, it is possible that a failure
          response will be returned, but yet some of the attributes may be have been successfully modified.  If possible,
          servers SHOULD avoid this situation; however, clients MUST be aware that this is possible."

          -- http://tools.ietf.org/html/draft-ietf-secsh-filexfer-13#section-8.6
        */
        $response = $this->_get_sftp_packet();
        if ($this->packet_type != NET_SFTP_STATUS) {
            user_error('Expected SSH_FXP_STATUS');
            return false;
        }

        extract(unpack('Nstatus', $this->_string_shift($response, 4)));
        if ($status != NET_SFTP_STATUS_OK) {
            $this->_logError($response, $status);
            return false;
        }

        return true;
    }

    /**
     * Recursively sets information on directories on the SFTP server
     *
     * Minimizes directory lookups and SSH_FXP_STATUS requests for speed.
     *
     * @param String $path
     * @param String $attr
     * @param Integer $i
     * @return Boolean
     * @access private
     */
    function _setstat_recursive($path, $attr, &$i)
    {
        if (!$this->_read_put_responses($i)) {
            return false;
        }
        $i = 0;
        $entries = $this->_list($path, true);

        if ($entries === false) {
            return $this->_setstat($path, $attr, false);
        }

        // normally $entries would have at least . and .. but it might not if the directories
        // permissions didn't allow reading
        if (empty($entries)) {
            return false;
        }

        unset($entries['.'], $entries['..']);
        foreach ($entries as $filename=>$props) {
            if (!isset($props['type'])) {
                return false;
            }

            $temp = $path . '/' . $filename;
            if ($props['type'] == NET_SFTP_TYPE_DIRECTORY) {
                if (!$this->_setstat_recursive($temp, $attr, $i)) {
                    return false;
                }
            } else {
                if (!$this->_send_sftp_packet(NET_SFTP_SETSTAT, pack('Na*a*', strlen($temp), $temp, $attr))) {
                    return false;
                }

                $i++;

                if ($i >= NET_SFTP_QUEUE_SIZE) {
                    if (!$this->_read_put_responses($i)) {
                        return false;
                    }
                    $i = 0;
                }
            }
        }

        if (!$this->_send_sftp_packet(NET_SFTP_SETSTAT, pack('Na*a*', strlen($path), $path, $attr))) {
            return false;
        }

        $i++;

        if ($i >= NET_SFTP_QUEUE_SIZE) {
            if (!$this->_read_put_responses($i)) {
                return false;
            }
            $i = 0;
        }

        return true;
    }

    /**
     * Return the target of a symbolic link
     *
     * @param String $link
     * @return Mixed
     * @access public
     */
    function readlink($link)
    {
        if (!($this->bitmap & SSH2::MASK_LOGIN)) {
            return false;
        }

        $link = $this->_realpath($link);

        if (!$this->_send_sftp_packet(NET_SFTP_READLINK, pack('Na*', strlen($link), $link))) {
            return false;
        }

        $response = $this->_get_sftp_packet();
        switch ($this->packet_type) {
            case NET_SFTP_NAME:
                break;
            case NET_SFTP_STATUS:
                $this->_logError($response);
                return false;
            default:
                user_error('Expected SSH_FXP_NAME or SSH_FXP_STATUS');
                return false;
        }

        extract(unpack('Ncount', $this->_string_shift($response, 4)));
        // the file isn't a symlink
        if (!$count) {
            return false;
        }

        extract(unpack('Nlength', $this->_string_shift($response, 4)));
        return $this->_string_shift($response, $length);
    }

    /**
     * Create a symlink
     *
     * symlink() creates a symbolic link to the existing target with the specified name link.
     *
     * @param String $target
     * @param String $link
     * @return Boolean
     * @access public
     */
    function symlink($target, $link)
    {
        if (!($this->bitmap & SSH2::MASK_LOGIN)) {
            return false;
        }

        $target = $this->_realpath($target);
        $link = $this->_realpath($link);

        $packet = pack('Na*Na*', strlen($target), $target, strlen($link), $link);
        if (!$this->_send_sftp_packet(NET_SFTP_SYMLINK, $packet)) {
            return false;
        }

        $response = $this->_get_sftp_packet();
        if ($this->packet_type != NET_SFTP_STATUS) {
            user_error('Expected SSH_FXP_STATUS');
            return false;
        }

        extract(unpack('Nstatus', $this->_string_shift($response, 4)));
        if ($status != NET_SFTP_STATUS_OK) {
            $this->_logError($response, $status);
            return false;
        }

        return true;
    }

    /**
     * Creates a directory.
     *
     * @param String $dir
     * @return Boolean
     * @access public
     */
    function mkdir($dir, $mode = -1, $recursive = false)
    {
        if (!($this->bitmap & SSH2::MASK_LOGIN)) {
            return false;
        }

        $dir = $this->_realpath($dir);
        // by not providing any permissions, hopefully the server will use the logged in users umask - their
        // default permissions.
        $attr = $mode == -1 ? "\0\0\0\0" : pack('N2', NET_SFTP_ATTR_PERMISSIONS, $mode & 07777);

        if ($recursive) {
            $dirs = explode('/', preg_replace('#/(?=/)|/$#', '', $dir));
            if (empty($dirs[0])) {
                array_shift($dirs);
                $dirs[0] = '/' . $dirs[0];
            }
            for ($i = 0; $i < count($dirs); $i++) {
                $temp = array_slice($dirs, 0, $i + 1);
                $temp = implode('/', $temp);
                $result = $this->_mkdir_helper($temp, $attr);
            }
            return $result;
        }

        return $this->_mkdir_helper($dir, $attr);
    }

    /**
     * Helper function for directory creation
     *
     * @param String $dir
     * @return Boolean
     * @access private
     */
    function _mkdir_helper($dir, $attr)
    {
        if (!$this->_send_sftp_packet(NET_SFTP_MKDIR, pack('Na*a*', strlen($dir), $dir, $attr))) {
            return false;
        }

        $response = $this->_get_sftp_packet();
        if ($this->packet_type != NET_SFTP_STATUS) {
            user_error('Expected SSH_FXP_STATUS');
            return false;
        }

        extract(unpack('Nstatus', $this->_string_shift($response, 4)));
        if ($status != NET_SFTP_STATUS_OK) {
            $this->_logError($response, $status);
            return false;
        }

        return true;
    }

    /**
     * Removes a directory.
     *
     * @param String $dir
     * @return Boolean
     * @access public
     */
    function rmdir($dir)
    {
        if (!($this->bitmap & SSH2::MASK_LOGIN)) {
            return false;
        }

        $dir = $this->_realpath($dir);
        if ($dir === false) {
            return false;
        }

        if (!$this->_send_sftp_packet(NET_SFTP_RMDIR, pack('Na*', strlen($dir), $dir))) {
            return false;
        }

        $response = $this->_get_sftp_packet();
        if ($this->packet_type != NET_SFTP_STATUS) {
            user_error('Expected SSH_FXP_STATUS');
            return false;
        }

        extract(unpack('Nstatus', $this->_string_shift($response, 4)));
        if ($status != NET_SFTP_STATUS_OK) {
            // presumably SSH_FX_NO_SUCH_FILE or SSH_FX_PERMISSION_DENIED?
            $this->_logError($response, $status);
            return false;
        }

        $this->_remove_from_stat_cache($dir);
        // the following will do a soft delete, which would be useful if you deleted a file
        // and then tried to do a stat on the deleted file. the above, in contrast, does
        // a hard delete
        //$this->_update_stat_cache($dir, false);

        return true;
    }

    /**
     * Uploads a file to the SFTP server.
     *
     * By default, \phpseclib\Net\SFTP::put() does not read from the local filesystem.  $data is dumped directly into $remote_file.
     * So, for example, if you set $data to 'filename.ext' and then do \phpseclib\Net\SFTP::get(), you will get a file, twelve bytes
     * long, containing 'filename.ext' as its contents.
     *
     * Setting $mode to self::SOURCE_LOCAL_FILE will change the above behavior.  With self::SOURCE_LOCAL_FILE, $remote_file will
     * contain as many bytes as filename.ext does on your local filesystem.  If your filename.ext is 1MB then that is how
     * large $remote_file will be, as well.
     *
     * Setting $mode to self::SOURCE_CALLBACK will use $data as callback function, which gets only one parameter -- number of bytes to return, and returns a string if there is some data or null if there is no more data
     *
     * If $data is a resource then it'll be used as a resource instead.
     *
     * Currently, only binary mode is supported.  As such, if the line endings need to be adjusted, you will need to take
     * care of that, yourself.
     *
     * $mode can take an additional two parameters - self::RESUME and self::RESUME_START. These are bitwise AND'd with
     * $mode. So if you want to resume upload of a 300mb file on the local file system you'd set $mode to the following:
     *
     * self::SOURCE_LOCAL_FILE | self::RESUME
     *
     * If you wanted to simply append the full contents of a local file to the full contents of a remote file you'd replace
     * self::RESUME with self::RESUME_START.
     *
     * If $mode & (self::RESUME | self::RESUME_START) then self::RESUME_START will be assumed.
     *
     * $start and $local_start give you more fine grained control over this process and take precident over self::RESUME
     * when they're non-negative. ie. $start could let you write at the end of a file (like self::RESUME) or in the middle
     * of one. $local_start could let you start your reading from the end of a file (like self::RESUME_START) or in the
     * middle of one.
     *
     * Setting $local_start to > 0 or $mode | self::RESUME_START doesn't do anything unless $mode | self::SOURCE_LOCAL_FILE.
     *
     * @param String $remote_file
     * @param String|resource $data
     * @param optional Integer $mode
     * @param optional Integer $start
     * @param optional Integer $local_start
     * @param optional callable|null $progressCallback
     * @return Boolean
     * @access public
     * @internal ASCII mode for SFTPv4/5/6 can be supported by adding a new function - \phpseclib\Net\SFTP::setMode().
     */
    function put($remote_file, $data, $mode = self::SOURCE_STRING, $start = -1, $local_start = -1, $progressCallback = null)
    {
        if (!($this->bitmap & SSH2::MASK_LOGIN)) {
            return false;
        }

        $remote_file = $this->_realpath($remote_file);
        if ($remote_file === false) {
            return false;
        }

        $this->_remove_from_stat_cache($remote_file);

        $flags = NET_SFTP_OPEN_WRITE | NET_SFTP_OPEN_CREATE;
        // according to the SFTP specs, NET_SFTP_OPEN_APPEND should "force all writes to append data at the end of the file."
        // in practice, it doesn't seem to do that.
        //$flags|= ($mode & self::RESUME) ? NET_SFTP_OPEN_APPEND : NET_SFTP_OPEN_TRUNCATE;

        if ($start >= 0) {
            $offset = $start;
        } elseif ($mode & self::RESUME) {
            // if NET_SFTP_OPEN_APPEND worked as it should _size() wouldn't need to be called
            $size = $this->size($remote_file);
            $offset = $size !== false ? $size : 0;
        } else {
            $offset = 0;
            $flags|= NET_SFTP_OPEN_TRUNCATE;
        }

        $packet = pack('Na*N2', strlen($remote_file), $remote_file, $flags, 0);
        if (!$this->_send_sftp_packet(NET_SFTP_OPEN, $packet)) {
            return false;
        }

        $response = $this->_get_sftp_packet();
        switch ($this->packet_type) {
            case NET_SFTP_HANDLE:
                $handle = substr($response, 4);
                break;
            case NET_SFTP_STATUS:
                $this->_logError($response);
                return false;
            default:
                user_error('Expected SSH_FXP_HANDLE or SSH_FXP_STATUS');
                return false;
        }

        // http://tools.ietf.org/html/draft-ietf-secsh-filexfer-13#section-8.2.3
        $dataCallback = false;
        switch (true) {
<<<<<<< HEAD
            case $mode & self::SOURCE_CALLBACK;
=======
            case $mode & NET_SFTP_CALLBACK:
>>>>>>> 8893f8f5
                if (!is_callable($data)) {
                    user_error("\$data should be is_callable() if you specify SOURCE_CALLBACK flag");
                }
                $dataCallback = $data;
                // do nothing
                break;
            case is_resource($data):
                $mode = $mode & ~self::SOURCE_LOCAL_FILE;
                $fp = $data;
                break;
            case $mode & self::SOURCE_LOCAL_FILE:
                if (!is_file($data)) {
                    user_error("$data is not a valid file");
                    return false;
                }
                $fp = @fopen($data, 'rb');
                if (!$fp) {
                    return false;
                }
        }

        if (isset($fp)) {
            $stat = fstat($fp);
            $size = $stat['size'];

            if ($local_start >= 0) {
                fseek($fp, $local_start);
            } elseif ($mode & self::RESUME_START) {
                // do nothing
            } else {
                fseek($fp, $offset);
            }
        } elseif ($dataCallback) {
            $size = 0;
        } else {
            $size = strlen($data);
        }

        $sent = 0;
        $size = $size < 0 ? ($size & 0x7FFFFFFF) + 0x80000000 : $size;

        $sftp_packet_size = 4096; // PuTTY uses 4096
        // make the SFTP packet be exactly 4096 bytes by including the bytes in the NET_SFTP_WRITE packets "header"
        $sftp_packet_size-= strlen($handle) + 25;
        $i = 0;
        while ($dataCallback || $sent < $size) {
            if ($dataCallback) {
                $temp = call_user_func($dataCallback, $sftp_packet_size);
                if (is_null($temp)) {
                    break;
                }
            } else {
                $temp = isset($fp) ? fread($fp, $sftp_packet_size) : substr($data, $sent, $sftp_packet_size);
            }
            $subtemp = $offset + $sent;
            $packet = pack('Na*N3a*', strlen($handle), $handle, $subtemp / 4294967296, $subtemp, strlen($temp), $temp);
            if (!$this->_send_sftp_packet(NET_SFTP_WRITE, $packet)) {
                if ($mode & self::SOURCE_LOCAL_FILE) {
                    fclose($fp);
                }
                return false;
            }
            $sent+= strlen($temp);
            if (is_callable($progressCallback)) {
                call_user_func($progressCallback, $sent);
            }

            $i++;

            if ($i == NET_SFTP_QUEUE_SIZE) {
                if (!$this->_read_put_responses($i)) {
                    $i = 0;
                    break;
                }
                $i = 0;
            }
        }

        if (!$this->_read_put_responses($i)) {
            if ($mode & self::SOURCE_LOCAL_FILE) {
                fclose($fp);
            }
            $this->_close_handle($handle);
            return false;
        }

        if ($mode & self::SOURCE_LOCAL_FILE) {
            fclose($fp);
        }

        return $this->_close_handle($handle);
    }

    /**
     * Reads multiple successive SSH_FXP_WRITE responses
     *
     * Sending an SSH_FXP_WRITE packet and immediately reading its response isn't as efficient as blindly sending out $i
     * SSH_FXP_WRITEs, in succession, and then reading $i responses.
     *
     * @param Integer $i
     * @return Boolean
     * @access private
     */
    function _read_put_responses($i)
    {
        while ($i--) {
            $response = $this->_get_sftp_packet();
            if ($this->packet_type != NET_SFTP_STATUS) {
                user_error('Expected SSH_FXP_STATUS');
                return false;
            }

            extract(unpack('Nstatus', $this->_string_shift($response, 4)));
            if ($status != NET_SFTP_STATUS_OK) {
                $this->_logError($response, $status);
                break;
            }
        }

        return $i < 0;
    }

    /**
     * Close handle
     *
     * @param String $handle
     * @return Boolean
     * @access private
     */
    function _close_handle($handle)
    {
        if (!$this->_send_sftp_packet(NET_SFTP_CLOSE, pack('Na*', strlen($handle), $handle))) {
            return false;
        }

        // "The client MUST release all resources associated with the handle regardless of the status."
        //  -- http://tools.ietf.org/html/draft-ietf-secsh-filexfer-13#section-8.1.3
        $response = $this->_get_sftp_packet();
        if ($this->packet_type != NET_SFTP_STATUS) {
            user_error('Expected SSH_FXP_STATUS');
            return false;
        }

        extract(unpack('Nstatus', $this->_string_shift($response, 4)));
        if ($status != NET_SFTP_STATUS_OK) {
            $this->_logError($response, $status);
            return false;
        }

        return true;
    }

    /**
     * Downloads a file from the SFTP server.
     *
     * Returns a string containing the contents of $remote_file if $local_file is left undefined or a boolean false if
     * the operation was unsuccessful.  If $local_file is defined, returns true or false depending on the success of the
     * operation.
     *
     * $offset and $length can be used to download files in chunks.
     *
     * @param String $remote_file
     * @param optional String $local_file
     * @param optional Integer $offset
     * @param optional Integer $length
     * @return Mixed
     * @access public
     */
    function get($remote_file, $local_file = false, $offset = 0, $length = -1)
    {
        if (!($this->bitmap & SSH2::MASK_LOGIN)) {
            return false;
        }

        $remote_file = $this->_realpath($remote_file);
        if ($remote_file === false) {
            return false;
        }

        $packet = pack('Na*N2', strlen($remote_file), $remote_file, NET_SFTP_OPEN_READ, 0);
        if (!$this->_send_sftp_packet(NET_SFTP_OPEN, $packet)) {
            return false;
        }

        $response = $this->_get_sftp_packet();
        switch ($this->packet_type) {
            case NET_SFTP_HANDLE:
                $handle = substr($response, 4);
                break;
            case NET_SFTP_STATUS: // presumably SSH_FX_NO_SUCH_FILE or SSH_FX_PERMISSION_DENIED
                $this->_logError($response);
                return false;
            default:
                user_error('Expected SSH_FXP_HANDLE or SSH_FXP_STATUS');
                return false;
        }

        if (is_resource($local_file)) {
            $fp = $local_file;
            $stat = fstat($fp);
            $res_offset = $stat['size'];
        } else {
            $res_offset = 0;
            if ($local_file !== false) {
                $fp = fopen($local_file, 'wb');
                if (!$fp) {
                    return false;
                }
            } else {
                $content = '';
            }
        }

        $fclose_check = $local_file !== false && !is_resource($local_file);

        $start = $offset;
        $size = $this->max_sftp_packet < $length || $length < 0 ? $this->max_sftp_packet : $length;
        while (true) {
            $packet = pack('Na*N3', strlen($handle), $handle, $offset / 4294967296, $offset, $size);
            if (!$this->_send_sftp_packet(NET_SFTP_READ, $packet)) {
                if ($fclose_check) {
                    fclose($fp);
                }
                return false;
            }

            $response = $this->_get_sftp_packet();
            switch ($this->packet_type) {
                case NET_SFTP_DATA:
                    $temp = substr($response, 4);
                    $offset+= strlen($temp);
                    if ($local_file === false) {
                        $content.= $temp;
                    } else {
                        fputs($fp, $temp);
                    }
                    break;
                case NET_SFTP_STATUS:
                    // could, in theory, return false if !strlen($content) but we'll hold off for the time being
                    $this->_logError($response);
                    break 2;
                default:
                    user_error('Expected SSH_FXP_DATA or SSH_FXP_STATUS');
                    if ($fclose_check) {
                        fclose($fp);
                    }
                    return false;
            }

            if ($length > 0 && $length <= $offset - $start) {
                break;
            }
        }

        if ($length > 0 && $length <= $offset - $start) {
            if ($local_file === false) {
                $content = substr($content, 0, $length);
            } else {
                ftruncate($fp, $length + $res_offset);
            }
        }

        if ($fclose_check) {
            fclose($fp);
        }

        if (!$this->_close_handle($handle)) {
            return false;
        }

        // if $content isn't set that means a file was written to
        return isset($content) ? $content : true;
    }

    /**
     * Deletes a file on the SFTP server.
     *
     * @param String $path
     * @param Boolean $recursive
     * @return Boolean
     * @access public
     */
    function delete($path, $recursive = true)
    {
        if (!($this->bitmap & SSH2::MASK_LOGIN)) {
            return false;
        }

        $path = $this->_realpath($path);
        if ($path === false) {
            return false;
        }

        // http://tools.ietf.org/html/draft-ietf-secsh-filexfer-13#section-8.3
        if (!$this->_send_sftp_packet(NET_SFTP_REMOVE, pack('Na*', strlen($path), $path))) {
            return false;
        }

        $response = $this->_get_sftp_packet();
        if ($this->packet_type != NET_SFTP_STATUS) {
            user_error('Expected SSH_FXP_STATUS');
            return false;
        }

        // if $status isn't SSH_FX_OK it's probably SSH_FX_NO_SUCH_FILE or SSH_FX_PERMISSION_DENIED
        extract(unpack('Nstatus', $this->_string_shift($response, 4)));
        if ($status != NET_SFTP_STATUS_OK) {
            $this->_logError($response, $status);
            if (!$recursive) {
                return false;
            }
            $i = 0;
            $result = $this->_delete_recursive($path, $i);
            $this->_read_put_responses($i);
            return $result;
        }

        $this->_remove_from_stat_cache($path);

        return true;
    }

    /**
     * Recursively deletes directories on the SFTP server
     *
     * Minimizes directory lookups and SSH_FXP_STATUS requests for speed.
     *
     * @param String $path
     * @param Integer $i
     * @return Boolean
     * @access private
     */
    function _delete_recursive($path, &$i)
    {
        if (!$this->_read_put_responses($i)) {
            return false;
        }
        $i = 0;
        $entries = $this->_list($path, true);

        // normally $entries would have at least . and .. but it might not if the directories
        // permissions didn't allow reading
        if (empty($entries)) {
            return false;
        }

        unset($entries['.'], $entries['..']);
        foreach ($entries as $filename=>$props) {
            if (!isset($props['type'])) {
                return false;
            }

            $temp = $path . '/' . $filename;
            if ($props['type'] == NET_SFTP_TYPE_DIRECTORY) {
                if (!$this->_delete_recursive($temp, $i)) {
                    return false;
                }
            } else {
                if (!$this->_send_sftp_packet(NET_SFTP_REMOVE, pack('Na*', strlen($temp), $temp))) {
                    return false;
                }

                $i++;

                if ($i >= NET_SFTP_QUEUE_SIZE) {
                    if (!$this->_read_put_responses($i)) {
                        return false;
                    }
                    $i = 0;
                }
            }
            $this->_remove_from_stat_cache($path);
        }

        if (!$this->_send_sftp_packet(NET_SFTP_RMDIR, pack('Na*', strlen($path), $path))) {
            return false;
        }

        $i++;

        if ($i >= NET_SFTP_QUEUE_SIZE) {
            if (!$this->_read_put_responses($i)) {
                return false;
            }
            $i = 0;
        }

        return true;
    }

    /**
     * Checks whether a file or directory exists
     *
     * @param String $path
     * @return Boolean
     * @access public
     */
    function file_exists($path)
    {
        if ($this->use_stat_cache) {
            $path = $this->_realpath($path);

            $result = $this->_query_stat_cache($path);

            if (isset($result)) {
                // return true if $result is an array or if it's an stdClass object
                return $result !== false;
            }
        }

        return $this->stat($path) !== false;
    }

    /**
     * Tells whether the filename is a directory
     *
     * @param String $path
     * @return Boolean
     * @access public
     */
    function is_dir($path)
    {
        $result = $this->_get_stat_cache_prop($path, 'type');
        if ($result === false) {
            return false;
        }
        return $result === NET_SFTP_TYPE_DIRECTORY;
    }

    /**
     * Tells whether the filename is a regular file
     *
     * @param String $path
     * @return Boolean
     * @access public
     */
    function is_file($path)
    {
        $result = $this->_get_stat_cache_prop($path, 'type');
        if ($result === false) {
            return false;
        }
        return $result === NET_SFTP_TYPE_REGULAR;
    }

    /**
     * Tells whether the filename is a symbolic link
     *
     * @param String $path
     * @return Boolean
     * @access public
     */
    function is_link($path)
    {
        $result = $this->_get_stat_cache_prop($path, 'type');
        if ($result === false) {
            return false;
        }
        return $result === NET_SFTP_TYPE_SYMLINK;
    }

    /**
     * Gets last access time of file
     *
     * @param String $path
     * @return Mixed
     * @access public
     */
    function fileatime($path)
    {
        return $this->_get_stat_cache_prop($path, 'atime');
    }

    /**
     * Gets file modification time
     *
     * @param String $path
     * @return Mixed
     * @access public
     */
    function filemtime($path)
    {
        return $this->_get_stat_cache_prop($path, 'mtime');
    }

    /**
     * Gets file permissions
     *
     * @param String $path
     * @return Mixed
     * @access public
     */
    function fileperms($path)
    {
        return $this->_get_stat_cache_prop($path, 'permissions');
    }

    /**
     * Gets file owner
     *
     * @param String $path
     * @return Mixed
     * @access public
     */
    function fileowner($path)
    {
        return $this->_get_stat_cache_prop($path, 'uid');
    }

    /**
     * Gets file group
     *
     * @param String $path
     * @return Mixed
     * @access public
     */
    function filegroup($path)
    {
        return $this->_get_stat_cache_prop($path, 'gid');
    }

    /**
     * Gets file size
     *
     * @param String $path
     * @return Mixed
     * @access public
     */
    function filesize($path)
    {
        return $this->_get_stat_cache_prop($path, 'size');
    }

    /**
     * Gets file type
     *
     * @param String $path
     * @return Mixed
     * @access public
     */
    function filetype($path)
    {
        $type = $this->_get_stat_cache_prop($path, 'type');
        if ($type === false) {
            return false;
        }

        switch ($type) {
            case NET_SFTP_TYPE_BLOCK_DEVICE: return 'block';
            case NET_SFTP_TYPE_CHAR_DEVICE: return 'char';
            case NET_SFTP_TYPE_DIRECTORY: return 'dir';
            case NET_SFTP_TYPE_FIFO: return 'fifo';
            case NET_SFTP_TYPE_REGULAR: return 'file';
            case NET_SFTP_TYPE_SYMLINK: return 'link';
            default: return false;
        }
    }

    /**
     * Return a stat properity
     *
     * Uses cache if appropriate.
     *
     * @param String $path
     * @param String $prop
     * @return Mixed
     * @access private
     */
    function _get_stat_cache_prop($path, $prop)
    {
        if ($this->use_stat_cache) {
            $path = $this->_realpath($path);

            $result = $this->_query_stat_cache($path);

            if (is_object($result) && isset($result->$prop)) {
                return $result->$prop;
            }
        }

        $result = $this->stat($path);

        if ($result === false || !isset($result[$prop])) {
            return false;
        }

        return $result[$prop];
    }

    /**
     * Renames a file or a directory on the SFTP server
     *
     * @param String $oldname
     * @param String $newname
     * @return Boolean
     * @access public
     */
    function rename($oldname, $newname)
    {
        if (!($this->bitmap & SSH2::MASK_LOGIN)) {
            return false;
        }

        $oldname = $this->_realpath($oldname);
        $newname = $this->_realpath($newname);
        if ($oldname === false || $newname === false) {
            return false;
        }

        // http://tools.ietf.org/html/draft-ietf-secsh-filexfer-13#section-8.3
        $packet = pack('Na*Na*', strlen($oldname), $oldname, strlen($newname), $newname);
        if (!$this->_send_sftp_packet(NET_SFTP_RENAME, $packet)) {
            return false;
        }

        $response = $this->_get_sftp_packet();
        if ($this->packet_type != NET_SFTP_STATUS) {
            user_error('Expected SSH_FXP_STATUS');
            return false;
        }

        // if $status isn't SSH_FX_OK it's probably SSH_FX_NO_SUCH_FILE or SSH_FX_PERMISSION_DENIED
        extract(unpack('Nstatus', $this->_string_shift($response, 4)));
        if ($status != NET_SFTP_STATUS_OK) {
            $this->_logError($response, $status);
            return false;
        }

        // don't move the stat cache entry over since this operation could very well change the
        // atime and mtime attributes
        //$this->_update_stat_cache($newname, $this->_query_stat_cache($oldname));
        $this->_remove_from_stat_cache($oldname);
        $this->_remove_from_stat_cache($newname);

        return true;
    }

    /**
     * Parse Attributes
     *
     * See '7.  File Attributes' of draft-ietf-secsh-filexfer-13 for more info.
     *
     * @param String $response
     * @return Array
     * @access private
     */
    function _parseAttributes(&$response)
    {
        $attr = array();
        extract(unpack('Nflags', $this->_string_shift($response, 4)));
        // SFTPv4+ have a type field (a byte) that follows the above flag field
        foreach ($this->attributes as $key => $value) {
            switch ($flags & $key) {
                case NET_SFTP_ATTR_SIZE: // 0x00000001
                    // The size attribute is defined as an unsigned 64-bit integer.
                    // The following will use floats on 32-bit platforms, if necessary.
                    // As can be seen in the BigInteger class, floats are generally
                    // IEEE 754 binary64 "double precision" on such platforms and
                    // as such can represent integers of at least 2^50 without loss
                    // of precision. Interpreted in filesize, 2^50 bytes = 1024 TiB.
                    $attr['size'] = hexdec(bin2hex($this->_string_shift($response, 8)));
                    break;
                case NET_SFTP_ATTR_UIDGID: // 0x00000002 (SFTPv3 only)
                    $attr+= unpack('Nuid/Ngid', $this->_string_shift($response, 8));
                    break;
                case NET_SFTP_ATTR_PERMISSIONS: // 0x00000004
                    $attr+= unpack('Npermissions', $this->_string_shift($response, 4));
                    // mode == permissions; permissions was the original array key and is retained for bc purposes.
                    // mode was added because that's the more industry standard terminology
                    $attr+= array('mode' => $attr['permissions']);
                    $fileType = $this->_parseMode($attr['permissions']);
                    if ($fileType !== false) {
                        $attr+= array('type' => $fileType);
                    }
                    break;
                case NET_SFTP_ATTR_ACCESSTIME: // 0x00000008
                    $attr+= unpack('Natime/Nmtime', $this->_string_shift($response, 8));
                    break;
                case NET_SFTP_ATTR_EXTENDED: // 0x80000000
                    extract(unpack('Ncount', $this->_string_shift($response, 4)));
                    for ($i = 0; $i < $count; $i++) {
                        extract(unpack('Nlength', $this->_string_shift($response, 4)));
                        $key = $this->_string_shift($response, $length);
                        extract(unpack('Nlength', $this->_string_shift($response, 4)));
                        $attr[$key] = $this->_string_shift($response, $length);
                    }
            }
        }
        return $attr;
    }

    /**
     * Attempt to identify the file type
     *
     * Quoting the SFTP RFC, "Implementations MUST NOT send bits that are not defined" but they seem to anyway
     *
     * @param Integer $mode
     * @return Integer
     * @access private
     */
    function _parseMode($mode)
    {
        // values come from http://lxr.free-electrons.com/source/include/uapi/linux/stat.h#L12
        // see, also, http://linux.die.net/man/2/stat
        switch ($mode & 0170000) {// ie. 1111 0000 0000 0000
            case 0000000: // no file type specified - figure out the file type using alternative means
                return false;
            case 0040000:
                return NET_SFTP_TYPE_DIRECTORY;
            case 0100000:
                return NET_SFTP_TYPE_REGULAR;
            case 0120000:
                return NET_SFTP_TYPE_SYMLINK;
            // new types introduced in SFTPv5+
            // http://tools.ietf.org/html/draft-ietf-secsh-filexfer-05#section-5.2
            case 0010000: // named pipe (fifo)
                return NET_SFTP_TYPE_FIFO;
            case 0020000: // character special
                return NET_SFTP_TYPE_CHAR_DEVICE;
            case 0060000: // block special
                return NET_SFTP_TYPE_BLOCK_DEVICE;
            case 0140000: // socket
                return NET_SFTP_TYPE_SOCKET;
            case 0160000: // whiteout
                // "SPECIAL should be used for files that are of
                //  a known type which cannot be expressed in the protocol"
                return NET_SFTP_TYPE_SPECIAL;
            default:
                return NET_SFTP_TYPE_UNKNOWN;
        }
    }

    /**
     * Parse Longname
     *
     * SFTPv3 doesn't provide any easy way of identifying a file type.  You could try to open
     * a file as a directory and see if an error is returned or you could try to parse the
     * SFTPv3-specific longname field of the SSH_FXP_NAME packet.  That's what this function does.
     * The result is returned using the
     * {@link http://tools.ietf.org/html/draft-ietf-secsh-filexfer-04#section-5.2 SFTPv4 type constants}.
     *
     * If the longname is in an unrecognized format bool(false) is returned.
     *
     * @param String $longname
     * @return Mixed
     * @access private
     */
    function _parseLongname($longname)
    {
        // http://en.wikipedia.org/wiki/Unix_file_types
        // http://en.wikipedia.org/wiki/Filesystem_permissions#Notation_of_traditional_Unix_permissions
        if (preg_match('#^[^/]([r-][w-][xstST-]){3}#', $longname)) {
            switch ($longname[0]) {
                case '-':
                    return NET_SFTP_TYPE_REGULAR;
                case 'd':
                    return NET_SFTP_TYPE_DIRECTORY;
                case 'l':
                    return NET_SFTP_TYPE_SYMLINK;
                default:
                    return NET_SFTP_TYPE_SPECIAL;
            }
        }

        return false;
    }

    /**
     * Sends SFTP Packets
     *
     * See '6. General Packet Format' of draft-ietf-secsh-filexfer-13 for more info.
     *
     * @param Integer $type
     * @param String $data
     * @see \phpseclib\Net\SFTP::_get_sftp_packet()
     * @see \phpseclib\Net\SSH2::_send_channel_packet()
     * @return Boolean
     * @access private
     */
    function _send_sftp_packet($type, $data)
    {
        $packet = $this->request_id !== false ?
            pack('NCNa*', strlen($data) + 5, $type, $this->request_id, $data) :
            pack('NCa*',  strlen($data) + 1, $type, $data);

        $start = strtok(microtime(), ' ') + strtok(''); // http://php.net/microtime#61838
        $result = $this->_send_channel_packet(self::CHANNEL, $packet);
        $stop = strtok(microtime(), ' ') + strtok('');

        if (defined('NET_SFTP_LOGGING')) {
            $packet_type = '-> ' . $this->packet_types[$type] .
                           ' (' . round($stop - $start, 4) . 's)';
            if (NET_SFTP_LOGGING == NET_SFTP_LOG_REALTIME) {
                echo "<pre>\r\n" . $this->_format_log(array($data), array($packet_type)) . "\r\n</pre>\r\n";
                flush();
                ob_flush();
            } else {
                $this->packet_type_log[] = $packet_type;
                if (NET_SFTP_LOGGING == NET_SFTP_LOG_COMPLEX) {
                    $this->packet_log[] = $data;
                }
            }
        }

        return $result;
    }

    /**
     * Receives SFTP Packets
     *
     * See '6. General Packet Format' of draft-ietf-secsh-filexfer-13 for more info.
     *
     * Incidentally, the number of SSH_MSG_CHANNEL_DATA messages has no bearing on the number of SFTP packets present.
     * There can be one SSH_MSG_CHANNEL_DATA messages containing two SFTP packets or there can be two SSH_MSG_CHANNEL_DATA
     * messages containing one SFTP packet.
     *
     * @see \phpseclib\Net\SFTP::_send_sftp_packet()
     * @return String
     * @access private
     */
    function _get_sftp_packet()
    {
        $this->curTimeout = false;

        $start = strtok(microtime(), ' ') + strtok(''); // http://php.net/microtime#61838

        // SFTP packet length
        while (strlen($this->packet_buffer) < 4) {
            $temp = $this->_get_channel_packet(self::CHANNEL);
            if (is_bool($temp)) {
                $this->packet_type = false;
                $this->packet_buffer = '';
                return false;
            }
            $this->packet_buffer.= $temp;
        }
        extract(unpack('Nlength', $this->_string_shift($this->packet_buffer, 4)));
        $tempLength = $length;
        $tempLength-= strlen($this->packet_buffer);

        // SFTP packet type and data payload
        while ($tempLength > 0) {
            $temp = $this->_get_channel_packet(self::CHANNEL);
            if (is_bool($temp)) {
                $this->packet_type = false;
                $this->packet_buffer = '';
                return false;
            }
            $this->packet_buffer.= $temp;
            $tempLength-= strlen($temp);
        }

        $stop = strtok(microtime(), ' ') + strtok('');

        $this->packet_type = ord($this->_string_shift($this->packet_buffer));

        if ($this->request_id !== false) {
            $this->_string_shift($this->packet_buffer, 4); // remove the request id
            $length-= 5; // account for the request id and the packet type
        } else {
            $length-= 1; // account for the packet type
        }

        $packet = $this->_string_shift($this->packet_buffer, $length);

        if (defined('NET_SFTP_LOGGING')) {
            $packet_type = '<- ' . $this->packet_types[$this->packet_type] .
                           ' (' . round($stop - $start, 4) . 's)';
            if (NET_SFTP_LOGGING == NET_SFTP_LOG_REALTIME) {
                echo "<pre>\r\n" . $this->_format_log(array($packet), array($packet_type)) . "\r\n</pre>\r\n";
                flush();
                ob_flush();
            } else {
                $this->packet_type_log[] = $packet_type;
                if (NET_SFTP_LOGGING == NET_SFTP_LOG_COMPLEX) {
                    $this->packet_log[] = $packet;
                }
            }
        }

        return $packet;
    }

    /**
     * Returns a log of the packets that have been sent and received.
     *
     * Returns a string if NET_SFTP_LOGGING == NET_SFTP_LOG_COMPLEX, an array if NET_SFTP_LOGGING == NET_SFTP_LOG_SIMPLE and false if !defined('NET_SFTP_LOGGING')
     *
     * @access public
     * @return String or Array
     */
    function getSFTPLog()
    {
        if (!defined('NET_SFTP_LOGGING')) {
            return false;
        }

        switch (NET_SFTP_LOGGING) {
            case NET_SFTP_LOG_COMPLEX:
                return $this->_format_log($this->packet_log, $this->packet_type_log);
                break;
            //case NET_SFTP_LOG_SIMPLE:
            default:
                return $this->packet_type_log;
        }
    }

    /**
     * Returns all errors
     *
     * @return String
     * @access public
     */
    function getSFTPErrors()
    {
        return $this->sftp_errors;
    }

    /**
     * Returns the last error
     *
     * @return String
     * @access public
     */
    function getLastSFTPError()
    {
        return count($this->sftp_errors) ? $this->sftp_errors[count($this->sftp_errors) - 1] : '';
    }

    /**
     * Get supported SFTP versions
     *
     * @return Array
     * @access public
     */
    function getSupportedVersions()
    {
        $temp = array('version' => $this->version);
        if (isset($this->extensions['versions'])) {
            $temp['extensions'] = $this->extensions['versions'];
        }
        return $temp;
    }

    /**
     * Disconnect
     *
     * @param Integer $reason
     * @return Boolean
     * @access private
     */
    function _disconnect($reason)
    {
        $this->pwd = false;
        parent::_disconnect($reason);
    }
}<|MERGE_RESOLUTION|>--- conflicted
+++ resolved
@@ -1807,11 +1807,7 @@
         // http://tools.ietf.org/html/draft-ietf-secsh-filexfer-13#section-8.2.3
         $dataCallback = false;
         switch (true) {
-<<<<<<< HEAD
-            case $mode & self::SOURCE_CALLBACK;
-=======
-            case $mode & NET_SFTP_CALLBACK:
->>>>>>> 8893f8f5
+            case $mode & self::SOURCE_CALLBACK:
                 if (!is_callable($data)) {
                     user_error("\$data should be is_callable() if you specify SOURCE_CALLBACK flag");
                 }
