--- conflicted
+++ resolved
@@ -1335,11 +1335,7 @@
     /**
      * Returns general information about a file or symbolic link
      *
-<<<<<<< HEAD
-     * Determines information without calling \phpseclib\Net\SFTP::_realpath().
-=======
-     * Determines information without calling Net_SFTP::realpath().
->>>>>>> bbf467ba
+     * Determines information without calling \phpseclib\Net\SFTP::realpath().
      * The second parameter can be either NET_SFTP_STAT or NET_SFTP_LSTAT.
      *
      * @param string $filename
