--- conflicted
+++ resolved
@@ -800,24 +800,6 @@
     var $port;
 
     /**
-<<<<<<< HEAD
-     * Timeout for initial connection
-     *
-     * Set by the constructor call. Calling setTimeout() is optional. If it's not called functions like
-     * exec() won't timeout unless some PHP setting forces it too. The timeout specified in the constructor,
-     * however, is non-optional. There will be a timeout, whether or not you set it. If you don't it'll be
-     * 10 seconds. It is used by fsockopen() and the initial stream_select in that function.
-     *
-     * @see \phpseclib\Net\SSH2::__construct()
-     * @see \phpseclib\Net\SSH2::_connect()
-     * @var Integer
-     * @access private
-     */
-    var $connectionTimeout;
-
-    /**
-=======
->>>>>>> c0370ee9
      * Number of columns for terminal window size
      *
      * @see \phpseclib\Net\SSH2::getWindowColumns()
@@ -954,13 +936,8 @@
 
         $this->last_packet = microtime(true);
 
-<<<<<<< HEAD
         $start = microtime(true);
-        $this->fsock = @fsockopen($this->host, $this->port, $errno, $errstr, $timeout);
-=======
-        $start = strtok(microtime(), ' ') + strtok(''); // http://php.net/microtime#61838
         $this->fsock = @fsockopen($this->host, $this->port, $errno, $errstr, $this->curTimeout);
->>>>>>> c0370ee9
         if (!$this->fsock) {
             user_error(rtrim("Cannot connect to $host. Error $errno. $errstr"));
             return false;
@@ -996,7 +973,7 @@
                 }
                 $read = array($this->fsock);
                 $write = $except = null;
-                $start = strtok(microtime(), ' ') + strtok('');
+                $start = microtime(true);
                 $sec = floor($this->curTimeout);
                 $usec = 1000000 * ($this->curTimeout - $sec);
                 // on windows this returns a "Warning: Invalid CRT parameters detected" error
@@ -1005,7 +982,7 @@
                     $this->is_timeout = true;
                     return false;
                 }
-                $elapsed = strtok(microtime(), ' ') + strtok('') - $start;
+                $elapsed = microtime(true) - $start;
                 $this->curTimeout-= $elapsed;
             }
 
