--- conflicted
+++ resolved
@@ -4042,11 +4042,7 @@
 
                 $rsa = new RSA();
                 $rsa->setSignatureMode(RSA::SIGNATURE_PKCS1);
-<<<<<<< HEAD
-                $rsa->loadKey(array('e' => $e, 'n' => $n), 'Raw');
-=======
-                $rsa->load(array('e' => $e, 'n' => $n), RSA::PUBLIC_FORMAT_RAW);
->>>>>>> 0ba1a04c
+                $rsa->load(array('e' => $e, 'n' => $n), 'Raw');
                 if (!$rsa->verify($this->exchange_hash, $signature)) {
                     //user_error('Bad server signature');
                     return $this->_disconnect(NET_SSH2_DISCONNECT_HOST_KEY_NOT_VERIFIABLE);
