--- conflicted
+++ resolved
@@ -3880,15 +3880,9 @@
             case self::LOG_SIMPLE:
                 return $this->message_number_log;
                 break;
-<<<<<<< HEAD
             case self::LOG_COMPLEX:
-                return $this->_format_log($this->message_log, $this->message_number_log);
-                break;
-=======
-            case NET_SSH2_LOG_COMPLEX:
                 $log = $this->_format_log($this->message_log, $this->message_number_log);
                 return PHP_SAPI == 'cli' ? $log : '<pre>' . $log . '</pre>';
->>>>>>> b8ceb96b
             default:
                 return false;
         }
