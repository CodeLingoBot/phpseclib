--- conflicted
+++ resolved
@@ -1217,13 +1217,8 @@
         }
 
         if (feof($this->fsock)) {
-<<<<<<< HEAD
+            $this->bitmap = 0;
             throw new \RuntimeException('Connection closed by server');
-=======
-            $this->bitmap = 0;
-            user_error('Connection closed by server');
-            return false;
->>>>>>> c88abcb7
         }
 
         $extra = $matches[1];
@@ -1249,13 +1244,8 @@
         if (!$this->send_kex_first) {
             $response = $this->get_binary_packet();
             if ($response === false) {
-<<<<<<< HEAD
+                $this->bitmap = 0;
                 throw new \RuntimeException('Connection closed by server');
-=======
-                $this->bitmap = 0;
-                user_error('Connection closed by server');
-                return false;
->>>>>>> c88abcb7
             }
 
             if (!strlen($response) || ord($response[0]) != NET_SSH2_MSG_KEXINIT) {
@@ -1496,13 +1486,8 @@
 
             $kexinit_payload_server = $this->get_binary_packet();
             if ($kexinit_payload_server === false) {
-<<<<<<< HEAD
+                $this->bitmap = 0;
                 throw new \RuntimeException('Connection closed by server');
-=======
-                $this->bitmap = 0;
-                user_error('Connection closed by server');
-                return false;
->>>>>>> c88abcb7
             }
 
             if (!strlen($kexinit_payload_server) || ord($kexinit_payload_server[0]) != NET_SSH2_MSG_KEXINIT) {
@@ -1638,13 +1623,8 @@
 
                 $response = $this->get_binary_packet();
                 if ($response === false) {
-<<<<<<< HEAD
+                    $this->bitmap = 0;
                     throw new \RuntimeException('Connection closed by server');
-=======
-                    $this->bitmap = 0;
-                    user_error('Connection closed by server');
-                    return false;
->>>>>>> c88abcb7
                 }
                 extract(unpack('Ctype', Strings::shift($response, 1)));
                 /** @var integer $type */
@@ -1736,26 +1716,15 @@
         }
         $data = pack('CNa*', $clientKexInitMessage, strlen($eBytes), $eBytes);
 
-<<<<<<< HEAD
         if (!$this->send_binary_packet($data)) {
+            $this->bitmap = 0;
             throw new \RuntimeException('Connection closed by server');
-=======
-        if (!$this->_send_binary_packet($data)) {
-            $this->bitmap = 0;
-            user_error('Connection closed by server');
-            return false;
->>>>>>> c88abcb7
         }
 
         $response = $this->get_binary_packet();
         if ($response === false) {
-<<<<<<< HEAD
+            $this->bitmap = 0;
             throw new \RuntimeException('Connection closed by server');
-=======
-            $this->bitmap = 0;
-            user_error('Connection closed by server');
-            return false;
->>>>>>> c88abcb7
         }
         if (!strlen($response)) {
             return false;
@@ -1870,13 +1839,8 @@
         $response = $this->get_binary_packet();
 
         if ($response === false) {
-<<<<<<< HEAD
+            $this->bitmap = 0;
             throw new \RuntimeException('Connection closed by server');
-=======
-            $this->bitmap = 0;
-            user_error('Connection closed by server');
-            return false;
->>>>>>> c88abcb7
         }
 
         if (!strlen($response)) {
@@ -2243,13 +2207,8 @@
                     }
                     return $this->login_helper($username, $password);
                 }
-<<<<<<< HEAD
+                $this->bitmap = 0;
                 throw new \RuntimeException('Connection closed by server');
-=======
-                $this->bitmap = 0;
-                user_error('Connection closed by server');
-                return false;
->>>>>>> c88abcb7
             }
 
             if (strlen($response) < 4) {
@@ -2299,13 +2258,8 @@
 
             $response = $this->get_binary_packet();
             if ($response === false) {
-<<<<<<< HEAD
+                $this->bitmap = 0;
                 throw new \RuntimeException('Connection closed by server');
-=======
-                $this->bitmap = 0;
-                user_error('Connection closed by server');
-                return false;
->>>>>>> c88abcb7
             }
 
             if (!strlen($response)) {
@@ -2362,13 +2316,8 @@
 
         $response = $this->get_binary_packet();
         if ($response === false) {
-<<<<<<< HEAD
+            $this->bitmap = 0;
             throw new \RuntimeException('Connection closed by server');
-=======
-            $this->bitmap = 0;
-            user_error('Connection closed by server');
-            return false;
->>>>>>> c88abcb7
         }
 
         if (!strlen($response)) {
@@ -2474,13 +2423,8 @@
         } else {
             $orig = $response = $this->get_binary_packet();
             if ($response === false) {
-<<<<<<< HEAD
+                $this->bitmap = 0;
                 throw new \RuntimeException('Connection closed by server');
-=======
-                $this->bitmap = 0;
-                user_error('Connection closed by server');
-                return false;
->>>>>>> c88abcb7
             }
         }
 
@@ -2677,13 +2621,8 @@
 
         $response = $this->get_binary_packet();
         if ($response === false) {
-<<<<<<< HEAD
+            $this->bitmap = 0;
             throw new \RuntimeException('Connection closed by server');
-=======
-            $this->bitmap = 0;
-            user_error('Connection closed by server');
-            return false;
->>>>>>> c88abcb7
         }
 
         if (!strlen($response)) {
@@ -2746,13 +2685,8 @@
 
         $response = $this->get_binary_packet();
         if ($response === false) {
-<<<<<<< HEAD
+            $this->bitmap = 0;
             throw new \RuntimeException('Connection closed by server');
-=======
-            $this->bitmap = 0;
-            user_error('Connection closed by server');
-            return false;
->>>>>>> c88abcb7
         }
 
         if (!strlen($response)) {
@@ -2878,13 +2812,8 @@
 
             $response = $this->get_binary_packet();
             if ($response === false) {
-<<<<<<< HEAD
+                $this->bitmap = 0;
                 throw new \RuntimeException('Connection closed by server');
-=======
-                $this->bitmap = 0;
-                user_error('Connection closed by server');
-                return false;
->>>>>>> c88abcb7
             }
 
             if (!strlen($response)) {
@@ -3024,13 +2953,8 @@
 
         $response = $this->get_binary_packet();
         if ($response === false) {
-<<<<<<< HEAD
+            $this->bitmap = 0;
             throw new \RuntimeException('Connection closed by server');
-=======
-            $this->bitmap = 0;
-            user_error('Connection closed by server');
-            return false;
->>>>>>> c88abcb7
         }
 
         if (!strlen($response)) {
@@ -3762,13 +3686,8 @@
 
                 $response = $this->get_binary_packet(true);
                 if ($response === false) {
-<<<<<<< HEAD
+                    $this->bitmap = 0;
                     throw new \RuntimeException('Connection closed by server');
-=======
-                    $this->bitmap = 0;
-                    user_error('Connection closed by server');
-                    return false;
->>>>>>> c88abcb7
                 }
             }
 
