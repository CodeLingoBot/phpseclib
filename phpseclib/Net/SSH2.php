<?php

/**
 * Pure-PHP implementation of SSHv2.
 *
 * PHP version 5
 *
 * Here are some examples of how to use this library:
 * <code>
 * <?php
 *    include 'vendor/autoload.php';
 *
 *    $ssh = new \phpseclib\Net\SSH2('www.domain.tld');
 *    if (!$ssh->login('username', 'password')) {
 *        exit('Login Failed');
 *    }
 *
 *    echo $ssh->exec('pwd');
 *    echo $ssh->exec('ls -la');
 * ?>
 * </code>
 *
 * <code>
 * <?php
 *    include 'vendor/autoload.php';
 *
 *    $key = new \phpseclib\Crypt\RSA();
 *    //$key->setPassword('whatever');
 *    $key->loadKey(file_get_contents('privatekey'));
 *
 *    $ssh = new \phpseclib\Net\SSH2('www.domain.tld');
 *    if (!$ssh->login('username', $key)) {
 *        exit('Login Failed');
 *    }
 *
 *    echo $ssh->read('username@username:~$');
 *    $ssh->write("ls -la\n");
 *    echo $ssh->read('username@username:~$');
 * ?>
 * </code>
 *
 * @category  Net
 * @package   SSH2
 * @author    Jim Wigginton <terrafrost@php.net>
 * @copyright 2007 Jim Wigginton
 * @license   http://www.opensource.org/licenses/mit-license.html  MIT License
 * @link      http://phpseclib.sourceforge.net
 */

namespace phpseclib\Net;

use phpseclib\Crypt\Base;
use phpseclib\Crypt\Blowfish;
use phpseclib\Crypt\Hash;
use phpseclib\Crypt\Random;
use phpseclib\Crypt\RC4;
use phpseclib\Crypt\Rijndael;
use phpseclib\Crypt\RSA;
use phpseclib\Crypt\TripleDES;
use phpseclib\Crypt\Twofish;
use phpseclib\Math\BigInteger; // Used to do Diffie-Hellman key exchange and DSA/RSA signature verification.
use phpseclib\System\SSH\Agent;

/**
 * Pure-PHP implementation of SSHv2.
 *
 * @package SSH2
 * @author  Jim Wigginton <terrafrost@php.net>
 * @access  public
 */
class SSH2
{
    /**#@+
     * Execution Bitmap Masks
     *
     * @see \phpseclib\Net\SSH2::bitmap
     * @access private
     */
    const MASK_CONSTRUCTOR   = 0x00000001;
    const MASK_CONNECTED     = 0x00000002;
    const MASK_LOGIN_REQ     = 0x00000004;
    const MASK_LOGIN         = 0x00000008;
    const MASK_SHELL         = 0x00000010;
    const MASK_WINDOW_ADJUST = 0x00000020;
    /**#@-*/

    /**#@+
     * Channel constants
     *
     * RFC4254 refers not to client and server channels but rather to sender and recipient channels.  we don't refer
     * to them in that way because RFC4254 toggles the meaning. the client sends a SSH_MSG_CHANNEL_OPEN message with
     * a sender channel and the server sends a SSH_MSG_CHANNEL_OPEN_CONFIRMATION in response, with a sender and a
     * recepient channel.  at first glance, you might conclude that SSH_MSG_CHANNEL_OPEN_CONFIRMATION's sender channel
     * would be the same thing as SSH_MSG_CHANNEL_OPEN's sender channel, but it's not, per this snipet:
     *     The 'recipient channel' is the channel number given in the original
     *     open request, and 'sender channel' is the channel number allocated by
     *     the other side.
     *
     * @see \phpseclib\Net\SSH2::_send_channel_packet()
     * @see \phpseclib\Net\SSH2::_get_channel_packet()
     * @access private
    */
    const CHANNEL_EXEC          = 1; // PuTTy uses 0x100
    const CHANNEL_SHELL         = 2;
    const CHANNEL_SUBSYSTEM     = 3;
    const CHANNEL_AGENT_FORWARD = 4;
    /**#@-*/

    /**#@+
     * @access public
     * @see \phpseclib\Net\SSH2::getLog()
    */
    /**
     * Returns the message numbers
     */
    const LOG_SIMPLE = 1;
    /**
     * Returns the message content
     */
    const LOG_COMPLEX = 2;
    /**
     * Outputs the content real-time
     */
    const LOG_REALTIME = 3;
    /**
     * Dumps the content real-time to a file
     */
    const LOG_REALTIME_FILE = 4;
    /**
     * Make sure that the log never gets larger than this
     */
    const LOG_MAX_SIZE = 1048576; // 1024 * 1024
    /**#@-*/

    /**#@+
     * @access public
     * @see \phpseclib\Net\SSH2::read()
    */
    /**
     * Returns when a string matching $expect exactly is found
     */
    const READ_SIMPLE = 1;
    /**
     * Returns when a string matching the regular expression $expect is found
     */
    const READ_REGEX = 2;
    /**
     * Returns when a string matching the regular expression $expect is found
     */
    const READ_NEXT = 3;
    /**#@-*/

    /**
     * The SSH identifier
     *
     * @var string
     * @access private
     */
    var $identifier;

    /**
     * The Socket Object
     *
     * @var object
     * @access private
     */
    var $fsock;

    /**
     * Execution Bitmap
     *
     * The bits that are set represent functions that have been called already.  This is used to determine
     * if a requisite function has been successfully executed.  If not, an error should be thrown.
     *
     * @var int
     * @access private
     */
    var $bitmap = 0;

    /**
     * Error information
     *
     * @see self::getErrors()
     * @see self::getLastError()
     * @var string
     * @access private
     */
    var $errors = array();

    /**
     * Server Identifier
     *
     * @see self::getServerIdentification()
     * @var array|false
     * @access private
     */
    var $server_identifier = false;

    /**
     * Key Exchange Algorithms
     *
     * @see self::getKexAlgorithims()
     * @var array|false
     * @access private
     */
    var $kex_algorithms = false;

    /**
     * Minimum Diffie-Hellman Group Bit Size in RFC 4419 Key Exchange Methods
     *
     * @see self::_key_exchange()
     * @var int
     * @access private
     */
    var $kex_dh_group_size_min = 1536;

    /**
     * Preferred Diffie-Hellman Group Bit Size in RFC 4419 Key Exchange Methods
     *
     * @see self::_key_exchange()
     * @var int
     * @access private
     */
    var $kex_dh_group_size_preferred = 2048;

    /**
     * Maximum Diffie-Hellman Group Bit Size in RFC 4419 Key Exchange Methods
     *
     * @see self::_key_exchange()
     * @var int
     * @access private
     */
    var $kex_dh_group_size_max = 4096;

    /**
     * Server Host Key Algorithms
     *
     * @see self::getServerHostKeyAlgorithms()
     * @var array|false
     * @access private
     */
    var $server_host_key_algorithms = false;

    /**
     * Encryption Algorithms: Client to Server
     *
     * @see self::getEncryptionAlgorithmsClient2Server()
     * @var array|false
     * @access private
     */
    var $encryption_algorithms_client_to_server = false;

    /**
     * Encryption Algorithms: Server to Client
     *
     * @see self::getEncryptionAlgorithmsServer2Client()
     * @var array|false
     * @access private
     */
    var $encryption_algorithms_server_to_client = false;

    /**
     * MAC Algorithms: Client to Server
     *
     * @see self::getMACAlgorithmsClient2Server()
     * @var array|false
     * @access private
     */
    var $mac_algorithms_client_to_server = false;

    /**
     * MAC Algorithms: Server to Client
     *
     * @see self::getMACAlgorithmsServer2Client()
     * @var array|false
     * @access private
     */
    var $mac_algorithms_server_to_client = false;

    /**
     * Compression Algorithms: Client to Server
     *
     * @see self::getCompressionAlgorithmsClient2Server()
     * @var array|false
     * @access private
     */
    var $compression_algorithms_client_to_server = false;

    /**
     * Compression Algorithms: Server to Client
     *
     * @see self::getCompressionAlgorithmsServer2Client()
     * @var array|false
     * @access private
     */
    var $compression_algorithms_server_to_client = false;

    /**
     * Languages: Server to Client
     *
     * @see self::getLanguagesServer2Client()
     * @var array|false
     * @access private
     */
    var $languages_server_to_client = false;

    /**
     * Languages: Client to Server
     *
     * @see self::getLanguagesClient2Server()
     * @var array|false
     * @access private
     */
    var $languages_client_to_server = false;

    /**
     * Block Size for Server to Client Encryption
     *
     * "Note that the length of the concatenation of 'packet_length',
     *  'padding_length', 'payload', and 'random padding' MUST be a multiple
     *  of the cipher block size or 8, whichever is larger.  This constraint
     *  MUST be enforced, even when using stream ciphers."
     *
     *  -- http://tools.ietf.org/html/rfc4253#section-6
     *
     * @see self::__construct()
     * @see self::_send_binary_packet()
     * @var int
     * @access private
     */
    var $encrypt_block_size = 8;

    /**
     * Block Size for Client to Server Encryption
     *
     * @see self::__construct()
     * @see self::_get_binary_packet()
     * @var int
     * @access private
     */
    var $decrypt_block_size = 8;

    /**
     * Server to Client Encryption Object
     *
     * @see self::_get_binary_packet()
     * @var object
     * @access private
     */
    var $decrypt = false;

    /**
     * Client to Server Encryption Object
     *
     * @see self::_send_binary_packet()
     * @var object
     * @access private
     */
    var $encrypt = false;

    /**
     * Client to Server HMAC Object
     *
     * @see self::_send_binary_packet()
     * @var object
     * @access private
     */
    var $hmac_create = false;

    /**
     * Server to Client HMAC Object
     *
     * @see self::_get_binary_packet()
     * @var object
     * @access private
     */
    var $hmac_check = false;

    /**
     * Size of server to client HMAC
     *
     * We need to know how big the HMAC will be for the server to client direction so that we know how many bytes to read.
     * For the client to server side, the HMAC object will make the HMAC as long as it needs to be.  All we need to do is
     * append it.
     *
     * @see self::_get_binary_packet()
     * @var int
     * @access private
     */
    var $hmac_size = false;

    /**
     * Server Public Host Key
     *
     * @see self::getServerPublicHostKey()
     * @var string
     * @access private
     */
    var $server_public_host_key;

    /**
     * Session identifier
     *
     * "The exchange hash H from the first key exchange is additionally
     *  used as the session identifier, which is a unique identifier for
     *  this connection."
     *
     *  -- http://tools.ietf.org/html/rfc4253#section-7.2
     *
     * @see self::_key_exchange()
     * @var string
     * @access private
     */
    var $session_id = false;

    /**
     * Exchange hash
     *
     * The current exchange hash
     *
     * @see self::_key_exchange()
     * @var string
     * @access private
     */
    var $exchange_hash = false;

    /**
     * Message Numbers
     *
     * @see self::__construct()
     * @var array
     * @access private
     */
    var $message_numbers = array();

    /**
     * Disconnection Message 'reason codes' defined in RFC4253
     *
     * @see self::__construct()
     * @var array
     * @access private
     */
    var $disconnect_reasons = array();

    /**
     * SSH_MSG_CHANNEL_OPEN_FAILURE 'reason codes', defined in RFC4254
     *
     * @see self::__construct()
     * @var array
     * @access private
     */
    var $channel_open_failure_reasons = array();

    /**
     * Terminal Modes
     *
     * @link http://tools.ietf.org/html/rfc4254#section-8
     * @see self::__construct()
     * @var array
     * @access private
     */
    var $terminal_modes = array();

    /**
     * SSH_MSG_CHANNEL_EXTENDED_DATA's data_type_codes
     *
     * @link http://tools.ietf.org/html/rfc4254#section-5.2
     * @see self::__construct()
     * @var array
     * @access private
     */
    var $channel_extended_data_type_codes = array();

    /**
     * Send Sequence Number
     *
     * See 'Section 6.4.  Data Integrity' of rfc4253 for more info.
     *
     * @see self::_send_binary_packet()
     * @var int
     * @access private
     */
    var $send_seq_no = 0;

    /**
     * Get Sequence Number
     *
     * See 'Section 6.4.  Data Integrity' of rfc4253 for more info.
     *
     * @see self::_get_binary_packet()
     * @var int
     * @access private
     */
    var $get_seq_no = 0;

    /**
     * Server Channels
     *
     * Maps client channels to server channels
     *
     * @see self::_get_channel_packet()
     * @see self::exec()
     * @var array
     * @access private
     */
    var $server_channels = array();

    /**
     * Channel Buffers
     *
     * If a client requests a packet from one channel but receives two packets from another those packets should
     * be placed in a buffer
     *
     * @see self::_get_channel_packet()
     * @see self::exec()
     * @var array
     * @access private
     */
    var $channel_buffers = array();

    /**
     * Channel Status
     *
     * Contains the type of the last sent message
     *
     * @see self::_get_channel_packet()
     * @var array
     * @access private
     */
    var $channel_status = array();

    /**
     * Packet Size
     *
     * Maximum packet size indexed by channel
     *
     * @see self::_send_channel_packet()
     * @var array
     * @access private
     */
    var $packet_size_client_to_server = array();

    /**
     * Message Number Log
     *
     * @see self::getLog()
     * @var array
     * @access private
     */
    var $message_number_log = array();

    /**
     * Message Log
     *
     * @see self::getLog()
     * @var array
     * @access private
     */
    var $message_log = array();

    /**
     * The Window Size
     *
     * Bytes the other party can send before it must wait for the window to be adjusted (0x7FFFFFFF = 2GB)
     *
     * @var int
     * @see self::_send_channel_packet()
     * @see self::exec()
     * @access private
     */
    var $window_size = 0x7FFFFFFF;

    /**
     * Window size, server to client
     *
     * Window size indexed by channel
     *
     * @see self::_send_channel_packet()
     * @var array
     * @access private
     */
    var $window_size_server_to_client = array();

    /**
     * Window size, client to server
     *
     * Window size indexed by channel
     *
     * @see self::_get_channel_packet()
     * @var array
     * @access private
     */
    var $window_size_client_to_server = array();

    /**
     * Server signature
     *
     * Verified against $this->session_id
     *
     * @see self::getServerPublicHostKey()
     * @var string
     * @access private
     */
    var $signature = '';

    /**
     * Server signature format
     *
     * ssh-rsa or ssh-dss.
     *
     * @see self::getServerPublicHostKey()
     * @var string
     * @access private
     */
    var $signature_format = '';

    /**
     * Interactive Buffer
     *
     * @see self::read()
     * @var array
     * @access private
     */
    var $interactiveBuffer = '';

    /**
     * Current log size
     *
     * Should never exceed self::LOG_MAX_SIZE
     *
     * @see self::_send_binary_packet()
     * @see self::_get_binary_packet()
     * @var int
     * @access private
     */
    var $log_size;

    /**
     * Timeout
     *
     * @see self::setTimeout()
     * @access private
     */
    var $timeout;

    /**
     * Current Timeout
     *
     * @see self::_get_channel_packet()
     * @access private
     */
    var $curTimeout;

    /**
     * Real-time log file pointer
     *
     * @see self::_append_log()
     * @var resource
     * @access private
     */
    var $realtime_log_file;

    /**
     * Real-time log file size
     *
     * @see self::_append_log()
     * @var int
     * @access private
     */
    var $realtime_log_size;

    /**
     * Has the signature been validated?
     *
     * @see self::getServerPublicHostKey()
     * @var bool
     * @access private
     */
    var $signature_validated = false;

    /**
     * Real-time log file wrap boolean
     *
     * @see self::_append_log()
     * @access private
     */
    var $realtime_log_wrap;

    /**
     * Flag to suppress stderr from output
     *
     * @see self::enableQuietMode()
     * @access private
     */
    var $quiet_mode = false;

    /**
     * Time of first network activity
     *
     * @var int
     * @access private
     */
    var $last_packet;

    /**
     * Exit status returned from ssh if any
     *
     * @var int
     * @access private
     */
    var $exit_status;

    /**
     * Flag to request a PTY when using exec()
     *
     * @var bool
     * @see self::enablePTY()
     * @access private
     */
    var $request_pty = false;

    /**
     * Flag set while exec() is running when using enablePTY()
     *
     * @var bool
     * @access private
     */
    var $in_request_pty_exec = false;

    /**
     * Flag set after startSubsystem() is called
     *
     * @var bool
     * @access private
     */
    var $in_subsystem;

    /**
     * Contents of stdError
     *
     * @var string
     * @access private
     */
    var $stdErrorLog;

    /**
     * The Last Interactive Response
     *
     * @see self::_keyboard_interactive_process()
     * @var string
     * @access private
     */
    var $last_interactive_response = '';

    /**
     * Keyboard Interactive Request / Responses
     *
     * @see self::_keyboard_interactive_process()
     * @var array
     * @access private
     */
    var $keyboard_requests_responses = array();

    /**
     * Banner Message
     *
     * Quoting from the RFC, "in some jurisdictions, sending a warning message before
     * authentication may be relevant for getting legal protection."
     *
     * @see self::_filter()
     * @see self::getBannerMessage()
     * @var string
     * @access private
     */
    var $banner_message = '';

    /**
     * Did read() timeout or return normally?
     *
     * @see self::isTimeout()
     * @var bool
     * @access private
     */
    var $is_timeout = false;

    /**
     * Log Boundary
     *
     * @see self::_format_log()
     * @var string
     * @access private
     */
    var $log_boundary = ':';

    /**
     * Log Long Width
     *
     * @see self::_format_log()
     * @var int
     * @access private
     */
    var $log_long_width = 65;

    /**
     * Log Short Width
     *
     * @see self::_format_log()
     * @var int
     * @access private
     */
    var $log_short_width = 16;

    /**
     * Hostname
     *
     * @see self::__construct()
     * @see self::_connect()
     * @var string
     * @access private
     */
    var $host;

    /**
     * Port Number
     *
     * @see self::__construct()
     * @see self::_connect()
     * @var int
     * @access private
     */
    var $port;

    /**
     * Number of columns for terminal window size
     *
     * @see self::getWindowColumns()
     * @see self::setWindowColumns()
     * @see self::setWindowSize()
     * @var int
     * @access private
     */
    var $windowColumns = 80;

    /**
     * Number of columns for terminal window size
     *
     * @see self::getWindowRows()
     * @see self::setWindowRows()
     * @see self::setWindowSize()
     * @var int
     * @access private
     */
    var $windowRows = 24;

    /**
     * Crypto Engine
     *
     * @see self::setCryptoEngine()
     * @see self::_key_exchange()
     * @var int
     * @access private
     */
    var $crypto_engine = false;

    /**
     * A System_SSH_Agent for use in the SSH2 Agent Forwarding scenario
     *
     * @var System_SSH_Agent
     * @access private
     */
    var $agent;

    /**
     * Send the identification string first?
     *
     * @var bool
     * @access private
     */
    var $send_id_string_first = true;

    /**
     * Send the key exchange initiation packet first?
     *
     * @var bool
     * @access private
     */
    var $send_kex_first = true;

    /**
     * Some versions of OpenSSH incorrectly calculate the key size
     *
     * @var bool
     * @access private
     */
    var $bad_key_size_fix = false;

    /**
     * The selected decryption algorithm
     *
     * @var string
     * @access private
     */
    var $decrypt_algorithm = '';

    /**
     * Should we try to re-connect to re-establish keys?
     *
     * @var bool
     * @access private
     */
    var $retry_connect = false;

    /**
     * Binary Packet Buffer
     *
     * @var string|false
     * @access private
     */
    var $binary_packet_buffer = false;

    /**
     * Preferred Signature Format
     *
     * @var string|false
     * @access private
     */
    var $preferred_signature_format = false;

    /**
     * Default Constructor.
     *
     * $host can either be a string, representing the host, or a stream resource.
     *
     * @param mixed $host
     * @param int $port
     * @param int $timeout
     * @see self::login()
     * @return \phpseclib\Net\SSH2
     * @access public
     */
    function __construct($host, $port = 22, $timeout = 10)
    {
        $this->message_numbers = array(
            1 => 'NET_SSH2_MSG_DISCONNECT',
            2 => 'NET_SSH2_MSG_IGNORE',
            3 => 'NET_SSH2_MSG_UNIMPLEMENTED',
            4 => 'NET_SSH2_MSG_DEBUG',
            5 => 'NET_SSH2_MSG_SERVICE_REQUEST',
            6 => 'NET_SSH2_MSG_SERVICE_ACCEPT',
            20 => 'NET_SSH2_MSG_KEXINIT',
            21 => 'NET_SSH2_MSG_NEWKEYS',
            30 => 'NET_SSH2_MSG_KEXDH_INIT',
            31 => 'NET_SSH2_MSG_KEXDH_REPLY',
            50 => 'NET_SSH2_MSG_USERAUTH_REQUEST',
            51 => 'NET_SSH2_MSG_USERAUTH_FAILURE',
            52 => 'NET_SSH2_MSG_USERAUTH_SUCCESS',
            53 => 'NET_SSH2_MSG_USERAUTH_BANNER',

            80 => 'NET_SSH2_MSG_GLOBAL_REQUEST',
            81 => 'NET_SSH2_MSG_REQUEST_SUCCESS',
            82 => 'NET_SSH2_MSG_REQUEST_FAILURE',
            90 => 'NET_SSH2_MSG_CHANNEL_OPEN',
            91 => 'NET_SSH2_MSG_CHANNEL_OPEN_CONFIRMATION',
            92 => 'NET_SSH2_MSG_CHANNEL_OPEN_FAILURE',
            93 => 'NET_SSH2_MSG_CHANNEL_WINDOW_ADJUST',
            94 => 'NET_SSH2_MSG_CHANNEL_DATA',
            95 => 'NET_SSH2_MSG_CHANNEL_EXTENDED_DATA',
            96 => 'NET_SSH2_MSG_CHANNEL_EOF',
            97 => 'NET_SSH2_MSG_CHANNEL_CLOSE',
            98 => 'NET_SSH2_MSG_CHANNEL_REQUEST',
            99 => 'NET_SSH2_MSG_CHANNEL_SUCCESS',
            100 => 'NET_SSH2_MSG_CHANNEL_FAILURE'
        );
        $this->disconnect_reasons = array(
            1 => 'NET_SSH2_DISCONNECT_HOST_NOT_ALLOWED_TO_CONNECT',
            2 => 'NET_SSH2_DISCONNECT_PROTOCOL_ERROR',
            3 => 'NET_SSH2_DISCONNECT_KEY_EXCHANGE_FAILED',
            4 => 'NET_SSH2_DISCONNECT_RESERVED',
            5 => 'NET_SSH2_DISCONNECT_MAC_ERROR',
            6 => 'NET_SSH2_DISCONNECT_COMPRESSION_ERROR',
            7 => 'NET_SSH2_DISCONNECT_SERVICE_NOT_AVAILABLE',
            8 => 'NET_SSH2_DISCONNECT_PROTOCOL_VERSION_NOT_SUPPORTED',
            9 => 'NET_SSH2_DISCONNECT_HOST_KEY_NOT_VERIFIABLE',
            10 => 'NET_SSH2_DISCONNECT_CONNECTION_LOST',
            11 => 'NET_SSH2_DISCONNECT_BY_APPLICATION',
            12 => 'NET_SSH2_DISCONNECT_TOO_MANY_CONNECTIONS',
            13 => 'NET_SSH2_DISCONNECT_AUTH_CANCELLED_BY_USER',
            14 => 'NET_SSH2_DISCONNECT_NO_MORE_AUTH_METHODS_AVAILABLE',
            15 => 'NET_SSH2_DISCONNECT_ILLEGAL_USER_NAME'
        );
        $this->channel_open_failure_reasons = array(
            1 => 'NET_SSH2_OPEN_ADMINISTRATIVELY_PROHIBITED'
        );
        $this->terminal_modes = array(
            0 => 'NET_SSH2_TTY_OP_END'
        );
        $this->channel_extended_data_type_codes = array(
            1 => 'NET_SSH2_EXTENDED_DATA_STDERR'
        );

        $this->_define_array(
            $this->message_numbers,
            $this->disconnect_reasons,
            $this->channel_open_failure_reasons,
            $this->terminal_modes,
            $this->channel_extended_data_type_codes,
            array(60 => 'NET_SSH2_MSG_USERAUTH_PASSWD_CHANGEREQ'),
            array(60 => 'NET_SSH2_MSG_USERAUTH_PK_OK'),
            array(60 => 'NET_SSH2_MSG_USERAUTH_INFO_REQUEST',
                  61 => 'NET_SSH2_MSG_USERAUTH_INFO_RESPONSE'),
            // RFC 4419 - diffie-hellman-group-exchange-sha{1,256}
            array(30 => 'NET_SSH2_MSG_KEXDH_GEX_REQUEST_OLD',
                  31 => 'NET_SSH2_MSG_KEXDH_GEX_GROUP',
                  32 => 'NET_SSH2_MSG_KEXDH_GEX_INIT',
                  33 => 'NET_SSH2_MSG_KEXDH_GEX_REPLY',
                  34 => 'NET_SSH2_MSG_KEXDH_GEX_REQUEST'),
            // RFC 5656 - Elliptic Curves (for curve25519-sha256@libssh.org)
            array(30 => 'NET_SSH2_MSG_KEX_ECDH_INIT',
                  31 => 'NET_SSH2_MSG_KEX_ECDH_REPLY')
        );

        if (is_resource($host)) {
            $this->fsock = $host;
            return;
        }

        if (is_string($host)) {
            $this->host = $host;
            $this->port = $port;
            $this->timeout = $timeout;
        }
    }

    /**
     * Set Crypto Engine Mode
     *
     * Possible $engine values:
     * CRYPT_MODE_INTERNAL, CRYPT_MODE_MCRYPT
     *
     * @param int $engine
     * @access public
     */
    function setCryptoEngine($engine)
    {
        $this->crypto_engine = $engine;
    }

    /**
     * Send Identification String First
     *
     * https://tools.ietf.org/html/rfc4253#section-4.2 says "when the connection has been established,
     * both sides MUST send an identification string". It does not say which side sends it first. In
     * theory it shouldn't matter but it is a fact of life that some SSH servers are simply buggy
     *
     * @access public
     */
    function sendIdentificationStringFirst()
    {
        $this->send_id_string_first = true;
    }

    /**
     * Send Identification String Last
     *
     * https://tools.ietf.org/html/rfc4253#section-4.2 says "when the connection has been established,
     * both sides MUST send an identification string". It does not say which side sends it first. In
     * theory it shouldn't matter but it is a fact of life that some SSH servers are simply buggy
     *
     * @access public
     */
    function sendIdentificationStringLast()
    {
        $this->send_id_string_first = false;
    }

    /**
     * Send SSH_MSG_KEXINIT First
     *
     * https://tools.ietf.org/html/rfc4253#section-7.1 says "key exchange begins by each sending
     * sending the [SSH_MSG_KEXINIT] packet". It does not say which side sends it first. In theory
     * it shouldn't matter but it is a fact of life that some SSH servers are simply buggy
     *
     * @access public
     */
    function sendKEXINITFirst()
    {
        $this->send_kex_first = true;
    }

    /**
     * Send SSH_MSG_KEXINIT Last
     *
     * https://tools.ietf.org/html/rfc4253#section-7.1 says "key exchange begins by each sending
     * sending the [SSH_MSG_KEXINIT] packet". It does not say which side sends it first. In theory
     * it shouldn't matter but it is a fact of life that some SSH servers are simply buggy
     *
     * @access public
     */
    function sendKEXINITLast()
    {
        $this->send_kex_first = false;
    }

    /**
     * Connect to an SSHv2 server
     *
     * @return bool
     * @access private
     */
    function _connect()
    {
        if ($this->bitmap & self::MASK_CONSTRUCTOR) {
            return false;
        }

        $this->bitmap |= self::MASK_CONSTRUCTOR;

        $this->curTimeout = $this->timeout;

        $this->last_packet = microtime(true);

        if (!is_resource($this->fsock)) {
            $start = microtime(true);
            // with stream_select a timeout of 0 means that no timeout takes place;
            // with fsockopen a timeout of 0 means that you instantly timeout
            // to resolve this incompatibility a timeout of 100,000 will be used for fsockopen if timeout is 0
            $this->fsock = @fsockopen($this->host, $this->port, $errno, $errstr, $this->curTimeout == 0 ? 100000 : $this->curTimeout);
            if (!$this->fsock) {
                $host = $this->host . ':' . $this->port;
                user_error(rtrim("Cannot connect to $host. Error $errno. $errstr"));
                return false;
            }
            $elapsed = microtime(true) - $start;

            if ($this->curTimeout) {
                $this->curTimeout-= $elapsed;
                if ($this->curTimeout < 0) {
                    $this->is_timeout = true;
                    return false;
                }
            }
        }

        $this->identifier = $this->_generate_identifier();

        if ($this->send_id_string_first) {
            fputs($this->fsock, $this->identifier . "\r\n");
        }

        /* According to the SSH2 specs,

          "The server MAY send other lines of data before sending the version
           string.  Each line SHOULD be terminated by a Carriage Return and Line
           Feed.  Such lines MUST NOT begin with "SSH-", and SHOULD be encoded
           in ISO-10646 UTF-8 [RFC3629] (language is not specified).  Clients
           MUST be able to process such lines." */
        $data = '';
        while (!feof($this->fsock) && !preg_match('#(.*)^(SSH-(\d\.\d+).*)#ms', $data, $matches)) {
            $line = '';
            while (true) {
                if ($this->curTimeout) {
                    if ($this->curTimeout < 0) {
                        $this->is_timeout = true;
                        return false;
                    }
                    $read = array($this->fsock);
                    $write = $except = null;
                    $start = microtime(true);
                    $sec = floor($this->curTimeout);
                    $usec = 1000000 * ($this->curTimeout - $sec);
                    // on windows this returns a "Warning: Invalid CRT parameters detected" error
                    // the !count() is done as a workaround for <https://bugs.php.net/42682>
                    if (!@stream_select($read, $write, $except, $sec, $usec) && !count($read)) {
                        $this->is_timeout = true;
                        return false;
                    }
                    $elapsed = microtime(true) - $start;
                    $this->curTimeout-= $elapsed;
                }

                $temp = stream_get_line($this->fsock, 255, "\n");
                if (strlen($temp) == 255) {
                    continue;
                }

                $line.= "$temp\n";

                // quoting RFC4253, "Implementers who wish to maintain
                // compatibility with older, undocumented versions of this protocol may
                // want to process the identification string without expecting the
                // presence of the carriage return character for reasons described in
                // Section 5 of this document."

                //if (substr($line, -2) == "\r\n") {
                //    break;
                //}

                break;
            }

            $data.= $line;
        }

        if (feof($this->fsock)) {
            $this->bitmap = 0;
            user_error('Connection closed by server');
            return false;
        }

        $extra = $matches[1];

        if (defined('NET_SSH2_LOGGING')) {
            $this->_append_log('<-', $matches[0]);
            $this->_append_log('->', $this->identifier . "\r\n");
        }

        $this->server_identifier = trim($temp, "\r\n");
        if (strlen($extra)) {
            $this->errors[] = $data;
        }

        if (version_compare($matches[3], '1.99', '<')) {
            user_error("Cannot connect to SSH $matches[3] servers");
            return false;
        }

        if (!$this->send_id_string_first) {
            fputs($this->fsock, $this->identifier . "\r\n");
        }

        if (!$this->send_kex_first) {
            $response = $this->_get_binary_packet();
            if ($response === false) {
                $this->bitmap = 0;
                user_error('Connection closed by server');
                return false;
            }

            if (!strlen($response) || ord($response[0]) != NET_SSH2_MSG_KEXINIT) {
                user_error('Expected SSH_MSG_KEXINIT');
                return false;
            }

            if (!$this->_key_exchange($response)) {
                return false;
            }
        }

        if ($this->send_kex_first && !$this->_key_exchange()) {
            return false;
        }

        $this->bitmap|= self::MASK_CONNECTED;

        return true;
    }

    /**
     * Generates the SSH identifier
     *
     * You should overwrite this method in your own class if you want to use another identifier
     *
     * @access protected
     * @return string
     */
    function _generate_identifier()
    {
        $identifier = 'SSH-2.0-phpseclib_2.0';

        $ext = array();
        if (function_exists('\\Sodium\\library_version_major')) {
            $ext[] = 'libsodium';
        }

        if (extension_loaded('openssl')) {
            $ext[] = 'openssl';
        } elseif (extension_loaded('mcrypt')) {
            $ext[] = 'mcrypt';
        }

        if (extension_loaded('gmp')) {
            $ext[] = 'gmp';
        } elseif (extension_loaded('bcmath')) {
            $ext[] = 'bcmath';
        }

        if (!empty($ext)) {
            $identifier .= ' (' . implode(', ', $ext) . ')';
        }

        return $identifier;
    }

    /**
     * Key Exchange
     *
     * @param string $kexinit_payload_server optional
     * @access private
     */
    function _key_exchange($kexinit_payload_server = false)
    {
        $kex_algorithms = array(
            // Elliptic Curve Diffie-Hellman Key Agreement (ECDH) using
            // Curve25519. See doc/curve25519-sha256@libssh.org.txt in the
            // libssh repository for more information.
            'curve25519-sha256@libssh.org',

            // Diffie-Hellman Key Agreement (DH) using integer modulo prime
            // groups.
            'diffie-hellman-group1-sha1', // REQUIRED
            'diffie-hellman-group14-sha1', // REQUIRED
            'diffie-hellman-group-exchange-sha1', // RFC 4419
            'diffie-hellman-group-exchange-sha256', // RFC 4419
        );
        if (!function_exists('\\Sodium\\library_version_major')) {
            $kex_algorithms = array_diff(
                $kex_algorithms,
                array('curve25519-sha256@libssh.org')
            );
        }

        $server_host_key_algorithms = array(
            'rsa-sha2-256', // RFC 8332
            'rsa-sha2-512', // RFC 8332
            'ssh-rsa', // RECOMMENDED  sign   Raw RSA Key
            'ssh-dss'  // REQUIRED     sign   Raw DSS Key
        );

        $encryption_algorithms = array(
            // from <http://tools.ietf.org/html/rfc4345#section-4>:
            'arcfour256',
            'arcfour128',

            //'arcfour',      // OPTIONAL          the ARCFOUR stream cipher with a 128-bit key

            // CTR modes from <http://tools.ietf.org/html/rfc4344#section-4>:
            'aes128-ctr',     // RECOMMENDED       AES (Rijndael) in SDCTR mode, with 128-bit key
            'aes192-ctr',     // RECOMMENDED       AES with 192-bit key
            'aes256-ctr',     // RECOMMENDED       AES with 256-bit key

            'twofish128-ctr', // OPTIONAL          Twofish in SDCTR mode, with 128-bit key
            'twofish192-ctr', // OPTIONAL          Twofish with 192-bit key
            'twofish256-ctr', // OPTIONAL          Twofish with 256-bit key

            'aes128-cbc',     // RECOMMENDED       AES with a 128-bit key
            'aes192-cbc',     // OPTIONAL          AES with a 192-bit key
            'aes256-cbc',     // OPTIONAL          AES in CBC mode, with a 256-bit key

            'twofish128-cbc', // OPTIONAL          Twofish with a 128-bit key
            'twofish192-cbc', // OPTIONAL          Twofish with a 192-bit key
            'twofish256-cbc',
            'twofish-cbc',    // OPTIONAL          alias for "twofish256-cbc"
                              //                   (this is being retained for historical reasons)

            'blowfish-ctr',   // OPTIONAL          Blowfish in SDCTR mode

            'blowfish-cbc',   // OPTIONAL          Blowfish in CBC mode

            '3des-ctr',       // RECOMMENDED       Three-key 3DES in SDCTR mode

            '3des-cbc',       // REQUIRED          three-key 3DES in CBC mode
                //'none'         // OPTIONAL          no encryption; NOT RECOMMENDED
        );

        if (extension_loaded('openssl') && !extension_loaded('mcrypt')) {
            // OpenSSL does not support arcfour256 in any capacity and arcfour128 / arcfour support is limited to
            // instances that do not use continuous buffers
            $encryption_algorithms = array_diff(
                $encryption_algorithms,
                array('arcfour256', 'arcfour128', 'arcfour')
            );
        }

        if (class_exists('\phpseclib\Crypt\RC4') === false) {
            $encryption_algorithms = array_diff(
                $encryption_algorithms,
                array('arcfour256', 'arcfour128', 'arcfour')
            );
        }
        if (class_exists('\phpseclib\Crypt\Rijndael') === false) {
            $encryption_algorithms = array_diff(
                $encryption_algorithms,
                array('aes128-ctr', 'aes192-ctr', 'aes256-ctr', 'aes128-cbc', 'aes192-cbc', 'aes256-cbc')
            );
        }
        if (class_exists('\phpseclib\Crypt\Twofish') === false) {
            $encryption_algorithms = array_diff(
                $encryption_algorithms,
                array('twofish128-ctr', 'twofish192-ctr', 'twofish256-ctr', 'twofish128-cbc', 'twofish192-cbc', 'twofish256-cbc', 'twofish-cbc')
            );
        }
        if (class_exists('\phpseclib\Crypt\Blowfish') === false) {
            $encryption_algorithms = array_diff(
                $encryption_algorithms,
                array('blowfish-ctr', 'blowfish-cbc')
            );
        }
        if (class_exists('\phpseclib\Crypt\TripleDES') === false) {
            $encryption_algorithms = array_diff(
                $encryption_algorithms,
                array('3des-ctr', '3des-cbc')
            );
        }
        $encryption_algorithms = array_values($encryption_algorithms);

        $mac_algorithms = array(
            // from <http://www.ietf.org/rfc/rfc6668.txt>:
            'hmac-sha2-256',// RECOMMENDED     HMAC-SHA256 (digest length = key length = 32)

            'hmac-sha1-96', // RECOMMENDED     first 96 bits of HMAC-SHA1 (digest length = 12, key length = 20)
            'hmac-sha1',    // REQUIRED        HMAC-SHA1 (digest length = key length = 20)
            'hmac-md5-96',  // OPTIONAL        first 96 bits of HMAC-MD5 (digest length = 12, key length = 16)
            'hmac-md5',     // OPTIONAL        HMAC-MD5 (digest length = key length = 16)
            //'none'          // OPTIONAL        no MAC; NOT RECOMMENDED
        );

        $compression_algorithms = array(
            'none'   // REQUIRED        no compression
            //'zlib' // OPTIONAL        ZLIB (LZ77) compression
        );

        // some SSH servers have buggy implementations of some of the above algorithms
        switch (true) {
            case $this->server_identifier == 'SSH-2.0-SSHD':
            case substr($this->server_identifier, 0, 13) == 'SSH-2.0-DLINK':
                $mac_algorithms = array_values(array_diff(
                    $mac_algorithms,
                    array('hmac-sha1-96', 'hmac-md5-96')
                ));
        }

        $str_kex_algorithms = implode(',', $kex_algorithms);
        $str_server_host_key_algorithms = implode(',', $server_host_key_algorithms);
        $encryption_algorithms_server_to_client = $encryption_algorithms_client_to_server = implode(',', $encryption_algorithms);
        $mac_algorithms_server_to_client = $mac_algorithms_client_to_server = implode(',', $mac_algorithms);
        $compression_algorithms_server_to_client = $compression_algorithms_client_to_server = implode(',', $compression_algorithms);

        $client_cookie = Random::string(16);

        $kexinit_payload_client = pack(
            'Ca*Na*Na*Na*Na*Na*Na*Na*Na*Na*Na*CN',
            NET_SSH2_MSG_KEXINIT,
            $client_cookie,
            strlen($str_kex_algorithms),
            $str_kex_algorithms,
            strlen($str_server_host_key_algorithms),
            $str_server_host_key_algorithms,
            strlen($encryption_algorithms_client_to_server),
            $encryption_algorithms_client_to_server,
            strlen($encryption_algorithms_server_to_client),
            $encryption_algorithms_server_to_client,
            strlen($mac_algorithms_client_to_server),
            $mac_algorithms_client_to_server,
            strlen($mac_algorithms_server_to_client),
            $mac_algorithms_server_to_client,
            strlen($compression_algorithms_client_to_server),
            $compression_algorithms_client_to_server,
            strlen($compression_algorithms_server_to_client),
            $compression_algorithms_server_to_client,
            0,
            '',
            0,
            '',
            0,
            0
        );

        if ($this->send_kex_first) {
            if (!$this->_send_binary_packet($kexinit_payload_client)) {
                return false;
            }

            $kexinit_payload_server = $this->_get_binary_packet();
            if ($kexinit_payload_server === false) {
                $this->bitmap = 0;
                user_error('Connection closed by server');
                return false;
            }

            if (!strlen($kexinit_payload_server) || ord($kexinit_payload_server[0]) != NET_SSH2_MSG_KEXINIT) {
                user_error('Expected SSH_MSG_KEXINIT');
                return false;
            }
        }

        $response = $kexinit_payload_server;
        $this->_string_shift($response, 1); // skip past the message number (it should be SSH_MSG_KEXINIT)
        $server_cookie = $this->_string_shift($response, 16);

        if (strlen($response) < 4) {
            return false;
        }
        $temp = unpack('Nlength', $this->_string_shift($response, 4));
        $this->kex_algorithms = explode(',', $this->_string_shift($response, $temp['length']));

        if (strlen($response) < 4) {
            return false;
        }
        $temp = unpack('Nlength', $this->_string_shift($response, 4));
        $this->server_host_key_algorithms = explode(',', $this->_string_shift($response, $temp['length']));

        if (strlen($response) < 4) {
            return false;
        }
        $temp = unpack('Nlength', $this->_string_shift($response, 4));
        $this->encryption_algorithms_client_to_server = explode(',', $this->_string_shift($response, $temp['length']));

        if (strlen($response) < 4) {
            return false;
        }
        $temp = unpack('Nlength', $this->_string_shift($response, 4));
        $this->encryption_algorithms_server_to_client = explode(',', $this->_string_shift($response, $temp['length']));

        if (strlen($response) < 4) {
            return false;
        }
        $temp = unpack('Nlength', $this->_string_shift($response, 4));
        $this->mac_algorithms_client_to_server = explode(',', $this->_string_shift($response, $temp['length']));

        if (strlen($response) < 4) {
            return false;
        }
        $temp = unpack('Nlength', $this->_string_shift($response, 4));
        $this->mac_algorithms_server_to_client = explode(',', $this->_string_shift($response, $temp['length']));

        if (strlen($response) < 4) {
            return false;
        }
        $temp = unpack('Nlength', $this->_string_shift($response, 4));
        $this->compression_algorithms_client_to_server = explode(',', $this->_string_shift($response, $temp['length']));

        if (strlen($response) < 4) {
            return false;
        }
        $temp = unpack('Nlength', $this->_string_shift($response, 4));
        $this->compression_algorithms_server_to_client = explode(',', $this->_string_shift($response, $temp['length']));

        if (strlen($response) < 4) {
            return false;
        }
        $temp = unpack('Nlength', $this->_string_shift($response, 4));
        $this->languages_client_to_server = explode(',', $this->_string_shift($response, $temp['length']));

        if (strlen($response) < 4) {
            return false;
        }
        $temp = unpack('Nlength', $this->_string_shift($response, 4));
        $this->languages_server_to_client = explode(',', $this->_string_shift($response, $temp['length']));

        if (!strlen($response)) {
            return false;
        }
        extract(unpack('Cfirst_kex_packet_follows', $this->_string_shift($response, 1)));
        $first_kex_packet_follows = $first_kex_packet_follows != 0;

        if (!$this->send_kex_first && !$this->_send_binary_packet($kexinit_payload_client)) {
            return false;
        }

        // we need to decide upon the symmetric encryption algorithms before we do the diffie-hellman key exchange
        // we don't initialize any crypto-objects, yet - we do that, later. for now, we need the lengths to make the
        // diffie-hellman key exchange as fast as possible
        $decrypt = $this->_array_intersect_first($encryption_algorithms, $this->encryption_algorithms_server_to_client);
        $decryptKeyLength = $this->_encryption_algorithm_to_key_size($decrypt);
        if ($decryptKeyLength === null) {
            user_error('No compatible server to client encryption algorithms found');
            return $this->_disconnect(NET_SSH2_DISCONNECT_KEY_EXCHANGE_FAILED);
        }

        $encrypt = $this->_array_intersect_first($encryption_algorithms, $this->encryption_algorithms_client_to_server);
        $encryptKeyLength = $this->_encryption_algorithm_to_key_size($encrypt);
        if ($encryptKeyLength === null) {
            user_error('No compatible client to server encryption algorithms found');
            return $this->_disconnect(NET_SSH2_DISCONNECT_KEY_EXCHANGE_FAILED);
        }

        // through diffie-hellman key exchange a symmetric key is obtained
        $kex_algorithm = $this->_array_intersect_first($kex_algorithms, $this->kex_algorithms);
        if ($kex_algorithm === false) {
            user_error('No compatible key exchange algorithms found');
            return $this->_disconnect(NET_SSH2_DISCONNECT_KEY_EXCHANGE_FAILED);
        }

<<<<<<< HEAD
        // Only relevant in diffie-hellman-group-exchange-sha{1,256}, otherwise empty.
        $exchange_hash_rfc4419 = '';
=======
            $response = $this->_get_binary_packet();
            if ($response === false) {
                $this->bitmap = 0;
                user_error('Connection closed by server');
                return false;
            }
            if (!strlen($response)) {
                return false;
            }
            extract(unpack('Ctype', $this->_string_shift($response, 1)));
            if ($type != NET_SSH2_MSG_KEXDH_GEX_GROUP) {
                user_error('Expected SSH_MSG_KEX_DH_GEX_GROUP');
                return false;
            }
>>>>>>> 0c26415f

        if ($kex_algorithm === 'curve25519-sha256@libssh.org') {
            $x = Random::string(32);
            $eBytes = \Sodium\crypto_box_publickey_from_secretkey($x);
            $clientKexInitMessage = NET_SSH2_MSG_KEX_ECDH_INIT;
            $serverKexReplyMessage = NET_SSH2_MSG_KEX_ECDH_REPLY;
            $kexHash = new Hash('sha256');
        } else {
            if (strpos($kex_algorithm, 'diffie-hellman-group-exchange') === 0) {
                $dh_group_sizes_packed = pack(
                    'NNN',
                    $this->kex_dh_group_size_min,
                    $this->kex_dh_group_size_preferred,
                    $this->kex_dh_group_size_max
                );
                $packet = pack(
                    'Ca*',
                    NET_SSH2_MSG_KEXDH_GEX_REQUEST,
                    $dh_group_sizes_packed
                );
                if (!$this->_send_binary_packet($packet)) {
                    return false;
                }

                $response = $this->_get_binary_packet();
                if ($response === false) {
                    user_error('Connection closed by server');
                    return false;
                }
                extract(unpack('Ctype', $this->_string_shift($response, 1)));
                if ($type != NET_SSH2_MSG_KEXDH_GEX_GROUP) {
                    user_error('Expected SSH_MSG_KEX_DH_GEX_GROUP');
                    return false;
                }

                if (strlen($response) < 4) {
                    return false;
                }
                extract(unpack('NprimeLength', $this->_string_shift($response, 4)));
                $primeBytes = $this->_string_shift($response, $primeLength);
                $prime = new BigInteger($primeBytes, -256);

                if (strlen($response) < 4) {
                    return false;
                }
                extract(unpack('NgLength', $this->_string_shift($response, 4)));
                $gBytes = $this->_string_shift($response, $gLength);
                $g = new BigInteger($gBytes, -256);

                $exchange_hash_rfc4419 = pack(
                    'a*Na*Na*',
                    $dh_group_sizes_packed,
                    $primeLength,
                    $primeBytes,
                    $gLength,
                    $gBytes
                );

                $clientKexInitMessage = NET_SSH2_MSG_KEXDH_GEX_INIT;
                $serverKexReplyMessage = NET_SSH2_MSG_KEXDH_GEX_REPLY;
            } else {
                switch ($kex_algorithm) {
                    // see http://tools.ietf.org/html/rfc2409#section-6.2 and
                    // http://tools.ietf.org/html/rfc2412, appendex E
                    case 'diffie-hellman-group1-sha1':
                        $prime = 'FFFFFFFFFFFFFFFFC90FDAA22168C234C4C6628B80DC1CD129024E088A67CC74' .
                                '020BBEA63B139B22514A08798E3404DDEF9519B3CD3A431B302B0A6DF25F1437' .
                                '4FE1356D6D51C245E485B576625E7EC6F44C42E9A637ED6B0BFF5CB6F406B7ED' .
                                'EE386BFB5A899FA5AE9F24117C4B1FE649286651ECE65381FFFFFFFFFFFFFFFF';
                        break;
                    // see http://tools.ietf.org/html/rfc3526#section-3
                    case 'diffie-hellman-group14-sha1':
                        $prime = 'FFFFFFFFFFFFFFFFC90FDAA22168C234C4C6628B80DC1CD129024E088A67CC74' .
                                '020BBEA63B139B22514A08798E3404DDEF9519B3CD3A431B302B0A6DF25F1437' .
                                '4FE1356D6D51C245E485B576625E7EC6F44C42E9A637ED6B0BFF5CB6F406B7ED' .
                                'EE386BFB5A899FA5AE9F24117C4B1FE649286651ECE45B3DC2007CB8A163BF05' .
                                '98DA48361C55D39A69163FA8FD24CF5F83655D23DCA3AD961C62F356208552BB' .
                                '9ED529077096966D670C354E4ABC9804F1746C08CA18217C32905E462E36CE3B' .
                                'E39E772C180E86039B2783A2EC07A28FB5C55DF06F4C52C9DE2BCBF695581718' .
                                '3995497CEA956AE515D2261898FA051015728E5A8AACAA68FFFFFFFFFFFFFFFF';
                        break;
                }
                // For both diffie-hellman-group1-sha1 and diffie-hellman-group14-sha1
                // the generator field element is 2 (decimal) and the hash function is sha1.
                $g = new BigInteger(2);
                $prime = new BigInteger($prime, 16);
                $clientKexInitMessage = NET_SSH2_MSG_KEXDH_INIT;
                $serverKexReplyMessage = NET_SSH2_MSG_KEXDH_REPLY;
            }

            switch ($kex_algorithm) {
                case 'diffie-hellman-group-exchange-sha256':
                    $kexHash = new Hash('sha256');
                    break;
                default:
                    $kexHash = new Hash('sha1');
            }

            /* To increase the speed of the key exchange, both client and server may
            reduce the size of their private exponents.  It should be at least
            twice as long as the key material that is generated from the shared
            secret.  For more details, see the paper by van Oorschot and Wiener
            [VAN-OORSCHOT].

            -- http://tools.ietf.org/html/rfc4419#section-6.2 */
            $one = new BigInteger(1);
            $keyLength = min($kexHash->getLength(), max($encryptKeyLength, $decryptKeyLength));
            $max = $one->bitwise_leftShift(16 * $keyLength); // 2 * 8 * $keyLength
            $max = $max->subtract($one);

            $x = $one->random($one, $max);
            $e = $g->modPow($x, $prime);

            $eBytes = $e->toBytes(true);
        }
        $data = pack('CNa*', $clientKexInitMessage, strlen($eBytes), $eBytes);

        if (!$this->_send_binary_packet($data)) {
            $this->bitmap = 0;
            user_error('Connection closed by server');
            return false;
        }

        $response = $this->_get_binary_packet();
        if ($response === false) {
            $this->bitmap = 0;
            user_error('Connection closed by server');
            return false;
        }
        if (!strlen($response)) {
            return false;
        }
        extract(unpack('Ctype', $this->_string_shift($response, 1)));

        if ($type != $serverKexReplyMessage) {
            user_error('Expected SSH_MSG_KEXDH_REPLY');
            return false;
        }

        if (strlen($response) < 4) {
            return false;
        }
        $temp = unpack('Nlength', $this->_string_shift($response, 4));
        $this->server_public_host_key = $server_public_host_key = $this->_string_shift($response, $temp['length']);

        if (strlen($server_public_host_key) < 4) {
            return false;
        }
        $temp = unpack('Nlength', $this->_string_shift($server_public_host_key, 4));
        $public_key_format = $this->_string_shift($server_public_host_key, $temp['length']);

        if (strlen($response) < 4) {
            return false;
        }
        $temp = unpack('Nlength', $this->_string_shift($response, 4));
        $fBytes = $this->_string_shift($response, $temp['length']);

        if (strlen($response) < 4) {
            return false;
        }
        $temp = unpack('Nlength', $this->_string_shift($response, 4));
        $this->signature = $this->_string_shift($response, $temp['length']);

        if (strlen($this->signature) < 4) {
            return false;
        }
        $temp = unpack('Nlength', $this->_string_shift($this->signature, 4));
        $this->signature_format = $this->_string_shift($this->signature, $temp['length']);

        if ($kex_algorithm === 'curve25519-sha256@libssh.org') {
            if (strlen($fBytes) !== 32) {
                user_error('Received curve25519 public key of invalid length.');
                return false;
            }
            $key = new BigInteger(\Sodium\crypto_scalarmult($x, $fBytes), 256);
            \Sodium\memzero($x);
        } else {
            $f = new BigInteger($fBytes, -256);
            $key = $f->modPow($x, $prime);
        }
        $keyBytes = $key->toBytes(true);

        $this->exchange_hash = pack(
            'Na*Na*Na*Na*Na*a*Na*Na*Na*',
            strlen($this->identifier),
            $this->identifier,
            strlen($this->server_identifier),
            $this->server_identifier,
            strlen($kexinit_payload_client),
            $kexinit_payload_client,
            strlen($kexinit_payload_server),
            $kexinit_payload_server,
            strlen($this->server_public_host_key),
            $this->server_public_host_key,
            $exchange_hash_rfc4419,
            strlen($eBytes),
            $eBytes,
            strlen($fBytes),
            $fBytes,
            strlen($keyBytes),
            $keyBytes
        );

        $this->exchange_hash = $kexHash->hash($this->exchange_hash);

        if ($this->session_id === false) {
            $this->session_id = $this->exchange_hash;
        }

        $server_host_key_algorithm = $this->_array_intersect_first($server_host_key_algorithms, $this->server_host_key_algorithms);
        if ($server_host_key_algorithm === false) {
            user_error('No compatible server host key algorithms found');
            return $this->_disconnect(NET_SSH2_DISCONNECT_KEY_EXCHANGE_FAILED);
        }

        switch ($server_host_key_algorithm) {
            case 'ssh-dss':
                $expected_key_format = 'ssh-dss';
                break;
            //case 'rsa-sha2-256':
            //case 'rsa-sha2-512':
            //case 'ssh-rsa':
            default:
                $expected_key_format = 'ssh-rsa';
        }

        if ($public_key_format != $expected_key_format || $this->signature_format != $server_host_key_algorithm) {
            user_error('Server Host Key Algorithm Mismatch');
            return $this->_disconnect(NET_SSH2_DISCONNECT_KEY_EXCHANGE_FAILED);
        }

        $packet = pack(
            'C',
            NET_SSH2_MSG_NEWKEYS
        );

        if (!$this->_send_binary_packet($packet)) {
            return false;
        }

        $response = $this->_get_binary_packet();

        if ($response === false) {
            $this->bitmap = 0;
            user_error('Connection closed by server');
            return false;
        }

        if (!strlen($response)) {
            return false;
        }
        extract(unpack('Ctype', $this->_string_shift($response, 1)));

        if ($type != NET_SSH2_MSG_NEWKEYS) {
            user_error('Expected SSH_MSG_NEWKEYS');
            return false;
        }

        $this->decrypt_algorithm = $decrypt;

        $keyBytes = pack('Na*', strlen($keyBytes), $keyBytes);

        $this->encrypt = $this->_encryption_algorithm_to_crypt_instance($encrypt);
        if ($this->encrypt) {
            if ($this->crypto_engine) {
                $this->encrypt->setPreferredEngine($this->crypto_engine);
            }
            if ($this->encrypt->block_size) {
                $this->encrypt_block_size = $this->encrypt->block_size;
            }
            $this->encrypt->enableContinuousBuffer();
            $this->encrypt->disablePadding();

            $iv = $kexHash->hash($keyBytes . $this->exchange_hash . 'A' . $this->session_id);
            while ($this->encrypt_block_size > strlen($iv)) {
                $iv.= $kexHash->hash($keyBytes . $this->exchange_hash . $iv);
            }
            $this->encrypt->setIV(substr($iv, 0, $this->encrypt_block_size));

            $key = $kexHash->hash($keyBytes . $this->exchange_hash . 'C' . $this->session_id);
            while ($encryptKeyLength > strlen($key)) {
                $key.= $kexHash->hash($keyBytes . $this->exchange_hash . $key);
            }
            $this->encrypt->setKey(substr($key, 0, $encryptKeyLength));
        }

        $this->decrypt = $this->_encryption_algorithm_to_crypt_instance($decrypt);
        if ($this->decrypt) {
            if ($this->crypto_engine) {
                $this->decrypt->setPreferredEngine($this->crypto_engine);
            }
            if ($this->decrypt->block_size) {
                $this->decrypt_block_size = $this->decrypt->block_size;
            }
            $this->decrypt->enableContinuousBuffer();
            $this->decrypt->disablePadding();

            $iv = $kexHash->hash($keyBytes . $this->exchange_hash . 'B' . $this->session_id);
            while ($this->decrypt_block_size > strlen($iv)) {
                $iv.= $kexHash->hash($keyBytes . $this->exchange_hash . $iv);
            }
            $this->decrypt->setIV(substr($iv, 0, $this->decrypt_block_size));

            $key = $kexHash->hash($keyBytes . $this->exchange_hash . 'D' . $this->session_id);
            while ($decryptKeyLength > strlen($key)) {
                $key.= $kexHash->hash($keyBytes . $this->exchange_hash . $key);
            }
            $this->decrypt->setKey(substr($key, 0, $decryptKeyLength));
        }

        /* The "arcfour128" algorithm is the RC4 cipher, as described in
           [SCHNEIER], using a 128-bit key.  The first 1536 bytes of keystream
           generated by the cipher MUST be discarded, and the first byte of the
           first encrypted packet MUST be encrypted using the 1537th byte of
           keystream.

           -- http://tools.ietf.org/html/rfc4345#section-4 */
        if ($encrypt == 'arcfour128' || $encrypt == 'arcfour256') {
            $this->encrypt->encrypt(str_repeat("\0", 1536));
        }
        if ($decrypt == 'arcfour128' || $decrypt == 'arcfour256') {
            $this->decrypt->decrypt(str_repeat("\0", 1536));
        }

        $mac_algorithm = $this->_array_intersect_first($mac_algorithms, $this->mac_algorithms_client_to_server);
        if ($mac_algorithm === false) {
            user_error('No compatible client to server message authentication algorithms found');
            return $this->_disconnect(NET_SSH2_DISCONNECT_KEY_EXCHANGE_FAILED);
        }

        $createKeyLength = 0; // ie. $mac_algorithm == 'none'
        switch ($mac_algorithm) {
            case 'hmac-sha2-256':
                $this->hmac_create = new Hash('sha256');
                $createKeyLength = 32;
                break;
            case 'hmac-sha1':
                $this->hmac_create = new Hash('sha1');
                $createKeyLength = 20;
                break;
            case 'hmac-sha1-96':
                $this->hmac_create = new Hash('sha1-96');
                $createKeyLength = 20;
                break;
            case 'hmac-md5':
                $this->hmac_create = new Hash('md5');
                $createKeyLength = 16;
                break;
            case 'hmac-md5-96':
                $this->hmac_create = new Hash('md5-96');
                $createKeyLength = 16;
        }

        $mac_algorithm = $this->_array_intersect_first($mac_algorithms, $this->mac_algorithms_server_to_client);
        if ($mac_algorithm === false) {
            user_error('No compatible server to client message authentication algorithms found');
            return $this->_disconnect(NET_SSH2_DISCONNECT_KEY_EXCHANGE_FAILED);
        }

        $checkKeyLength = 0;
        $this->hmac_size = 0;
        switch ($mac_algorithm) {
            case 'hmac-sha2-256':
                $this->hmac_check = new Hash('sha256');
                $checkKeyLength = 32;
                $this->hmac_size = 32;
                break;
            case 'hmac-sha1':
                $this->hmac_check = new Hash('sha1');
                $checkKeyLength = 20;
                $this->hmac_size = 20;
                break;
            case 'hmac-sha1-96':
                $this->hmac_check = new Hash('sha1-96');
                $checkKeyLength = 20;
                $this->hmac_size = 12;
                break;
            case 'hmac-md5':
                $this->hmac_check = new Hash('md5');
                $checkKeyLength = 16;
                $this->hmac_size = 16;
                break;
            case 'hmac-md5-96':
                $this->hmac_check = new Hash('md5-96');
                $checkKeyLength = 16;
                $this->hmac_size = 12;
        }

        $key = $kexHash->hash($keyBytes . $this->exchange_hash . 'E' . $this->session_id);
        while ($createKeyLength > strlen($key)) {
            $key.= $kexHash->hash($keyBytes . $this->exchange_hash . $key);
        }
        $this->hmac_create->setKey(substr($key, 0, $createKeyLength));

        $key = $kexHash->hash($keyBytes . $this->exchange_hash . 'F' . $this->session_id);
        while ($checkKeyLength > strlen($key)) {
            $key.= $kexHash->hash($keyBytes . $this->exchange_hash . $key);
        }
        $this->hmac_check->setKey(substr($key, 0, $checkKeyLength));

        $compression_algorithm = $this->_array_intersect_first($compression_algorithms, $this->compression_algorithms_server_to_client);
        if ($compression_algorithm === false) {
            user_error('No compatible server to client compression algorithms found');
            return $this->_disconnect(NET_SSH2_DISCONNECT_KEY_EXCHANGE_FAILED);
        }
        $this->decompress = $compression_algorithm == 'zlib';

        $compression_algorithm = $this->_array_intersect_first($compression_algorithms, $this->compression_algorithms_client_to_server);
        if ($compression_algorithm === false) {
            user_error('No compatible client to server compression algorithms found');
            return $this->_disconnect(NET_SSH2_DISCONNECT_KEY_EXCHANGE_FAILED);
        }
        $this->compress = $compression_algorithm == 'zlib';

        return true;
    }

    /**
     * Maps an encryption algorithm name to the number of key bytes.
     *
     * @param string $algorithm Name of the encryption algorithm
     * @return int|null Number of bytes as an integer or null for unknown
     * @access private
     */
    function _encryption_algorithm_to_key_size($algorithm)
    {
        if ($this->bad_key_size_fix && $this->_bad_algorithm_candidate($algorithm)) {
            return 16;
        }

        switch ($algorithm) {
            case 'none':
                return 0;
            case 'aes128-cbc':
            case 'aes128-ctr':
            case 'arcfour':
            case 'arcfour128':
            case 'blowfish-cbc':
            case 'blowfish-ctr':
            case 'twofish128-cbc':
            case 'twofish128-ctr':
                return 16;
            case '3des-cbc':
            case '3des-ctr':
            case 'aes192-cbc':
            case 'aes192-ctr':
            case 'twofish192-cbc':
            case 'twofish192-ctr':
                return 24;
            case 'aes256-cbc':
            case 'aes256-ctr':
            case 'arcfour256':
            case 'twofish-cbc':
            case 'twofish256-cbc':
            case 'twofish256-ctr':
                return 32;
        }
        return null;
    }

    /**
     * Maps an encryption algorithm name to an instance of a subclass of
     * \phpseclib\Crypt\Base.
     *
     * @param string $algorithm Name of the encryption algorithm
     * @return mixed Instance of \phpseclib\Crypt\Base or null for unknown
     * @access private
     */
    function _encryption_algorithm_to_crypt_instance($algorithm)
    {
        switch ($algorithm) {
            case '3des-cbc':
                return new TripleDES();
            case '3des-ctr':
                return new TripleDES(Base::MODE_CTR);
            case 'aes256-cbc':
            case 'aes192-cbc':
            case 'aes128-cbc':
                return new Rijndael();
            case 'aes256-ctr':
            case 'aes192-ctr':
            case 'aes128-ctr':
                return new Rijndael(Base::MODE_CTR);
            case 'blowfish-cbc':
                return new Blowfish();
            case 'blowfish-ctr':
                return new Blowfish(Base::MODE_CTR);
            case 'twofish128-cbc':
            case 'twofish192-cbc':
            case 'twofish256-cbc':
            case 'twofish-cbc':
                return new Twofish();
            case 'twofish128-ctr':
            case 'twofish192-ctr':
            case 'twofish256-ctr':
                return new Twofish(Base::MODE_CTR);
            case 'arcfour':
            case 'arcfour128':
            case 'arcfour256':
                return new RC4();
        }
        return null;
    }

    /*
     * Tests whether or not proposed algorithm has a potential for issues
     *
     * @link https://www.chiark.greenend.org.uk/~sgtatham/putty/wishlist/ssh2-aesctr-openssh.html
     * @link https://bugzilla.mindrot.org/show_bug.cgi?id=1291
     * @param string $algorithm Name of the encryption algorithm
     * @return bool
     * @access private
     */
    function _bad_algorithm_candidate($algorithm)
    {
        switch ($algorithm) {
            case 'arcfour256':
            case 'aes192-ctr':
            case 'aes256-ctr':
                return true;
        }

        return false;
    }

    /**
     * Login
     *
     * The $password parameter can be a plaintext password, a \phpseclib\Crypt\RSA object or an array
     *
     * @param string $username
     * @param mixed $password
     * @param mixed $...
     * @return bool
     * @see self::_login()
     * @access public
     */
    function login($username)
    {
        $args = func_get_args();
        return call_user_func_array(array(&$this, '_login'), $args);
    }

    /**
     * Login Helper
     *
     * @param string $username
     * @param mixed $password
     * @param mixed $...
     * @return bool
     * @see self::_login_helper()
     * @access private
     */
    function _login($username)
    {
        if (!($this->bitmap & self::MASK_CONSTRUCTOR)) {
            if (!$this->_connect()) {
                return false;
            }
        }

        $args = array_slice(func_get_args(), 1);
        if (empty($args)) {
            return $this->_login_helper($username);
        }

        foreach ($args as $arg) {
            if ($this->_login_helper($username, $arg)) {
                return true;
            }
        }
        return false;
    }

    /**
     * Login Helper
     *
     * @param string $username
     * @param string $password
     * @return bool
     * @access private
     * @internal It might be worthwhile, at some point, to protect against {@link http://tools.ietf.org/html/rfc4251#section-9.3.9 traffic analysis}
     *           by sending dummy SSH_MSG_IGNORE messages.
     */
    function _login_helper($username, $password = null)
    {
        if (!($this->bitmap & self::MASK_CONNECTED)) {
            return false;
        }

        if (!($this->bitmap & self::MASK_LOGIN_REQ)) {
            $packet = pack(
                'CNa*',
                NET_SSH2_MSG_SERVICE_REQUEST,
                strlen('ssh-userauth'),
                'ssh-userauth'
            );

            if (!$this->_send_binary_packet($packet)) {
                return false;
            }

            $response = $this->_get_binary_packet();
            if ($response === false) {
                if ($this->retry_connect) {
                    $this->retry_connect = false;
                    if (!$this->_connect()) {
                        return false;
                    }
                    return $this->_login_helper($username, $password);
                }
                $this->bitmap = 0;
                user_error('Connection closed by server');
                return false;
            }

            if (strlen($response) < 4) {
                return false;
            }
            extract(unpack('Ctype', $this->_string_shift($response, 1)));

            if ($type != NET_SSH2_MSG_SERVICE_ACCEPT) {
                user_error('Expected SSH_MSG_SERVICE_ACCEPT');
                return false;
            }
            $this->bitmap |= self::MASK_LOGIN_REQ;
        }

        if (strlen($this->last_interactive_response)) {
            return !is_string($password) && !is_array($password) ? false : $this->_keyboard_interactive_process($password);
        }

        if ($password instanceof RSA) {
            return $this->_privatekey_login($username, $password);
        } elseif ($password instanceof Agent) {
            return $this->_ssh_agent_login($username, $password);
        }

        if (is_array($password)) {
            if ($this->_keyboard_interactive_login($username, $password)) {
                $this->bitmap |= self::MASK_LOGIN;
                return true;
            }
            return false;
        }

        if (!isset($password)) {
            $packet = pack(
                'CNa*Na*Na*',
                NET_SSH2_MSG_USERAUTH_REQUEST,
                strlen($username),
                $username,
                strlen('ssh-connection'),
                'ssh-connection',
                strlen('none'),
                'none'
            );

            if (!$this->_send_binary_packet($packet)) {
                return false;
            }

            $response = $this->_get_binary_packet();
            if ($response === false) {
                $this->bitmap = 0;
                user_error('Connection closed by server');
                return false;
            }

            if (!strlen($response)) {
                return false;
            }
            extract(unpack('Ctype', $this->_string_shift($response, 1)));

            switch ($type) {
                case NET_SSH2_MSG_USERAUTH_SUCCESS:
                    $this->bitmap |= self::MASK_LOGIN;
                    return true;
                //case NET_SSH2_MSG_USERAUTH_FAILURE:
                default:
                    return false;
            }
        }

        $packet = pack(
            'CNa*Na*Na*CNa*',
            NET_SSH2_MSG_USERAUTH_REQUEST,
            strlen($username),
            $username,
            strlen('ssh-connection'),
            'ssh-connection',
            strlen('password'),
            'password',
            0,
            strlen($password),
            $password
        );

        // remove the username and password from the logged packet
        if (!defined('NET_SSH2_LOGGING')) {
            $logged = null;
        } else {
            $logged = pack(
                'CNa*Na*Na*CNa*',
                NET_SSH2_MSG_USERAUTH_REQUEST,
                strlen('username'),
                'username',
                strlen('ssh-connection'),
                'ssh-connection',
                strlen('password'),
                'password',
                0,
                strlen('password'),
                'password'
            );
        }

        if (!$this->_send_binary_packet($packet, $logged)) {
            return false;
        }

        $response = $this->_get_binary_packet();
        if ($response === false) {
            $this->bitmap = 0;
            user_error('Connection closed by server');
            return false;
        }

        if (!strlen($response)) {
            return false;
        }
        extract(unpack('Ctype', $this->_string_shift($response, 1)));

        switch ($type) {
            case NET_SSH2_MSG_USERAUTH_PASSWD_CHANGEREQ: // in theory, the password can be changed
                if (defined('NET_SSH2_LOGGING')) {
                    $this->message_number_log[count($this->message_number_log) - 1] = 'NET_SSH2_MSG_USERAUTH_PASSWD_CHANGEREQ';
                }
                if (strlen($response) < 4) {
                    return false;
                }
                extract(unpack('Nlength', $this->_string_shift($response, 4)));
                $this->errors[] = 'SSH_MSG_USERAUTH_PASSWD_CHANGEREQ: ' . $this->_string_shift($response, $length);
                return $this->_disconnect(NET_SSH2_DISCONNECT_AUTH_CANCELLED_BY_USER);
            case NET_SSH2_MSG_USERAUTH_FAILURE:
                // can we use keyboard-interactive authentication?  if not then either the login is bad or the server employees
                // multi-factor authentication
                if (strlen($response) < 4) {
                    return false;
                }
                extract(unpack('Nlength', $this->_string_shift($response, 4)));
                $auth_methods = explode(',', $this->_string_shift($response, $length));
                if (!strlen($response)) {
                    return false;
                }
                extract(unpack('Cpartial_success', $this->_string_shift($response, 1)));
                $partial_success = $partial_success != 0;

                if (!$partial_success && in_array('keyboard-interactive', $auth_methods)) {
                    if ($this->_keyboard_interactive_login($username, $password)) {
                        $this->bitmap |= self::MASK_LOGIN;
                        return true;
                    }
                    return false;
                }
                return false;
            case NET_SSH2_MSG_USERAUTH_SUCCESS:
                $this->bitmap |= self::MASK_LOGIN;
                return true;
        }

        return false;
    }

    /**
     * Login via keyboard-interactive authentication
     *
     * See {@link http://tools.ietf.org/html/rfc4256 RFC4256} for details.  This is not a full-featured keyboard-interactive authenticator.
     *
     * @param string $username
     * @param string $password
     * @return bool
     * @access private
     */
    function _keyboard_interactive_login($username, $password)
    {
        $packet = pack(
            'CNa*Na*Na*Na*Na*',
            NET_SSH2_MSG_USERAUTH_REQUEST,
            strlen($username),
            $username,
            strlen('ssh-connection'),
            'ssh-connection',
            strlen('keyboard-interactive'),
            'keyboard-interactive',
            0,
            '',
            0,
            ''
        );

        if (!$this->_send_binary_packet($packet)) {
            return false;
        }

        return $this->_keyboard_interactive_process($password);
    }

    /**
     * Handle the keyboard-interactive requests / responses.
     *
     * @param string $responses...
     * @return bool
     * @access private
     */
    function _keyboard_interactive_process()
    {
        $responses = func_get_args();

        if (strlen($this->last_interactive_response)) {
            $response = $this->last_interactive_response;
        } else {
            $orig = $response = $this->_get_binary_packet();
            if ($response === false) {
                $this->bitmap = 0;
                user_error('Connection closed by server');
                return false;
            }
        }

        if (!strlen($response)) {
            return false;
        }
        extract(unpack('Ctype', $this->_string_shift($response, 1)));

        switch ($type) {
            case NET_SSH2_MSG_USERAUTH_INFO_REQUEST:
                if (strlen($response) < 4) {
                    return false;
                }
                extract(unpack('Nlength', $this->_string_shift($response, 4)));
                $this->_string_shift($response, $length); // name; may be empty
                if (strlen($response) < 4) {
                    return false;
                }
                extract(unpack('Nlength', $this->_string_shift($response, 4)));
                $this->_string_shift($response, $length); // instruction; may be empty
                if (strlen($response) < 4) {
                    return false;
                }
                extract(unpack('Nlength', $this->_string_shift($response, 4)));
                $this->_string_shift($response, $length); // language tag; may be empty
                if (strlen($response) < 4) {
                    return false;
                }
                extract(unpack('Nnum_prompts', $this->_string_shift($response, 4)));

                for ($i = 0; $i < count($responses); $i++) {
                    if (is_array($responses[$i])) {
                        foreach ($responses[$i] as $key => $value) {
                            $this->keyboard_requests_responses[$key] = $value;
                        }
                        unset($responses[$i]);
                    }
                }
                $responses = array_values($responses);

                if (isset($this->keyboard_requests_responses)) {
                    for ($i = 0; $i < $num_prompts; $i++) {
                        if (strlen($response) < 4) {
                            return false;
                        }
                        extract(unpack('Nlength', $this->_string_shift($response, 4)));
                        // prompt - ie. "Password: "; must not be empty
                        $prompt = $this->_string_shift($response, $length);
                        //$echo = $this->_string_shift($response) != chr(0);
                        foreach ($this->keyboard_requests_responses as $key => $value) {
                            if (substr($prompt, 0, strlen($key)) == $key) {
                                $responses[] = $value;
                                break;
                            }
                        }
                    }
                }

                // see http://tools.ietf.org/html/rfc4256#section-3.2
                if (strlen($this->last_interactive_response)) {
                    $this->last_interactive_response = '';
                } elseif (defined('NET_SSH2_LOGGING')) {
                    $this->message_number_log[count($this->message_number_log) - 1] = str_replace(
                        'UNKNOWN',
                        'NET_SSH2_MSG_USERAUTH_INFO_REQUEST',
                        $this->message_number_log[count($this->message_number_log) - 1]
                    );
                }

                if (!count($responses) && $num_prompts) {
                    $this->last_interactive_response = $orig;
                    return false;
                }

                /*
                   After obtaining the requested information from the user, the client
                   MUST respond with an SSH_MSG_USERAUTH_INFO_RESPONSE message.
                */
                // see http://tools.ietf.org/html/rfc4256#section-3.4
                $packet = $logged = pack('CN', NET_SSH2_MSG_USERAUTH_INFO_RESPONSE, count($responses));
                for ($i = 0; $i < count($responses); $i++) {
                    $packet.= pack('Na*', strlen($responses[$i]), $responses[$i]);
                    $logged.= pack('Na*', strlen('dummy-answer'), 'dummy-answer');
                }

                if (!$this->_send_binary_packet($packet, $logged)) {
                    return false;
                }

                if (defined('NET_SSH2_LOGGING') && NET_SSH2_LOGGING == self::LOG_COMPLEX) {
                    $this->message_number_log[count($this->message_number_log) - 1] = str_replace(
                        'UNKNOWN',
                        'NET_SSH2_MSG_USERAUTH_INFO_RESPONSE',
                        $this->message_number_log[count($this->message_number_log) - 1]
                    );
                }

                /*
                   After receiving the response, the server MUST send either an
                   SSH_MSG_USERAUTH_SUCCESS, SSH_MSG_USERAUTH_FAILURE, or another
                   SSH_MSG_USERAUTH_INFO_REQUEST message.
                */
                // maybe phpseclib should force close the connection after x request / responses?  unless something like that is done
                // there could be an infinite loop of request / responses.
                return $this->_keyboard_interactive_process();
            case NET_SSH2_MSG_USERAUTH_SUCCESS:
                return true;
            case NET_SSH2_MSG_USERAUTH_FAILURE:
                return false;
        }

        return false;
    }

    /**
     * Login with an ssh-agent provided key
     *
     * @param string $username
     * @param \phpseclib\System\SSH\Agent $agent
     * @return bool
     * @access private
     */
    function _ssh_agent_login($username, $agent)
    {
        $this->agent = $agent;
        $keys = $agent->requestIdentities();
        foreach ($keys as $key) {
            if ($this->_privatekey_login($username, $key)) {
                return true;
            }
        }

        return false;
    }

    /**
     * Login with an RSA private key
     *
     * @param string $username
     * @param \phpseclib\Crypt\RSA $password
     * @return bool
     * @access private
     * @internal It might be worthwhile, at some point, to protect against {@link http://tools.ietf.org/html/rfc4251#section-9.3.9 traffic analysis}
     *           by sending dummy SSH_MSG_IGNORE messages.
     */
    function _privatekey_login($username, $privatekey)
    {
        // see http://tools.ietf.org/html/rfc4253#page-15
        $publickey = $privatekey->getPublicKey(RSA::PUBLIC_FORMAT_RAW);
        if ($publickey === false) {
            return false;
        }

        $publickey = array(
            'e' => $publickey['e']->toBytes(true),
            'n' => $publickey['n']->toBytes(true)
        );
        $publickey = pack(
            'Na*Na*Na*',
            strlen('ssh-rsa'),
            'ssh-rsa',
            strlen($publickey['e']),
            $publickey['e'],
            strlen($publickey['n']),
            $publickey['n']
        );

        $part1 = pack(
            'CNa*Na*Na*',
            NET_SSH2_MSG_USERAUTH_REQUEST,
            strlen($username),
            $username,
            strlen('ssh-connection'),
            'ssh-connection',
            strlen('publickey'),
            'publickey'
        );
        $part2 = pack('Na*Na*', strlen('ssh-rsa'), 'ssh-rsa', strlen($publickey), $publickey);

        $packet = $part1 . chr(0) . $part2;
        if (!$this->_send_binary_packet($packet)) {
            return false;
        }

        $response = $this->_get_binary_packet();
        if ($response === false) {
            $this->bitmap = 0;
            user_error('Connection closed by server');
            return false;
        }

        if (!strlen($response)) {
            return false;
        }
        extract(unpack('Ctype', $this->_string_shift($response, 1)));

        switch ($type) {
            case NET_SSH2_MSG_USERAUTH_FAILURE:
                if (strlen($response) < 4) {
                    return false;
                }
                extract(unpack('Nlength', $this->_string_shift($response, 4)));
                $this->errors[] = 'SSH_MSG_USERAUTH_FAILURE: ' . $this->_string_shift($response, $length);
                return false;
            case NET_SSH2_MSG_USERAUTH_PK_OK:
                // we'll just take it on faith that the public key blob and the public key algorithm name are as
                // they should be
                if (defined('NET_SSH2_LOGGING') && NET_SSH2_LOGGING == self::LOG_COMPLEX) {
                    $this->message_number_log[count($this->message_number_log) - 1] = str_replace(
                        'UNKNOWN',
                        'NET_SSH2_MSG_USERAUTH_PK_OK',
                        $this->message_number_log[count($this->message_number_log) - 1]
                    );
                }
        }

        $packet = $part1 . chr(1) . $part2;
        $privatekey->setSignatureMode(RSA::SIGNATURE_PKCS1);
        switch ($this->signature_format) {
            case 'rsa-sha2-512':
                $hash = 'sha512';
                $type = 'rsa-sha2-512';
                break;
            case 'rsa-sha2-256':
                $hash = 'sha256';
                $type = 'rsa-sha2-256';
                break;
            //case 'ssh-rsa':
            default:
                $hash = 'sha1';
                $type = 'ssh-rsa';
        }
        $privatekey->setHash($hash);
        $signature = $privatekey->sign(pack('Na*a*', strlen($this->session_id), $this->session_id, $packet));
        $signature = pack('Na*Na*', strlen($type), $type, strlen($signature), $signature);
        $packet.= pack('Na*', strlen($signature), $signature);

        if (!$this->_send_binary_packet($packet)) {
            return false;
        }

        $response = $this->_get_binary_packet();
        if ($response === false) {
            $this->bitmap = 0;
            user_error('Connection closed by server');
            return false;
        }

        if (!strlen($response)) {
            return false;
        }
        extract(unpack('Ctype', $this->_string_shift($response, 1)));

        switch ($type) {
            case NET_SSH2_MSG_USERAUTH_FAILURE:
                // either the login is bad or the server employs multi-factor authentication
                return false;
            case NET_SSH2_MSG_USERAUTH_SUCCESS:
                $this->bitmap |= self::MASK_LOGIN;
                return true;
        }

        return false;
    }

    /**
     * Set Timeout
     *
     * $ssh->exec('ping 127.0.0.1'); on a Linux host will never return and will run indefinitely.  setTimeout() makes it so it'll timeout.
     * Setting $timeout to false or 0 will mean there is no timeout.
     *
     * @param mixed $timeout
     * @access public
     */
    function setTimeout($timeout)
    {
        $this->timeout = $this->curTimeout = $timeout;
    }

    /**
     * Get the output from stdError
     *
     * @access public
     */
    function getStdError()
    {
        return $this->stdErrorLog;
    }

    /**
     * Execute Command
     *
     * If $callback is set to false then \phpseclib\Net\SSH2::_get_channel_packet(self::CHANNEL_EXEC) will need to be called manually.
     * In all likelihood, this is not a feature you want to be taking advantage of.
     *
     * @param string $command
     * @param Callback $callback
     * @return string
     * @access public
     */
    function exec($command, $callback = null)
    {
        $this->curTimeout = $this->timeout;
        $this->is_timeout = false;
        $this->stdErrorLog = '';

        if (!$this->isAuthenticated()) {
            return false;
        }

        if ($this->in_request_pty_exec) {
            user_error('If you want to run multiple exec()\'s you will need to disable (and re-enable if appropriate) a PTY for each one.');
            return false;
        }

        // RFC4254 defines the (client) window size as "bytes the other party can send before it must wait for the window to
        // be adjusted".  0x7FFFFFFF is, at 2GB, the max size.  technically, it should probably be decremented, but,
        // honestly, if you're transferring more than 2GB, you probably shouldn't be using phpseclib, anyway.
        // see http://tools.ietf.org/html/rfc4254#section-5.2 for more info
        $this->window_size_server_to_client[self::CHANNEL_EXEC] = $this->window_size;
        // 0x8000 is the maximum max packet size, per http://tools.ietf.org/html/rfc4253#section-6.1, although since PuTTy
        // uses 0x4000, that's what will be used here, as well.
        $packet_size = 0x4000;

        $packet = pack(
            'CNa*N3',
            NET_SSH2_MSG_CHANNEL_OPEN,
            strlen('session'),
            'session',
            self::CHANNEL_EXEC,
            $this->window_size_server_to_client[self::CHANNEL_EXEC],
            $packet_size
        );

        if (!$this->_send_binary_packet($packet)) {
            return false;
        }

        $this->channel_status[self::CHANNEL_EXEC] = NET_SSH2_MSG_CHANNEL_OPEN;

        $response = $this->_get_channel_packet(self::CHANNEL_EXEC);
        if ($response === false) {
            return false;
        }

        if ($this->request_pty === true) {
            $terminal_modes = pack('C', NET_SSH2_TTY_OP_END);
            $packet = pack(
                'CNNa*CNa*N5a*',
                NET_SSH2_MSG_CHANNEL_REQUEST,
                $this->server_channels[self::CHANNEL_EXEC],
                strlen('pty-req'),
                'pty-req',
                1,
                strlen('vt100'),
                'vt100',
                $this->windowColumns,
                $this->windowRows,
                0,
                0,
                strlen($terminal_modes),
                $terminal_modes
            );

            if (!$this->_send_binary_packet($packet)) {
                return false;
            }

            $response = $this->_get_binary_packet();
            if ($response === false) {
                $this->bitmap = 0;
                user_error('Connection closed by server');
                return false;
            }

            if (!strlen($response)) {
                return false;
            }
            list(, $type) = unpack('C', $this->_string_shift($response, 1));

            switch ($type) {
                case NET_SSH2_MSG_CHANNEL_SUCCESS:
                    break;
                case NET_SSH2_MSG_CHANNEL_FAILURE:
                default:
                    user_error('Unable to request pseudo-terminal');
                    return $this->_disconnect(NET_SSH2_DISCONNECT_BY_APPLICATION);
            }
            $this->in_request_pty_exec = true;
        }

        // sending a pty-req SSH_MSG_CHANNEL_REQUEST message is unnecessary and, in fact, in most cases, slows things
        // down.  the one place where it might be desirable is if you're doing something like \phpseclib\Net\SSH2::exec('ping localhost &').
        // with a pty-req SSH_MSG_CHANNEL_REQUEST, exec() will return immediately and the ping process will then
        // then immediately terminate.  without such a request exec() will loop indefinitely.  the ping process won't end but
        // neither will your script.

        // although, in theory, the size of SSH_MSG_CHANNEL_REQUEST could exceed the maximum packet size established by
        // SSH_MSG_CHANNEL_OPEN_CONFIRMATION, RFC4254#section-5.1 states that the "maximum packet size" refers to the
        // "maximum size of an individual data packet". ie. SSH_MSG_CHANNEL_DATA.  RFC4254#section-5.2 corroborates.
        $packet = pack(
            'CNNa*CNa*',
            NET_SSH2_MSG_CHANNEL_REQUEST,
            $this->server_channels[self::CHANNEL_EXEC],
            strlen('exec'),
            'exec',
            1,
            strlen($command),
            $command
        );
        if (!$this->_send_binary_packet($packet)) {
            return false;
        }

        $this->channel_status[self::CHANNEL_EXEC] = NET_SSH2_MSG_CHANNEL_REQUEST;

        $response = $this->_get_channel_packet(self::CHANNEL_EXEC);
        if ($response === false) {
            return false;
        }

        $this->channel_status[self::CHANNEL_EXEC] = NET_SSH2_MSG_CHANNEL_DATA;

        if ($callback === false || $this->in_request_pty_exec) {
            return true;
        }

        $output = '';
        while (true) {
            $temp = $this->_get_channel_packet(self::CHANNEL_EXEC);
            switch (true) {
                case $temp === true:
                    return is_callable($callback) ? true : $output;
                case $temp === false:
                    return false;
                default:
                    if (is_callable($callback)) {
                        if (call_user_func($callback, $temp) === true) {
                            $this->_close_channel(self::CHANNEL_EXEC);
                            return true;
                        }
                    } else {
                        $output.= $temp;
                    }
            }
        }
    }

    /**
     * Creates an interactive shell
     *
     * @see self::read()
     * @see self::write()
     * @return bool
     * @access private
     */
    function _initShell()
    {
        if ($this->in_request_pty_exec === true) {
            return true;
        }

        $this->window_size_server_to_client[self::CHANNEL_SHELL] = $this->window_size;
        $packet_size = 0x4000;

        $packet = pack(
            'CNa*N3',
            NET_SSH2_MSG_CHANNEL_OPEN,
            strlen('session'),
            'session',
            self::CHANNEL_SHELL,
            $this->window_size_server_to_client[self::CHANNEL_SHELL],
            $packet_size
        );

        if (!$this->_send_binary_packet($packet)) {
            return false;
        }

        $this->channel_status[self::CHANNEL_SHELL] = NET_SSH2_MSG_CHANNEL_OPEN;

        $response = $this->_get_channel_packet(self::CHANNEL_SHELL);
        if ($response === false) {
            return false;
        }

        $terminal_modes = pack('C', NET_SSH2_TTY_OP_END);
        $packet = pack(
            'CNNa*CNa*N5a*',
            NET_SSH2_MSG_CHANNEL_REQUEST,
            $this->server_channels[self::CHANNEL_SHELL],
            strlen('pty-req'),
            'pty-req',
            1,
            strlen('vt100'),
            'vt100',
            $this->windowColumns,
            $this->windowRows,
            0,
            0,
            strlen($terminal_modes),
            $terminal_modes
        );

        if (!$this->_send_binary_packet($packet)) {
            return false;
        }

        $response = $this->_get_binary_packet();
        if ($response === false) {
            $this->bitmap = 0;
            user_error('Connection closed by server');
            return false;
        }

        if (!strlen($response)) {
            return false;
        }
        list(, $type) = unpack('C', $this->_string_shift($response, 1));

        switch ($type) {
            case NET_SSH2_MSG_CHANNEL_SUCCESS:
            // if a pty can't be opened maybe commands can still be executed
            case NET_SSH2_MSG_CHANNEL_FAILURE:
                break;
            default:
                user_error('Unable to request pseudo-terminal');
                return $this->_disconnect(NET_SSH2_DISCONNECT_BY_APPLICATION);
        }

        $packet = pack(
            'CNNa*C',
            NET_SSH2_MSG_CHANNEL_REQUEST,
            $this->server_channels[self::CHANNEL_SHELL],
            strlen('shell'),
            'shell',
            1
        );
        if (!$this->_send_binary_packet($packet)) {
            return false;
        }

        $this->channel_status[self::CHANNEL_SHELL] = NET_SSH2_MSG_CHANNEL_REQUEST;

        $response = $this->_get_channel_packet(self::CHANNEL_SHELL);
        if ($response === false) {
            return false;
        }

        $this->channel_status[self::CHANNEL_SHELL] = NET_SSH2_MSG_CHANNEL_DATA;

        $this->bitmap |= self::MASK_SHELL;

        return true;
    }

    /**
     * Return the channel to be used with read() / write()
     *
     * @see self::read()
     * @see self::write()
     * @return int
     * @access public
     */
    function _get_interactive_channel()
    {
        switch (true) {
            case $this->in_subsystem:
                return self::CHANNEL_SUBSYSTEM;
            case $this->in_request_pty_exec:
                return self::CHANNEL_EXEC;
            default:
                return self::CHANNEL_SHELL;
        }
    }

    /**
     * Return an available open channel
     *
     * @return int
     * @access public
     */
    function _get_open_channel()
    {
        $channel = self::CHANNEL_EXEC;
        do {
            if (isset($this->channel_status[$channel]) && $this->channel_status[$channel] == NET_SSH2_MSG_CHANNEL_OPEN) {
                return $channel;
            }
        } while ($channel++ < self::CHANNEL_SUBSYSTEM);

        return false;
    }

    /**
     * Returns the output of an interactive shell
     *
     * Returns when there's a match for $expect, which can take the form of a string literal or,
     * if $mode == self::READ_REGEX, a regular expression.
     *
     * @see self::write()
     * @param string $expect
     * @param int $mode
     * @return string
     * @access public
     */
    function read($expect = '', $mode = self::READ_SIMPLE)
    {
        $this->curTimeout = $this->timeout;
        $this->is_timeout = false;

        if (!$this->isAuthenticated()) {
            user_error('Operation disallowed prior to login()');
            return false;
        }

        if (!($this->bitmap & self::MASK_SHELL) && !$this->_initShell()) {
            user_error('Unable to initiate an interactive shell session');
            return false;
        }

        $channel = $this->_get_interactive_channel();

        if ($mode == self::READ_NEXT) {
            return $this->_get_channel_packet($channel);
        }

        $match = $expect;
        while (true) {
            if ($mode == self::READ_REGEX) {
                preg_match($expect, substr($this->interactiveBuffer, -1024), $matches);
                $match = isset($matches[0]) ? $matches[0] : '';
            }
            $pos = strlen($match) ? strpos($this->interactiveBuffer, $match) : false;
            if ($pos !== false) {
                return $this->_string_shift($this->interactiveBuffer, $pos + strlen($match));
            }
            $response = $this->_get_channel_packet($channel);
            if (is_bool($response)) {
                $this->in_request_pty_exec = false;
                return $response ? $this->_string_shift($this->interactiveBuffer, strlen($this->interactiveBuffer)) : false;
            }

            $this->interactiveBuffer.= $response;
        }
    }

    /**
     * Inputs a command into an interactive shell.
     *
     * @see self::read()
     * @param string $cmd
     * @return bool
     * @access public
     */
    function write($cmd)
    {
        if (!$this->isAuthenticated()) {
            user_error('Operation disallowed prior to login()');
            return false;
        }

        if (!($this->bitmap & self::MASK_SHELL) && !$this->_initShell()) {
            user_error('Unable to initiate an interactive shell session');
            return false;
        }

        return $this->_send_channel_packet($this->_get_interactive_channel(), $cmd);
    }

    /**
     * Start a subsystem.
     *
     * Right now only one subsystem at a time is supported. To support multiple subsystem's stopSubsystem() could accept
     * a string that contained the name of the subsystem, but at that point, only one subsystem of each type could be opened.
     * To support multiple subsystem's of the same name maybe it'd be best if startSubsystem() generated a new channel id and
     * returns that and then that that was passed into stopSubsystem() but that'll be saved for a future date and implemented
     * if there's sufficient demand for such a feature.
     *
     * @see self::stopSubsystem()
     * @param string $subsystem
     * @return bool
     * @access public
     */
    function startSubsystem($subsystem)
    {
        $this->window_size_server_to_client[self::CHANNEL_SUBSYSTEM] = $this->window_size;

        $packet = pack(
            'CNa*N3',
            NET_SSH2_MSG_CHANNEL_OPEN,
            strlen('session'),
            'session',
            self::CHANNEL_SUBSYSTEM,
            $this->window_size,
            0x4000
        );

        if (!$this->_send_binary_packet($packet)) {
            return false;
        }

        $this->channel_status[self::CHANNEL_SUBSYSTEM] = NET_SSH2_MSG_CHANNEL_OPEN;

        $response = $this->_get_channel_packet(self::CHANNEL_SUBSYSTEM);
        if ($response === false) {
            return false;
        }

        $packet = pack(
            'CNNa*CNa*',
            NET_SSH2_MSG_CHANNEL_REQUEST,
            $this->server_channels[self::CHANNEL_SUBSYSTEM],
            strlen('subsystem'),
            'subsystem',
            1,
            strlen($subsystem),
            $subsystem
        );
        if (!$this->_send_binary_packet($packet)) {
            return false;
        }

        $this->channel_status[self::CHANNEL_SUBSYSTEM] = NET_SSH2_MSG_CHANNEL_REQUEST;

        $response = $this->_get_channel_packet(self::CHANNEL_SUBSYSTEM);

        if ($response === false) {
            return false;
        }

        $this->channel_status[self::CHANNEL_SUBSYSTEM] = NET_SSH2_MSG_CHANNEL_DATA;

        $this->bitmap |= self::MASK_SHELL;
        $this->in_subsystem = true;

        return true;
    }

    /**
     * Stops a subsystem.
     *
     * @see self::startSubsystem()
     * @return bool
     * @access public
     */
    function stopSubsystem()
    {
        $this->in_subsystem = false;
        $this->_close_channel(self::CHANNEL_SUBSYSTEM);
        return true;
    }

    /**
     * Closes a channel
     *
     * If read() timed out you might want to just close the channel and have it auto-restart on the next read() call
     *
     * @access public
     */
    function reset()
    {
        $this->_close_channel($this->_get_interactive_channel());
    }

    /**
     * Is timeout?
     *
     * Did exec() or read() return because they timed out or because they encountered the end?
     *
     * @access public
     */
    function isTimeout()
    {
        return $this->is_timeout;
    }

    /**
     * Disconnect
     *
     * @access public
     */
    function disconnect()
    {
        $this->_disconnect(NET_SSH2_DISCONNECT_BY_APPLICATION);
        if (isset($this->realtime_log_file) && is_resource($this->realtime_log_file)) {
            fclose($this->realtime_log_file);
        }
    }

    /**
     * Destructor.
     *
     * Will be called, automatically, if you're supporting just PHP5.  If you're supporting PHP4, you'll need to call
     * disconnect().
     *
     * @access public
     */
    function __destruct()
    {
        $this->disconnect();
    }

    /**
     * Is the connection still active?
     *
     * @return bool
     * @access public
     */
    function isConnected()
    {
        return (bool) ($this->bitmap & self::MASK_CONNECTED);
    }

    /**
     * Have you successfully been logged in?
     *
     * @return bool
     * @access public
     */
    function isAuthenticated()
    {
        return (bool) ($this->bitmap & self::MASK_LOGIN);
    }

    /**
     * Resets a connection for re-use
     *
     * @param int $reason
     * @access private
     */
    function _reset_connection($reason)
    {
        $this->_disconnect($reason);
        $this->decrypt = $this->encrypt = false;
        $this->decrypt_block_size = $this->encrypt_block_size = 8;
        $this->hmac_check = $this->hmac_create = false;
        $this->hmac_size = false;
        $this->session_id = false;
        $this->retry_connect = true;
        $this->get_seq_no = $this->send_seq_no = 0;
    }

    /**
     * Gets Binary Packets
     *
     * See '6. Binary Packet Protocol' of rfc4253 for more info.
     *
     * @see self::_send_binary_packet()
     * @return string
     * @access private
     */
    function _get_binary_packet($skip_channel_filter = false)
    {
        if (!is_resource($this->fsock) || feof($this->fsock)) {
            $this->bitmap = 0;
            user_error('Connection closed prematurely');
            return false;
        }

        $start = microtime(true);
        $raw = stream_get_contents($this->fsock, $this->decrypt_block_size);

        if (!strlen($raw)) {
            return '';
        }

        if ($this->decrypt !== false) {
            $raw = $this->decrypt->decrypt($raw);
        }
        if ($raw === false) {
            user_error('Unable to decrypt content');
            return false;
        }

        if (strlen($raw) < 5) {
            return false;
        }
        extract(unpack('Npacket_length/Cpadding_length', $this->_string_shift($raw, 5)));

        $remaining_length = $packet_length + 4 - $this->decrypt_block_size;

        // quoting <http://tools.ietf.org/html/rfc4253#section-6.1>,
        // "implementations SHOULD check that the packet length is reasonable"
        // PuTTY uses 0x9000 as the actual max packet size and so to shall we
        if ($remaining_length < -$this->decrypt_block_size || $remaining_length > 0x9000 || $remaining_length % $this->decrypt_block_size != 0) {
            if (!$this->bad_key_size_fix && $this->_bad_algorithm_candidate($this->decrypt_algorithm) && !($this->bitmap & SSH2::MASK_LOGIN)) {
                $this->bad_key_size_fix = true;
                $this->_reset_connection(NET_SSH2_DISCONNECT_KEY_EXCHANGE_FAILED);
                return false;
            }
            user_error('Invalid size');
            return false;
        }

        $buffer = '';
        while ($remaining_length > 0) {
            $temp = stream_get_contents($this->fsock, $remaining_length);
            if ($temp === false || feof($this->fsock)) {
                $this->bitmap = 0;
                user_error('Error reading from socket');
                return false;
            }
            $buffer.= $temp;
            $remaining_length-= strlen($temp);
        }

        $stop = microtime(true);
        if (strlen($buffer)) {
            $raw.= $this->decrypt !== false ? $this->decrypt->decrypt($buffer) : $buffer;
        }

        $payload = $this->_string_shift($raw, $packet_length - $padding_length - 1);
        $padding = $this->_string_shift($raw, $padding_length); // should leave $raw empty

        if ($this->hmac_check !== false) {
            $hmac = stream_get_contents($this->fsock, $this->hmac_size);
            if ($hmac === false || strlen($hmac) != $this->hmac_size) {
                $this->bitmap = 0;
                user_error('Error reading socket');
                return false;
            } elseif ($hmac != $this->hmac_check->hash(pack('NNCa*', $this->get_seq_no, $packet_length, $padding_length, $payload . $padding))) {
                user_error('Invalid HMAC');
                return false;
            }
        }

        //if ($this->decompress) {
        //    $payload = gzinflate(substr($payload, 2));
        //}

        $this->get_seq_no++;

        if (defined('NET_SSH2_LOGGING')) {
            $current = microtime(true);
            $message_number = isset($this->message_numbers[ord($payload[0])]) ? $this->message_numbers[ord($payload[0])] : 'UNKNOWN (' . ord($payload[0]) . ')';
            $message_number = '<- ' . $message_number .
                              ' (since last: ' . round($current - $this->last_packet, 4) . ', network: ' . round($stop - $start, 4) . 's)';
            $this->_append_log($message_number, $payload);
            $this->last_packet = $current;
        }

        return $this->_filter($payload, $skip_channel_filter);
    }

    /**
     * Filter Binary Packets
     *
     * Because some binary packets need to be ignored...
     *
     * @see self::_get_binary_packet()
     * @return string
     * @access private
     */
    function _filter($payload, $skip_channel_filter)
    {
        switch (ord($payload[0])) {
            case NET_SSH2_MSG_DISCONNECT:
                $this->_string_shift($payload, 1);
                if (strlen($payload) < 8) {
                    return false;
                }
                extract(unpack('Nreason_code/Nlength', $this->_string_shift($payload, 8)));
                $this->errors[] = 'SSH_MSG_DISCONNECT: ' . $this->disconnect_reasons[$reason_code] . "\r\n" . $this->_string_shift($payload, $length);
                $this->bitmap = 0;
                return false;
            case NET_SSH2_MSG_IGNORE:
                $payload = $this->_get_binary_packet($skip_channel_filter);
                break;
            case NET_SSH2_MSG_DEBUG:
                $this->_string_shift($payload, 2);
                if (strlen($payload) < 4) {
                    return false;
                }
                extract(unpack('Nlength', $this->_string_shift($payload, 4)));
                $this->errors[] = 'SSH_MSG_DEBUG: ' . $this->_string_shift($payload, $length);
                $payload = $this->_get_binary_packet($skip_channel_filter);
                break;
            case NET_SSH2_MSG_UNIMPLEMENTED:
                return false;
            case NET_SSH2_MSG_KEXINIT:
                if ($this->session_id !== false) {
                    $this->send_kex_first = false;
                    if (!$this->_key_exchange($payload)) {
                        $this->bitmap = 0;
                        return false;
                    }
                    $payload = $this->_get_binary_packet($skip_channel_filter);
                }
        }

        // see http://tools.ietf.org/html/rfc4252#section-5.4; only called when the encryption has been activated and when we haven't already logged in
        if (($this->bitmap & self::MASK_CONNECTED) && !$this->isAuthenticated() && ord($payload[0]) == NET_SSH2_MSG_USERAUTH_BANNER) {
            $this->_string_shift($payload, 1);
            if (strlen($payload) < 4) {
                return false;
            }
            extract(unpack('Nlength', $this->_string_shift($payload, 4)));
            $this->banner_message = $this->_string_shift($payload, $length);
            $payload = $this->_get_binary_packet();
        }

        // only called when we've already logged in
        if (($this->bitmap & self::MASK_CONNECTED) && $this->isAuthenticated()) {
            switch (ord($payload[0])) {
                case NET_SSH2_MSG_CHANNEL_DATA:
                case NET_SSH2_MSG_CHANNEL_EXTENDED_DATA:
                case NET_SSH2_MSG_CHANNEL_REQUEST:
                case NET_SSH2_MSG_CHANNEL_CLOSE:
                case NET_SSH2_MSG_CHANNEL_EOF:
                    if (!$skip_channel_filter && !empty($this->server_channels)) {
                        $this->binary_packet_buffer = $payload;
                        $this->_get_channel_packet(true);
                        $payload = $this->_get_binary_packet();
                    }
                    break;
                case NET_SSH2_MSG_GLOBAL_REQUEST: // see http://tools.ietf.org/html/rfc4254#section-4
                    if (strlen($payload) < 4) {
                        return false;
                    }
                    extract(unpack('Nlength', $this->_string_shift($payload, 4)));
                    $this->errors[] = 'SSH_MSG_GLOBAL_REQUEST: ' . $this->_string_shift($payload, $length);

                    if (!$this->_send_binary_packet(pack('C', NET_SSH2_MSG_REQUEST_FAILURE))) {
                        return $this->_disconnect(NET_SSH2_DISCONNECT_BY_APPLICATION);
                    }

                    $payload = $this->_get_binary_packet($skip_channel_filter);
                    break;
                case NET_SSH2_MSG_CHANNEL_OPEN: // see http://tools.ietf.org/html/rfc4254#section-5.1
                    $this->_string_shift($payload, 1);
                    if (strlen($payload) < 4) {
                        return false;
                    }
                    extract(unpack('Nlength', $this->_string_shift($payload, 4)));
                    $data = $this->_string_shift($payload, $length);
                    if (strlen($payload) < 4) {
                        return false;
                    }
                    extract(unpack('Nserver_channel', $this->_string_shift($payload, 4)));
                    switch ($data) {
                        case 'auth-agent':
                        case 'auth-agent@openssh.com':
                            if (isset($this->agent)) {
                                $new_channel = self::CHANNEL_AGENT_FORWARD;

                                if (strlen($payload) < 8) {
                                    return false;
                                }
                                extract(unpack('Nremote_window_size', $this->_string_shift($payload, 4)));
                                extract(unpack('Nremote_maximum_packet_size', $this->_string_shift($payload, 4)));

                                $this->packet_size_client_to_server[$new_channel] = $remote_window_size;
                                $this->window_size_server_to_client[$new_channel] = $remote_maximum_packet_size;
                                $this->window_size_client_to_server[$new_channel] = $this->window_size;

                                $packet_size = 0x4000;

                                $packet = pack(
                                    'CN4',
                                    NET_SSH2_MSG_CHANNEL_OPEN_CONFIRMATION,
                                    $server_channel,
                                    $new_channel,
                                    $packet_size,
                                    $packet_size
                                );

                                $this->server_channels[$new_channel] = $server_channel;
                                $this->channel_status[$new_channel] = NET_SSH2_MSG_CHANNEL_OPEN_CONFIRMATION;
                                if (!$this->_send_binary_packet($packet)) {
                                    return false;
                                }
                            }
                            break;
                        default:
                            $packet = pack(
                                'CN3a*Na*',
                                NET_SSH2_MSG_REQUEST_FAILURE,
                                $server_channel,
                                NET_SSH2_OPEN_ADMINISTRATIVELY_PROHIBITED,
                                0,
                                '',
                                0,
                                ''
                            );

                            if (!$this->_send_binary_packet($packet)) {
                                return $this->_disconnect(NET_SSH2_DISCONNECT_BY_APPLICATION);
                            }
                    }
                    $payload = $this->_get_binary_packet($skip_channel_filter);
                    break;
                case NET_SSH2_MSG_CHANNEL_WINDOW_ADJUST:
                    $this->_string_shift($payload, 1);
                    if (strlen($payload) < 8) {
                        return false;
                    }
                    extract(unpack('Nchannel', $this->_string_shift($payload, 4)));
                    extract(unpack('Nwindow_size', $this->_string_shift($payload, 4)));
                    $this->window_size_client_to_server[$channel]+= $window_size;

                    $payload = ($this->bitmap & self::MASK_WINDOW_ADJUST) ? true : $this->_get_binary_packet($skip_channel_filter);
            }
        }

        return $payload;
    }

    /**
     * Enable Quiet Mode
     *
     * Suppress stderr from output
     *
     * @access public
     */
    function enableQuietMode()
    {
        $this->quiet_mode = true;
    }

    /**
     * Disable Quiet Mode
     *
     * Show stderr in output
     *
     * @access public
     */
    function disableQuietMode()
    {
        $this->quiet_mode = false;
    }

    /**
     * Returns whether Quiet Mode is enabled or not
     *
     * @see self::enableQuietMode()
     * @see self::disableQuietMode()
     * @access public
     * @return bool
     */
    function isQuietModeEnabled()
    {
        return $this->quiet_mode;
    }

    /**
     * Enable request-pty when using exec()
     *
     * @access public
     */
    function enablePTY()
    {
        $this->request_pty = true;
    }

    /**
     * Disable request-pty when using exec()
     *
     * @access public
     */
    function disablePTY()
    {
        if ($this->in_request_pty_exec) {
            $this->_close_channel(self::CHANNEL_EXEC);
            $this->in_request_pty_exec = false;
        }
        $this->request_pty = false;
    }

    /**
     * Returns whether request-pty is enabled or not
     *
     * @see self::enablePTY()
     * @see self::disablePTY()
     * @access public
     * @return bool
     */
    function isPTYEnabled()
    {
        return $this->request_pty;
    }

    /**
     * Gets channel data
     *
     * Returns the data as a string if it's available and false if not.
     *
     * @param $client_channel
     * @return mixed
     * @access private
     */
    function _get_channel_packet($client_channel, $skip_extended = false)
    {
        if (!empty($this->channel_buffers[$client_channel])) {
            return array_shift($this->channel_buffers[$client_channel]);
        }

        while (true) {
            if ($this->binary_packet_buffer !== false) {
                $response = $this->binary_packet_buffer;
                $this->binary_packet_buffer = false;
            } else {
                if ($this->curTimeout) {
                    if ($this->curTimeout < 0) {
                        $this->is_timeout = true;
                        return true;
                    }

                    $read = array($this->fsock);
                    $write = $except = null;

                    $start = microtime(true);
                    $sec = floor($this->curTimeout);
                    $usec = 1000000 * ($this->curTimeout - $sec);
                    // on windows this returns a "Warning: Invalid CRT parameters detected" error
                    if (!@stream_select($read, $write, $except, $sec, $usec) && !count($read)) {
                        $this->is_timeout = true;
                        return true;
                    }
                    $elapsed = microtime(true) - $start;
                    $this->curTimeout-= $elapsed;
                }

                $response = $this->_get_binary_packet(true);
                if ($response === false) {
                    $this->bitmap = 0;
                    user_error('Connection closed by server');
                    return false;
                }
            }

            if ($client_channel == -1 && $response === true) {
                return true;
            }
            if (!strlen($response)) {
                return false;
            }
            extract(unpack('Ctype', $this->_string_shift($response, 1)));

            if (strlen($response) < 4) {
                return false;
            }
            if ($type == NET_SSH2_MSG_CHANNEL_OPEN) {
                extract(unpack('Nlength', $this->_string_shift($response, 4)));
            } else {
                extract(unpack('Nchannel', $this->_string_shift($response, 4)));
            }

            // will not be setup yet on incoming channel open request
            if (isset($channel) && isset($this->channel_status[$channel]) && isset($this->window_size_server_to_client[$channel])) {
                $this->window_size_server_to_client[$channel]-= strlen($response);

                // resize the window, if appropriate
                if ($this->window_size_server_to_client[$channel] < 0) {
                    $packet = pack('CNN', NET_SSH2_MSG_CHANNEL_WINDOW_ADJUST, $this->server_channels[$channel], $this->window_size);
                    if (!$this->_send_binary_packet($packet)) {
                        return false;
                    }
                    $this->window_size_server_to_client[$channel]+= $this->window_size;
                }

                switch ($type) {
                    case NET_SSH2_MSG_CHANNEL_EXTENDED_DATA:
                        /*
                        if ($client_channel == NET_SSH2_CHANNEL_EXEC) {
                            $this->_send_channel_packet($client_channel, chr(0));
                        }
                        */
                        // currently, there's only one possible value for $data_type_code: NET_SSH2_EXTENDED_DATA_STDERR
                        if (strlen($response) < 8) {
                            return false;
                        }
                        extract(unpack('Ndata_type_code/Nlength', $this->_string_shift($response, 8)));
                        $data = $this->_string_shift($response, $length);
                        $this->stdErrorLog.= $data;
                        if ($skip_extended || $this->quiet_mode) {
                            continue 2;
                        }
                        if ($client_channel == $channel && $this->channel_status[$channel] == NET_SSH2_MSG_CHANNEL_DATA) {
                            return $data;
                        }
                        if (!isset($this->channel_buffers[$channel])) {
                            $this->channel_buffers[$channel] = array();
                        }
                        $this->channel_buffers[$channel][] = $data;

                        continue 2;
                    case NET_SSH2_MSG_CHANNEL_REQUEST:
                        if ($this->channel_status[$channel] == NET_SSH2_MSG_CHANNEL_CLOSE) {
                            continue 2;
                        }
                        if (strlen($response) < 4) {
                            return false;
                        }
                        extract(unpack('Nlength', $this->_string_shift($response, 4)));
                        $value = $this->_string_shift($response, $length);
                        switch ($value) {
                            case 'exit-signal':
                                $this->_string_shift($response, 1);
                                if (strlen($response) < 4) {
                                    return false;
                                }
                                extract(unpack('Nlength', $this->_string_shift($response, 4)));
                                $this->errors[] = 'SSH_MSG_CHANNEL_REQUEST (exit-signal): ' . $this->_string_shift($response, $length);
                                $this->_string_shift($response, 1);
                                if (strlen($response) < 4) {
                                    return false;
                                }
                                extract(unpack('Nlength', $this->_string_shift($response, 4)));
                                if ($length) {
                                    $this->errors[count($this->errors)].= "\r\n" . $this->_string_shift($response, $length);
                                }

                                $this->_send_binary_packet(pack('CN', NET_SSH2_MSG_CHANNEL_EOF, $this->server_channels[$client_channel]));
                                $this->_send_binary_packet(pack('CN', NET_SSH2_MSG_CHANNEL_CLOSE, $this->server_channels[$channel]));

                                $this->channel_status[$channel] = NET_SSH2_MSG_CHANNEL_EOF;

                                continue 3;
                            case 'exit-status':
                                if (strlen($response) < 5) {
                                    return false;
                                }
                                extract(unpack('Cfalse/Nexit_status', $this->_string_shift($response, 5)));
                                $this->exit_status = $exit_status;

                                // "The client MAY ignore these messages."
                                // -- http://tools.ietf.org/html/rfc4254#section-6.10

                                continue 3;
                            default:
                                // "Some systems may not implement signals, in which case they SHOULD ignore this message."
                                //  -- http://tools.ietf.org/html/rfc4254#section-6.9
                                continue 3;
                        }
                }

                switch ($this->channel_status[$channel]) {
                    case NET_SSH2_MSG_CHANNEL_OPEN:
                        switch ($type) {
                            case NET_SSH2_MSG_CHANNEL_OPEN_CONFIRMATION:
                                if (strlen($response) < 4) {
                                    return false;
                                }
                                extract(unpack('Nserver_channel', $this->_string_shift($response, 4)));
                                $this->server_channels[$channel] = $server_channel;
                                if (strlen($response) < 4) {
                                    return false;
                                }
                                extract(unpack('Nwindow_size', $this->_string_shift($response, 4)));
                                if ($window_size < 0) {
                                    $window_size&= 0x7FFFFFFF;
                                    $window_size+= 0x80000000;
                                }
                                $this->window_size_client_to_server[$channel] = $window_size;
                                if (strlen($response) < 4) {
                                     return false;
                                }
                                $temp = unpack('Npacket_size_client_to_server', $this->_string_shift($response, 4));
                                $this->packet_size_client_to_server[$channel] = $temp['packet_size_client_to_server'];
                                $result = $client_channel == $channel ? true : $this->_get_channel_packet($client_channel, $skip_extended);
                                $this->_on_channel_open();
                                return $result;
                            //case NET_SSH2_MSG_CHANNEL_OPEN_FAILURE:
                            default:
                                user_error('Unable to open channel');
                                return $this->_disconnect(NET_SSH2_DISCONNECT_BY_APPLICATION);
                        }
                        break;
                    case NET_SSH2_MSG_CHANNEL_REQUEST:
                        switch ($type) {
                            case NET_SSH2_MSG_CHANNEL_SUCCESS:
                                return true;
                            case NET_SSH2_MSG_CHANNEL_FAILURE:
                                return false;
                            default:
                                user_error('Unable to fulfill channel request');
                                return $this->_disconnect(NET_SSH2_DISCONNECT_BY_APPLICATION);
                        }
                    case NET_SSH2_MSG_CHANNEL_CLOSE:
                        return $type == NET_SSH2_MSG_CHANNEL_CLOSE ? true : $this->_get_channel_packet($client_channel, $skip_extended);
                }
            }

            // ie. $this->channel_status[$channel] == NET_SSH2_MSG_CHANNEL_DATA

            switch ($type) {
                case NET_SSH2_MSG_CHANNEL_DATA:
                    /*
                    if ($channel == self::CHANNEL_EXEC) {
                        // SCP requires null packets, such as this, be sent.  further, in the case of the ssh.com SSH server
                        // this actually seems to make things twice as fast.  more to the point, the message right after
                        // SSH_MSG_CHANNEL_DATA (usually SSH_MSG_IGNORE) won't block for as long as it would have otherwise.
                        // in OpenSSH it slows things down but only by a couple thousandths of a second.
                        $this->_send_channel_packet($channel, chr(0));
                    }
                    */
                    if (strlen($response) < 4) {
                        return false;
                    }
                    extract(unpack('Nlength', $this->_string_shift($response, 4)));
                    $data = $this->_string_shift($response, $length);

                    if ($channel == self::CHANNEL_AGENT_FORWARD) {
                        $agent_response = $this->agent->_forward_data($data);
                        if (!is_bool($agent_response)) {
                            $this->_send_channel_packet($channel, $agent_response);
                        }
                        break;
                    }

                    if ($client_channel == $channel) {
                        return $data;
                    }
                    if (!isset($this->channel_buffers[$channel])) {
                        $this->channel_buffers[$channel] = array();
                    }
                    $this->channel_buffers[$channel][] = $data;
                    break;
                case NET_SSH2_MSG_CHANNEL_CLOSE:
                    $this->curTimeout = 0;

                    if ($this->bitmap & self::MASK_SHELL) {
                        $this->bitmap&= ~self::MASK_SHELL;
                    }
                    if ($this->channel_status[$channel] != NET_SSH2_MSG_CHANNEL_EOF) {
                        $this->_send_binary_packet(pack('CN', NET_SSH2_MSG_CHANNEL_CLOSE, $this->server_channels[$channel]));
                    }

                    $this->channel_status[$channel] = NET_SSH2_MSG_CHANNEL_CLOSE;
                    if ($client_channel == $channel) {
                        return true;
                    }
                case NET_SSH2_MSG_CHANNEL_EOF:
                    break;
                default:
                    user_error('Error reading channel data');
                    return $this->_disconnect(NET_SSH2_DISCONNECT_BY_APPLICATION);
            }
        }
    }

    /**
     * Sends Binary Packets
     *
     * See '6. Binary Packet Protocol' of rfc4253 for more info.
     *
     * @param string $data
     * @param string $logged
     * @see self::_get_binary_packet()
     * @return bool
     * @access private
     */
    function _send_binary_packet($data, $logged = null)
    {
        if (!is_resource($this->fsock) || feof($this->fsock)) {
            user_error('Connection closed prematurely');
            $this->bitmap = 0;
            return false;
        }

        //if ($this->compress) {
        //    // the -4 removes the checksum:
        //    // http://php.net/function.gzcompress#57710
        //    $data = substr(gzcompress($data), 0, -4);
        //}

        // 4 (packet length) + 1 (padding length) + 4 (minimal padding amount) == 9
        $packet_length = strlen($data) + 9;
        // round up to the nearest $this->encrypt_block_size
        $packet_length+= (($this->encrypt_block_size - 1) * $packet_length) % $this->encrypt_block_size;
        // subtracting strlen($data) is obvious - subtracting 5 is necessary because of packet_length and padding_length
        $padding_length = $packet_length - strlen($data) - 5;
        $padding = Random::string($padding_length);

        // we subtract 4 from packet_length because the packet_length field isn't supposed to include itself
        $packet = pack('NCa*', $packet_length - 4, $padding_length, $data . $padding);

        $hmac = $this->hmac_create !== false ? $this->hmac_create->hash(pack('Na*', $this->send_seq_no, $packet)) : '';
        $this->send_seq_no++;

        if ($this->encrypt !== false) {
            $packet = $this->encrypt->encrypt($packet);
        }

        $packet.= $hmac;

        $start = microtime(true);
        $result = strlen($packet) == fputs($this->fsock, $packet);
        $stop = microtime(true);

        if (defined('NET_SSH2_LOGGING')) {
            $current = microtime(true);
            $message_number = isset($this->message_numbers[ord($data[0])]) ? $this->message_numbers[ord($data[0])] : 'UNKNOWN (' . ord($data[0]) . ')';
            $message_number = '-> ' . $message_number .
                              ' (since last: ' . round($current - $this->last_packet, 4) . ', network: ' . round($stop - $start, 4) . 's)';
            $this->_append_log($message_number, isset($logged) ? $logged : $data);
            $this->last_packet = $current;
        }

        return $result;
    }

    /**
     * Logs data packets
     *
     * Makes sure that only the last 1MB worth of packets will be logged
     *
     * @param string $data
     * @access private
     */
    function _append_log($message_number, $message)
    {
        // remove the byte identifying the message type from all but the first two messages (ie. the identification strings)
        if (strlen($message_number) > 2) {
            $this->_string_shift($message);
        }

        switch (NET_SSH2_LOGGING) {
            // useful for benchmarks
            case self::LOG_SIMPLE:
                $this->message_number_log[] = $message_number;
                break;
            // the most useful log for SSH2
            case self::LOG_COMPLEX:
                $this->message_number_log[] = $message_number;
                $this->log_size+= strlen($message);
                $this->message_log[] = $message;
                while ($this->log_size > self::LOG_MAX_SIZE) {
                    $this->log_size-= strlen(array_shift($this->message_log));
                    array_shift($this->message_number_log);
                }
                break;
            // dump the output out realtime; packets may be interspersed with non packets,
            // passwords won't be filtered out and select other packets may not be correctly
            // identified
            case self::LOG_REALTIME:
                switch (PHP_SAPI) {
                    case 'cli':
                        $start = $stop = "\r\n";
                        break;
                    default:
                        $start = '<pre>';
                        $stop = '</pre>';
                }
                echo $start . $this->_format_log(array($message), array($message_number)) . $stop;
                @flush();
                @ob_flush();
                break;
            // basically the same thing as self::LOG_REALTIME with the caveat that self::LOG_REALTIME_FILE
            // needs to be defined and that the resultant log file will be capped out at self::LOG_MAX_SIZE.
            // the earliest part of the log file is denoted by the first <<< START >>> and is not going to necessarily
            // at the beginning of the file
            case self::LOG_REALTIME_FILE:
                if (!isset($this->realtime_log_file)) {
                    // PHP doesn't seem to like using constants in fopen()
                    $filename = self::LOG_REALTIME_FILENAME;
                    $fp = fopen($filename, 'w');
                    $this->realtime_log_file = $fp;
                }
                if (!is_resource($this->realtime_log_file)) {
                    break;
                }
                $entry = $this->_format_log(array($message), array($message_number));
                if ($this->realtime_log_wrap) {
                    $temp = "<<< START >>>\r\n";
                    $entry.= $temp;
                    fseek($this->realtime_log_file, ftell($this->realtime_log_file) - strlen($temp));
                }
                $this->realtime_log_size+= strlen($entry);
                if ($this->realtime_log_size > self::LOG_MAX_SIZE) {
                    fseek($this->realtime_log_file, 0);
                    $this->realtime_log_size = strlen($entry);
                    $this->realtime_log_wrap = true;
                }
                fputs($this->realtime_log_file, $entry);
        }
    }

    /**
     * Sends channel data
     *
     * Spans multiple SSH_MSG_CHANNEL_DATAs if appropriate
     *
     * @param int $client_channel
     * @param string $data
     * @return bool
     * @access private
     */
    function _send_channel_packet($client_channel, $data)
    {
        while (strlen($data)) {
            if (!$this->window_size_client_to_server[$client_channel]) {
                $this->bitmap^= self::MASK_WINDOW_ADJUST;
                // using an invalid channel will let the buffers be built up for the valid channels
                $this->_get_channel_packet(-1);
                $this->bitmap^= self::MASK_WINDOW_ADJUST;
            }

            /* The maximum amount of data allowed is determined by the maximum
               packet size for the channel, and the current window size, whichever
               is smaller.
                 -- http://tools.ietf.org/html/rfc4254#section-5.2 */
            $max_size = min(
                $this->packet_size_client_to_server[$client_channel],
                $this->window_size_client_to_server[$client_channel]
            );

            $temp = $this->_string_shift($data, $max_size);
            $packet = pack(
                'CN2a*',
                NET_SSH2_MSG_CHANNEL_DATA,
                $this->server_channels[$client_channel],
                strlen($temp),
                $temp
            );
            $this->window_size_client_to_server[$client_channel]-= strlen($temp);
            if (!$this->_send_binary_packet($packet)) {
                return false;
            }
        }

        return true;
    }

    /**
     * Closes and flushes a channel
     *
     * \phpseclib\Net\SSH2 doesn't properly close most channels.  For exec() channels are normally closed by the server
     * and for SFTP channels are presumably closed when the client disconnects.  This functions is intended
     * for SCP more than anything.
     *
     * @param int $client_channel
     * @param bool $want_reply
     * @return bool
     * @access private
     */
    function _close_channel($client_channel, $want_reply = false)
    {
        // see http://tools.ietf.org/html/rfc4254#section-5.3

        $this->_send_binary_packet(pack('CN', NET_SSH2_MSG_CHANNEL_EOF, $this->server_channels[$client_channel]));

        if (!$want_reply) {
            $this->_send_binary_packet(pack('CN', NET_SSH2_MSG_CHANNEL_CLOSE, $this->server_channels[$client_channel]));
        }

        $this->channel_status[$client_channel] = NET_SSH2_MSG_CHANNEL_CLOSE;

        $this->curTimeout = 0;

        while (!is_bool($this->_get_channel_packet($client_channel))) {
        }

        if ($want_reply) {
            $this->_send_binary_packet(pack('CN', NET_SSH2_MSG_CHANNEL_CLOSE, $this->server_channels[$client_channel]));
        }

        if ($this->bitmap & self::MASK_SHELL) {
            $this->bitmap&= ~self::MASK_SHELL;
        }
    }

    /**
     * Disconnect
     *
     * @param int $reason
     * @return bool
     * @access private
     */
    function _disconnect($reason)
    {
        if ($this->bitmap & self::MASK_CONNECTED) {
            $data = pack('CNNa*Na*', NET_SSH2_MSG_DISCONNECT, $reason, 0, '', 0, '');
            $this->_send_binary_packet($data);
            $this->bitmap = 0;
            fclose($this->fsock);
            return false;
        }
    }

    /**
     * String Shift
     *
     * Inspired by array_shift
     *
     * @param string $string
     * @param int $index
     * @return string
     * @access private
     */
    function _string_shift(&$string, $index = 1)
    {
        $substr = substr($string, 0, $index);
        $string = substr($string, $index);
        return $substr;
    }

    /**
     * Define Array
     *
     * Takes any number of arrays whose indices are integers and whose values are strings and defines a bunch of
     * named constants from it, using the value as the name of the constant and the index as the value of the constant.
     * If any of the constants that would be defined already exists, none of the constants will be defined.
     *
     * @param array $array
     * @access private
     */
    function _define_array()
    {
        $args = func_get_args();
        foreach ($args as $arg) {
            foreach ($arg as $key => $value) {
                if (!defined($value)) {
                    define($value, $key);
                } else {
                    break 2;
                }
            }
        }
    }

    /**
     * Returns a log of the packets that have been sent and received.
     *
     * Returns a string if NET_SSH2_LOGGING == self::LOG_COMPLEX, an array if NET_SSH2_LOGGING == self::LOG_SIMPLE and false if !defined('NET_SSH2_LOGGING')
     *
     * @access public
     * @return array|false|string
     */
    function getLog()
    {
        if (!defined('NET_SSH2_LOGGING')) {
            return false;
        }

        switch (NET_SSH2_LOGGING) {
            case self::LOG_SIMPLE:
                return $this->message_number_log;
            case self::LOG_COMPLEX:
                $log = $this->_format_log($this->message_log, $this->message_number_log);
                return PHP_SAPI == 'cli' ? $log : '<pre>' . $log . '</pre>';
            default:
                return false;
        }
    }

    /**
     * Formats a log for printing
     *
     * @param array $message_log
     * @param array $message_number_log
     * @access private
     * @return string
     */
    function _format_log($message_log, $message_number_log)
    {
        $output = '';
        for ($i = 0; $i < count($message_log); $i++) {
            $output.= $message_number_log[$i] . "\r\n";
            $current_log = $message_log[$i];
            $j = 0;
            do {
                if (strlen($current_log)) {
                    $output.= str_pad(dechex($j), 7, '0', STR_PAD_LEFT) . '0  ';
                }
                $fragment = $this->_string_shift($current_log, $this->log_short_width);
                $hex = substr(preg_replace_callback('#.#s', array($this, '_format_log_helper'), $fragment), strlen($this->log_boundary));
                // replace non ASCII printable characters with dots
                // http://en.wikipedia.org/wiki/ASCII#ASCII_printable_characters
                // also replace < with a . since < messes up the output on web browsers
                $raw = preg_replace('#[^\x20-\x7E]|<#', '.', $fragment);
                $output.= str_pad($hex, $this->log_long_width - $this->log_short_width, ' ') . $raw . "\r\n";
                $j++;
            } while (strlen($current_log));
            $output.= "\r\n";
        }

        return $output;
    }

    /**
     * Helper function for _format_log
     *
     * For use with preg_replace_callback()
     *
     * @param array $matches
     * @access private
     * @return string
     */
    function _format_log_helper($matches)
    {
        return $this->log_boundary . str_pad(dechex(ord($matches[0])), 2, '0', STR_PAD_LEFT);
    }

    /**
     * Helper function for agent->_on_channel_open()
     *
     * Used when channels are created to inform agent
     * of said channel opening. Must be called after
     * channel open confirmation received
     *
     * @access private
     */
    function _on_channel_open()
    {
        if (isset($this->agent)) {
            $this->agent->_on_channel_open($this);
        }
    }

    /**
     * Returns the first value of the intersection of two arrays or false if
     * the intersection is empty. The order is defined by the first parameter.
     *
     * @param array $array1
     * @param array $array2
     * @return mixed False if intersection is empty, else intersected value.
     * @access private
     */
    function _array_intersect_first($array1, $array2)
    {
        foreach ($array1 as $value) {
            if (in_array($value, $array2)) {
                return $value;
            }
        }
        return false;
    }

    /**
     * Returns all errors
     *
     * @return string[]
     * @access public
     */
    function getErrors()
    {
        return $this->errors;
    }

    /**
     * Returns the last error
     *
     * @return string
     * @access public
     */
    function getLastError()
    {
        $count = count($this->errors);

        if ($count > 0) {
            return $this->errors[$count - 1];
        }
    }

    /**
     * Return the server identification.
     *
     * @return string
     * @access public
     */
    function getServerIdentification()
    {
        $this->_connect();

        return $this->server_identifier;
    }

    /**
     * Return a list of the key exchange algorithms the server supports.
     *
     * @return array
     * @access public
     */
    function getKexAlgorithms()
    {
        $this->_connect();

        return $this->kex_algorithms;
    }

    /**
     * Return a list of the host key (public key) algorithms the server supports.
     *
     * @return array
     * @access public
     */
    function getServerHostKeyAlgorithms()
    {
        $this->_connect();

        return $this->server_host_key_algorithms;
    }

    /**
     * Return a list of the (symmetric key) encryption algorithms the server supports, when receiving stuff from the client.
     *
     * @return array
     * @access public
     */
    function getEncryptionAlgorithmsClient2Server()
    {
        $this->_connect();

        return $this->encryption_algorithms_client_to_server;
    }

    /**
     * Return a list of the (symmetric key) encryption algorithms the server supports, when sending stuff to the client.
     *
     * @return array
     * @access public
     */
    function getEncryptionAlgorithmsServer2Client()
    {
        $this->_connect();

        return $this->encryption_algorithms_server_to_client;
    }

    /**
     * Return a list of the MAC algorithms the server supports, when receiving stuff from the client.
     *
     * @return array
     * @access public
     */
    function getMACAlgorithmsClient2Server()
    {
        $this->_connect();

        return $this->mac_algorithms_client_to_server;
    }

    /**
     * Return a list of the MAC algorithms the server supports, when sending stuff to the client.
     *
     * @return array
     * @access public
     */
    function getMACAlgorithmsServer2Client()
    {
        $this->_connect();

        return $this->mac_algorithms_server_to_client;
    }

    /**
     * Return a list of the compression algorithms the server supports, when receiving stuff from the client.
     *
     * @return array
     * @access public
     */
    function getCompressionAlgorithmsClient2Server()
    {
        $this->_connect();

        return $this->compression_algorithms_client_to_server;
    }

    /**
     * Return a list of the compression algorithms the server supports, when sending stuff to the client.
     *
     * @return array
     * @access public
     */
    function getCompressionAlgorithmsServer2Client()
    {
        $this->_connect();

        return $this->compression_algorithms_server_to_client;
    }

    /**
     * Return a list of the languages the server supports, when sending stuff to the client.
     *
     * @return array
     * @access public
     */
    function getLanguagesServer2Client()
    {
        $this->_connect();

        return $this->languages_server_to_client;
    }

    /**
     * Return a list of the languages the server supports, when receiving stuff from the client.
     *
     * @return array
     * @access public
     */
    function getLanguagesClient2Server()
    {
        $this->_connect();

        return $this->languages_client_to_server;
    }

    /**
     * Returns the banner message.
     *
     * Quoting from the RFC, "in some jurisdictions, sending a warning message before
     * authentication may be relevant for getting legal protection."
     *
     * @return string
     * @access public
     */
    function getBannerMessage()
    {
        return $this->banner_message;
    }

    /**
     * Returns the server public host key.
     *
     * Caching this the first time you connect to a server and checking the result on subsequent connections
     * is recommended.  Returns false if the server signature is not signed correctly with the public host key.
     *
     * @return mixed
     * @access public
     */
    function getServerPublicHostKey()
    {
        if (!($this->bitmap & self::MASK_CONSTRUCTOR)) {
            if (!$this->_connect()) {
                return false;
            }
        }

        $signature = $this->signature;
        $server_public_host_key = $this->server_public_host_key;

        if (strlen($server_public_host_key) < 4) {
            return false;
        }
        extract(unpack('Nlength', $this->_string_shift($server_public_host_key, 4)));
        $this->_string_shift($server_public_host_key, $length);

        if ($this->signature_validated) {
            return $this->bitmap ?
                $this->signature_format . ' ' . base64_encode($this->server_public_host_key) :
                false;
        }

        $this->signature_validated = true;

        switch ($this->signature_format) {
            case 'ssh-dss':
                $zero = new BigInteger();

                if (strlen($server_public_host_key) < 4) {
                    return false;
                }
                $temp = unpack('Nlength', $this->_string_shift($server_public_host_key, 4));
                $p = new BigInteger($this->_string_shift($server_public_host_key, $temp['length']), -256);

                if (strlen($server_public_host_key) < 4) {
                    return false;
                }
                $temp = unpack('Nlength', $this->_string_shift($server_public_host_key, 4));
                $q = new BigInteger($this->_string_shift($server_public_host_key, $temp['length']), -256);

                if (strlen($server_public_host_key) < 4) {
                    return false;
                }
                $temp = unpack('Nlength', $this->_string_shift($server_public_host_key, 4));
                $g = new BigInteger($this->_string_shift($server_public_host_key, $temp['length']), -256);

                if (strlen($server_public_host_key) < 4) {
                    return false;
                }
                $temp = unpack('Nlength', $this->_string_shift($server_public_host_key, 4));
                $y = new BigInteger($this->_string_shift($server_public_host_key, $temp['length']), -256);

                /* The value for 'dss_signature_blob' is encoded as a string containing
                   r, followed by s (which are 160-bit integers, without lengths or
                   padding, unsigned, and in network byte order). */
                $temp = unpack('Nlength', $this->_string_shift($signature, 4));
                if ($temp['length'] != 40) {
                    user_error('Invalid signature');
                    return $this->_disconnect(NET_SSH2_DISCONNECT_KEY_EXCHANGE_FAILED);
                }

                $r = new BigInteger($this->_string_shift($signature, 20), 256);
                $s = new BigInteger($this->_string_shift($signature, 20), 256);

                switch (true) {
                    case $r->equals($zero):
                    case $r->compare($q) >= 0:
                    case $s->equals($zero):
                    case $s->compare($q) >= 0:
                        user_error('Invalid signature');
                        return $this->_disconnect(NET_SSH2_DISCONNECT_KEY_EXCHANGE_FAILED);
                }

                $w = $s->modInverse($q);

                $u1 = $w->multiply(new BigInteger(sha1($this->exchange_hash), 16));
                list(, $u1) = $u1->divide($q);

                $u2 = $w->multiply($r);
                list(, $u2) = $u2->divide($q);

                $g = $g->modPow($u1, $p);
                $y = $y->modPow($u2, $p);

                $v = $g->multiply($y);
                list(, $v) = $v->divide($p);
                list(, $v) = $v->divide($q);

                if (!$v->equals($r)) {
                    user_error('Bad server signature');
                    return $this->_disconnect(NET_SSH2_DISCONNECT_HOST_KEY_NOT_VERIFIABLE);
                }

                break;
            case 'ssh-rsa':
            case 'rsa-sha2-256':
            case 'rsa-sha2-512':
                if (strlen($server_public_host_key) < 4) {
                    return false;
                }
                $temp = unpack('Nlength', $this->_string_shift($server_public_host_key, 4));
                $e = new BigInteger($this->_string_shift($server_public_host_key, $temp['length']), -256);

                if (strlen($server_public_host_key) < 4) {
                    return false;
                }
                $temp = unpack('Nlength', $this->_string_shift($server_public_host_key, 4));
                $rawN = $this->_string_shift($server_public_host_key, $temp['length']);
                $n = new BigInteger($rawN, -256);
                $nLength = strlen(ltrim($rawN, "\0"));

                /*
                if (strlen($signature) < 4) {
                    return false;
                }
                $temp = unpack('Nlength', $this->_string_shift($signature, 4));
                $signature = $this->_string_shift($signature, $temp['length']);

                $rsa = new RSA();
                switch ($this->signature_format) {
                    case 'rsa-sha2-512':
                        $hash = 'sha512';
                        break;
                    case 'rsa-sha2-256':
                        $hash = 'sha256';
                        break;
                    //case 'ssh-rsa':
                    default:
                        $hash = 'sha1';
                }
                $rsa->setHash($hash);
                $rsa->setSignatureMode(RSA::SIGNATURE_PKCS1);
                $rsa->loadKey(array('e' => $e, 'n' => $n), RSA::PUBLIC_FORMAT_RAW);

                if (!$rsa->verify($this->exchange_hash, $signature)) {
                    user_error('Bad server signature');
                    return $this->_disconnect(NET_SSH2_DISCONNECT_HOST_KEY_NOT_VERIFIABLE);
                }
                */

                if (strlen($signature) < 4) {
                    return false;
                }
                $temp = unpack('Nlength', $this->_string_shift($signature, 4));
                $s = new BigInteger($this->_string_shift($signature, $temp['length']), 256);

                // validate an RSA signature per "8.2 RSASSA-PKCS1-v1_5", "5.2.2 RSAVP1", and "9.1 EMSA-PSS" in the
                // following URL:
                // ftp://ftp.rsasecurity.com/pub/pkcs/pkcs-1/pkcs-1v2-1.pdf

                // also, see SSHRSA.c (rsa2_verifysig) in PuTTy's source.

                if ($s->compare(new BigInteger()) < 0 || $s->compare($n->subtract(new BigInteger(1))) > 0) {
                    user_error('Invalid signature');
                    return $this->_disconnect(NET_SSH2_DISCONNECT_KEY_EXCHANGE_FAILED);
                }

                $s = $s->modPow($e, $n);
                $s = $s->toBytes();

                switch ($this->signature_format) {
                    case 'rsa-sha2-512':
                        $hash = 'sha512';
                        break;
                    case 'rsa-sha2-256':
                        $hash = 'sha256';
                        break;
                    //case 'ssh-rsa':
                    default:
                        $hash = 'sha1';
                }
                $hashObj = new Hash($hash);
                switch ($this->signature_format) {
                    case 'rsa-sha2-512':
                        $h = pack('N5a*', 0x00305130, 0x0D060960, 0x86480165, 0x03040203, 0x05000440, $hashObj->hash($this->exchange_hash));
                        break;
                    case 'rsa-sha2-256':
                        $h = pack('N5a*', 0x00303130, 0x0D060960, 0x86480165, 0x03040201, 0x05000420, $hashObj->hash($this->exchange_hash));
                        break;
                    //case 'ssh-rsa':
                    default:
                        $hash = 'sha1';
                        $h = pack('N4a*', 0x00302130, 0x0906052B, 0x0E03021A, 0x05000414, $hashObj->hash($this->exchange_hash));
                }
                $h = chr(0x01) . str_repeat(chr(0xFF), $nLength - 2 - strlen($h)) . $h;

                if ($s != $h) {
                    user_error('Bad server signature');
                    return $this->_disconnect(NET_SSH2_DISCONNECT_HOST_KEY_NOT_VERIFIABLE);
                }
                break;
            default:
                user_error('Unsupported signature format');
                return $this->_disconnect(NET_SSH2_DISCONNECT_HOST_KEY_NOT_VERIFIABLE);
        }

        return $this->signature_format . ' ' . base64_encode($this->server_public_host_key);
    }

    /**
     * Returns the exit status of an SSH command or false.
     *
     * @return false|int
     * @access public
     */
    function getExitStatus()
    {
        if (is_null($this->exit_status)) {
            return false;
        }
        return $this->exit_status;
    }

    /**
     * Returns the number of columns for the terminal window size.
     *
     * @return int
     * @access public
     */
    function getWindowColumns()
    {
        return $this->windowColumns;
    }

    /**
     * Returns the number of rows for the terminal window size.
     *
     * @return int
     * @access public
     */
    function getWindowRows()
    {
        return $this->windowRows;
    }

    /**
     * Sets the number of columns for the terminal window size.
     *
     * @param int $value
     * @access public
     */
    function setWindowColumns($value)
    {
        $this->windowColumns = $value;
    }

    /**
     * Sets the number of rows for the terminal window size.
     *
     * @param int $value
     * @access public
     */
    function setWindowRows($value)
    {
        $this->windowRows = $value;
    }

    /**
     * Sets the number of columns and rows for the terminal window size.
     *
     * @param int $columns
     * @param int $rows
     * @access public
     */
    function setWindowSize($columns = 80, $rows = 24)
    {
        $this->windowColumns = $columns;
        $this->windowRows = $rows;
    }
}<|MERGE_RESOLUTION|>--- conflicted
+++ resolved
@@ -1581,25 +1581,8 @@
             return $this->_disconnect(NET_SSH2_DISCONNECT_KEY_EXCHANGE_FAILED);
         }
 
-<<<<<<< HEAD
         // Only relevant in diffie-hellman-group-exchange-sha{1,256}, otherwise empty.
         $exchange_hash_rfc4419 = '';
-=======
-            $response = $this->_get_binary_packet();
-            if ($response === false) {
-                $this->bitmap = 0;
-                user_error('Connection closed by server');
-                return false;
-            }
-            if (!strlen($response)) {
-                return false;
-            }
-            extract(unpack('Ctype', $this->_string_shift($response, 1)));
-            if ($type != NET_SSH2_MSG_KEXDH_GEX_GROUP) {
-                user_error('Expected SSH_MSG_KEX_DH_GEX_GROUP');
-                return false;
-            }
->>>>>>> 0c26415f
 
         if ($kex_algorithm === 'curve25519-sha256@libssh.org') {
             $x = Random::string(32);
@@ -1626,6 +1609,7 @@
 
                 $response = $this->_get_binary_packet();
                 if ($response === false) {
+                    $this->bitmap = 0;
                     user_error('Connection closed by server');
                     return false;
                 }
@@ -3282,8 +3266,8 @@
     function _get_binary_packet($skip_channel_filter = false)
     {
         if (!is_resource($this->fsock) || feof($this->fsock)) {
+            user_error('Connection closed prematurely');
             $this->bitmap = 0;
-            user_error('Connection closed prematurely');
             return false;
         }
 
@@ -3326,8 +3310,8 @@
         while ($remaining_length > 0) {
             $temp = stream_get_contents($this->fsock, $remaining_length);
             if ($temp === false || feof($this->fsock)) {
+                user_error('Error reading from socket');
                 $this->bitmap = 0;
-                user_error('Error reading from socket');
                 return false;
             }
             $buffer.= $temp;
@@ -3345,8 +3329,8 @@
         if ($this->hmac_check !== false) {
             $hmac = stream_get_contents($this->fsock, $this->hmac_size);
             if ($hmac === false || strlen($hmac) != $this->hmac_size) {
+                user_error('Error reading socket');
                 $this->bitmap = 0;
-                user_error('Error reading socket');
                 return false;
             } elseif ($hmac != $this->hmac_check->hash(pack('NNCa*', $this->get_seq_no, $packet_length, $padding_length, $payload . $padding))) {
                 user_error('Invalid HMAC');
