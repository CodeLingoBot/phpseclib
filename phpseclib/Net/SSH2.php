--- conflicted
+++ resolved
@@ -3879,12 +3879,7 @@
         switch (NET_SSH2_LOGGING) {
             case self::LOG_SIMPLE:
                 return $this->message_number_log;
-<<<<<<< HEAD
-                break;
             case self::LOG_COMPLEX:
-=======
-            case NET_SSH2_LOG_COMPLEX:
->>>>>>> 8abc0ee6
                 $log = $this->_format_log($this->message_log, $this->message_number_log);
                 return PHP_SAPI == 'cli' ? $log : '<pre>' . $log . '</pre>';
             default:
