<?php

/**
 * Pure-PHP implementation of SSHv2.
 *
 * PHP version 5
 *
 * Here are some examples of how to use this library:
 * <code>
 * <?php
 *    include 'vendor/autoload.php';
 *
 *    $ssh = new \phpseclib\Net\SSH2('www.domain.tld');
 *    if (!$ssh->login('username', 'password')) {
 *        exit('Login Failed');
 *    }
 *
 *    echo $ssh->exec('pwd');
 *    echo $ssh->exec('ls -la');
 * ?>
 * </code>
 *
 * <code>
 * <?php
 *    include 'vendor/autoload.php';
 *
 *    $key = new \phpseclib\Crypt\RSA();
 *    //$key->setPassword('whatever');
 *    $key->loadKey(file_get_contents('privatekey'));
 *
 *    $ssh = new \phpseclib\Net\SSH2('www.domain.tld');
 *    if (!$ssh->login('username', $key)) {
 *        exit('Login Failed');
 *    }
 *
 *    echo $ssh->read('username@username:~$');
 *    $ssh->write("ls -la\n");
 *    echo $ssh->read('username@username:~$');
 * ?>
 * </code>
 *
 * @category  Net
 * @package   SSH2
 * @author    Jim Wigginton <terrafrost@php.net>
 * @copyright 2007 Jim Wigginton
 * @license   http://www.opensource.org/licenses/mit-license.html  MIT License
 * @link      http://phpseclib.sourceforge.net
 */

namespace phpseclib\Net;

use phpseclib\Crypt\Base;
use phpseclib\Crypt\Blowfish;
use phpseclib\Crypt\Hash;
use phpseclib\Crypt\Random;
use phpseclib\Crypt\RC4;
use phpseclib\Crypt\Rijndael;
use phpseclib\Crypt\RSA;
use phpseclib\Crypt\TripleDES;
use phpseclib\Crypt\Twofish;
use phpseclib\Math\BigInteger; // Used to do Diffie-Hellman key exchange and DSA/RSA signature verification.
use phpseclib\System\SSH\Agent;

/**
 * Pure-PHP implementation of SSHv2.
 *
 * @package SSH2
 * @author  Jim Wigginton <terrafrost@php.net>
 * @access  public
 */
class SSH2
{
    /**#@+
     * Execution Bitmap Masks
     *
     * @see \phpseclib\Net\SSH2::bitmap
     * @access private
     */
    const MASK_CONSTRUCTOR   = 0x00000001;
    const MASK_CONNECTED     = 0x00000002;
    const MASK_LOGIN_REQ     = 0x00000004;
    const MASK_LOGIN         = 0x00000008;
    const MASK_SHELL         = 0x00000010;
    const MASK_WINDOW_ADJUST = 0x00000020;
    /**#@-*/

    /**#@+
     * Channel constants
     *
     * RFC4254 refers not to client and server channels but rather to sender and recipient channels.  we don't refer
     * to them in that way because RFC4254 toggles the meaning. the client sends a SSH_MSG_CHANNEL_OPEN message with
     * a sender channel and the server sends a SSH_MSG_CHANNEL_OPEN_CONFIRMATION in response, with a sender and a
     * recepient channel.  at first glance, you might conclude that SSH_MSG_CHANNEL_OPEN_CONFIRMATION's sender channel
     * would be the same thing as SSH_MSG_CHANNEL_OPEN's sender channel, but it's not, per this snipet:
     *     The 'recipient channel' is the channel number given in the original
     *     open request, and 'sender channel' is the channel number allocated by
     *     the other side.
     *
     * @see \phpseclib\Net\SSH2::_send_channel_packet()
     * @see \phpseclib\Net\SSH2::_get_channel_packet()
     * @access private
    */
    const CHANNEL_EXEC          = 1; // PuTTy uses 0x100
    const CHANNEL_SHELL         = 2;
    const CHANNEL_SUBSYSTEM     = 3;
    const CHANNEL_AGENT_FORWARD = 4;
    /**#@-*/

    /**#@+
     * @access public
     * @see \phpseclib\Net\SSH2::getLog()
    */
    /**
     * Returns the message numbers
     */
    const LOG_SIMPLE = 1;
    /**
     * Returns the message content
     */
    const LOG_COMPLEX = 2;
    /**
     * Outputs the content real-time
     */
    const LOG_REALTIME = 3;
    /**
     * Dumps the content real-time to a file
     */
    const LOG_REALTIME_FILE = 4;
    /**
     * Make sure that the log never gets larger than this
     */
    const LOG_MAX_SIZE = 1048576; // 1024 * 1024
    /**#@-*/

    /**#@+
     * @access public
     * @see \phpseclib\Net\SSH2::read()
    */
    /**
     * Returns when a string matching $expect exactly is found
     */
    const READ_SIMPLE = 1;
    /**
     * Returns when a string matching the regular expression $expect is found
     */
    const READ_REGEX = 2;
    /**
     * Returns when a string matching the regular expression $expect is found
     */
    const READ_NEXT = 3;
    /**#@-*/

    /**
     * The SSH identifier
     *
     * @var string
     * @access private
     */
    var $identifier;

    /**
     * The Socket Object
     *
     * @var object
     * @access private
     */
    var $fsock;

    /**
     * Execution Bitmap
     *
     * The bits that are set represent functions that have been called already.  This is used to determine
     * if a requisite function has been successfully executed.  If not, an error should be thrown.
     *
     * @var int
     * @access private
     */
    var $bitmap = 0;

    /**
     * Error information
     *
     * @see self::getErrors()
     * @see self::getLastError()
     * @var string
     * @access private
     */
    var $errors = array();

    /**
     * Server Identifier
     *
     * @see self::getServerIdentification()
     * @var array|false
     * @access private
     */
    var $server_identifier = false;

    /**
     * Key Exchange Algorithms
     *
     * @see self::getKexAlgorithims()
     * @var array|false
     * @access private
     */
    var $kex_algorithms = false;

    /**
     * Minimum Diffie-Hellman Group Bit Size in RFC 4419 Key Exchange Methods
     *
     * @see self::_key_exchange()
     * @var int
     * @access private
     */
    var $kex_dh_group_size_min = 1536;

    /**
     * Preferred Diffie-Hellman Group Bit Size in RFC 4419 Key Exchange Methods
     *
     * @see self::_key_exchange()
     * @var int
     * @access private
     */
    var $kex_dh_group_size_preferred = 2048;

    /**
     * Maximum Diffie-Hellman Group Bit Size in RFC 4419 Key Exchange Methods
     *
     * @see self::_key_exchange()
     * @var int
     * @access private
     */
    var $kex_dh_group_size_max = 4096;

    /**
     * Server Host Key Algorithms
     *
     * @see self::getServerHostKeyAlgorithms()
     * @var array|false
     * @access private
     */
    var $server_host_key_algorithms = false;

    /**
     * Encryption Algorithms: Client to Server
     *
     * @see self::getEncryptionAlgorithmsClient2Server()
     * @var array|false
     * @access private
     */
    var $encryption_algorithms_client_to_server = false;

    /**
     * Encryption Algorithms: Server to Client
     *
     * @see self::getEncryptionAlgorithmsServer2Client()
     * @var array|false
     * @access private
     */
    var $encryption_algorithms_server_to_client = false;

    /**
     * MAC Algorithms: Client to Server
     *
     * @see self::getMACAlgorithmsClient2Server()
     * @var array|false
     * @access private
     */
    var $mac_algorithms_client_to_server = false;

    /**
     * MAC Algorithms: Server to Client
     *
     * @see self::getMACAlgorithmsServer2Client()
     * @var array|false
     * @access private
     */
    var $mac_algorithms_server_to_client = false;

    /**
     * Compression Algorithms: Client to Server
     *
     * @see self::getCompressionAlgorithmsClient2Server()
     * @var array|false
     * @access private
     */
    var $compression_algorithms_client_to_server = false;

    /**
     * Compression Algorithms: Server to Client
     *
     * @see self::getCompressionAlgorithmsServer2Client()
     * @var array|false
     * @access private
     */
    var $compression_algorithms_server_to_client = false;

    /**
     * Languages: Server to Client
     *
     * @see self::getLanguagesServer2Client()
     * @var array|false
     * @access private
     */
    var $languages_server_to_client = false;

    /**
     * Languages: Client to Server
     *
     * @see self::getLanguagesClient2Server()
     * @var array|false
     * @access private
     */
    var $languages_client_to_server = false;

    /**
     * Block Size for Server to Client Encryption
     *
     * "Note that the length of the concatenation of 'packet_length',
     *  'padding_length', 'payload', and 'random padding' MUST be a multiple
     *  of the cipher block size or 8, whichever is larger.  This constraint
     *  MUST be enforced, even when using stream ciphers."
     *
     *  -- http://tools.ietf.org/html/rfc4253#section-6
     *
     * @see self::__construct()
     * @see self::_send_binary_packet()
     * @var int
     * @access private
     */
    var $encrypt_block_size = 8;

    /**
     * Block Size for Client to Server Encryption
     *
     * @see self::__construct()
     * @see self::_get_binary_packet()
     * @var int
     * @access private
     */
    var $decrypt_block_size = 8;

    /**
     * Server to Client Encryption Object
     *
     * @see self::_get_binary_packet()
     * @var object
     * @access private
     */
    var $decrypt = false;

    /**
     * Client to Server Encryption Object
     *
     * @see self::_send_binary_packet()
     * @var object
     * @access private
     */
    var $encrypt = false;

    /**
     * Client to Server HMAC Object
     *
     * @see self::_send_binary_packet()
     * @var object
     * @access private
     */
    var $hmac_create = false;

    /**
     * Server to Client HMAC Object
     *
     * @see self::_get_binary_packet()
     * @var object
     * @access private
     */
    var $hmac_check = false;

    /**
     * Size of server to client HMAC
     *
     * We need to know how big the HMAC will be for the server to client direction so that we know how many bytes to read.
     * For the client to server side, the HMAC object will make the HMAC as long as it needs to be.  All we need to do is
     * append it.
     *
     * @see self::_get_binary_packet()
     * @var int
     * @access private
     */
    var $hmac_size = false;

    /**
     * Server Public Host Key
     *
     * @see self::getServerPublicHostKey()
     * @var string
     * @access private
     */
    var $server_public_host_key;

    /**
     * Session identifier
     *
     * "The exchange hash H from the first key exchange is additionally
     *  used as the session identifier, which is a unique identifier for
     *  this connection."
     *
     *  -- http://tools.ietf.org/html/rfc4253#section-7.2
     *
     * @see self::_key_exchange()
     * @var string
     * @access private
     */
    var $session_id = false;

    /**
     * Exchange hash
     *
     * The current exchange hash
     *
     * @see self::_key_exchange()
     * @var string
     * @access private
     */
    var $exchange_hash = false;

    /**
     * Message Numbers
     *
     * @see self::__construct()
     * @var array
     * @access private
     */
    var $message_numbers = array();

    /**
     * Disconnection Message 'reason codes' defined in RFC4253
     *
     * @see self::__construct()
     * @var array
     * @access private
     */
    var $disconnect_reasons = array();

    /**
     * SSH_MSG_CHANNEL_OPEN_FAILURE 'reason codes', defined in RFC4254
     *
     * @see self::__construct()
     * @var array
     * @access private
     */
    var $channel_open_failure_reasons = array();

    /**
     * Terminal Modes
     *
     * @link http://tools.ietf.org/html/rfc4254#section-8
     * @see self::__construct()
     * @var array
     * @access private
     */
    var $terminal_modes = array();

    /**
     * SSH_MSG_CHANNEL_EXTENDED_DATA's data_type_codes
     *
     * @link http://tools.ietf.org/html/rfc4254#section-5.2
     * @see self::__construct()
     * @var array
     * @access private
     */
    var $channel_extended_data_type_codes = array();

    /**
     * Send Sequence Number
     *
     * See 'Section 6.4.  Data Integrity' of rfc4253 for more info.
     *
     * @see self::_send_binary_packet()
     * @var int
     * @access private
     */
    var $send_seq_no = 0;

    /**
     * Get Sequence Number
     *
     * See 'Section 6.4.  Data Integrity' of rfc4253 for more info.
     *
     * @see self::_get_binary_packet()
     * @var int
     * @access private
     */
    var $get_seq_no = 0;

    /**
     * Server Channels
     *
     * Maps client channels to server channels
     *
     * @see self::_get_channel_packet()
     * @see self::exec()
     * @var array
     * @access private
     */
    var $server_channels = array();

    /**
     * Channel Buffers
     *
     * If a client requests a packet from one channel but receives two packets from another those packets should
     * be placed in a buffer
     *
     * @see self::_get_channel_packet()
     * @see self::exec()
     * @var array
     * @access private
     */
    var $channel_buffers = array();

    /**
     * Channel Status
     *
     * Contains the type of the last sent message
     *
     * @see self::_get_channel_packet()
     * @var array
     * @access private
     */
    var $channel_status = array();

    /**
     * Packet Size
     *
     * Maximum packet size indexed by channel
     *
     * @see self::_send_channel_packet()
     * @var array
     * @access private
     */
    var $packet_size_client_to_server = array();

    /**
     * Message Number Log
     *
     * @see self::getLog()
     * @var array
     * @access private
     */
    var $message_number_log = array();

    /**
     * Message Log
     *
     * @see self::getLog()
     * @var array
     * @access private
     */
    var $message_log = array();

    /**
     * The Window Size
     *
     * Bytes the other party can send before it must wait for the window to be adjusted (0x7FFFFFFF = 2GB)
     *
     * @var int
     * @see self::_send_channel_packet()
     * @see self::exec()
     * @access private
     */
    var $window_size = 0x7FFFFFFF;

    /**
     * Window size, server to client
     *
     * Window size indexed by channel
     *
     * @see self::_send_channel_packet()
     * @var array
     * @access private
     */
    var $window_size_server_to_client = array();

    /**
     * Window size, client to server
     *
     * Window size indexed by channel
     *
     * @see self::_get_channel_packet()
     * @var array
     * @access private
     */
    var $window_size_client_to_server = array();

    /**
     * Server signature
     *
     * Verified against $this->session_id
     *
     * @see self::getServerPublicHostKey()
     * @var string
     * @access private
     */
    var $signature = '';

    /**
     * Server signature format
     *
     * ssh-rsa or ssh-dss.
     *
     * @see self::getServerPublicHostKey()
     * @var string
     * @access private
     */
    var $signature_format = '';

    /**
     * Interactive Buffer
     *
     * @see self::read()
     * @var array
     * @access private
     */
    var $interactiveBuffer = '';

    /**
     * Current log size
     *
     * Should never exceed self::LOG_MAX_SIZE
     *
     * @see self::_send_binary_packet()
     * @see self::_get_binary_packet()
     * @var int
     * @access private
     */
    var $log_size;

    /**
     * Timeout
     *
     * @see self::setTimeout()
     * @access private
     */
    var $timeout;

    /**
     * Current Timeout
     *
     * @see self::_get_channel_packet()
     * @access private
     */
    var $curTimeout;

    /**
     * Real-time log file pointer
     *
     * @see self::_append_log()
     * @var resource
     * @access private
     */
    var $realtime_log_file;

    /**
     * Real-time log file size
     *
     * @see self::_append_log()
     * @var int
     * @access private
     */
    var $realtime_log_size;

    /**
     * Has the signature been validated?
     *
     * @see self::getServerPublicHostKey()
     * @var bool
     * @access private
     */
    var $signature_validated = false;

    /**
     * Real-time log file wrap boolean
     *
     * @see self::_append_log()
     * @access private
     */
    var $realtime_log_wrap;

    /**
     * Flag to suppress stderr from output
     *
     * @see self::enableQuietMode()
     * @access private
     */
    var $quiet_mode = false;

    /**
     * Time of first network activity
     *
     * @var int
     * @access private
     */
    var $last_packet;

    /**
     * Exit status returned from ssh if any
     *
     * @var int
     * @access private
     */
    var $exit_status;

    /**
     * Flag to request a PTY when using exec()
     *
     * @var bool
     * @see self::enablePTY()
     * @access private
     */
    var $request_pty = false;

    /**
     * Flag set while exec() is running when using enablePTY()
     *
     * @var bool
     * @access private
     */
    var $in_request_pty_exec = false;

    /**
     * Flag set after startSubsystem() is called
     *
     * @var bool
     * @access private
     */
    var $in_subsystem;

    /**
     * Contents of stdError
     *
     * @var string
     * @access private
     */
    var $stdErrorLog;

    /**
     * The Last Interactive Response
     *
     * @see self::_keyboard_interactive_process()
     * @var string
     * @access private
     */
    var $last_interactive_response = '';

    /**
     * Keyboard Interactive Request / Responses
     *
     * @see self::_keyboard_interactive_process()
     * @var array
     * @access private
     */
    var $keyboard_requests_responses = array();

    /**
     * Banner Message
     *
     * Quoting from the RFC, "in some jurisdictions, sending a warning message before
     * authentication may be relevant for getting legal protection."
     *
     * @see self::_filter()
     * @see self::getBannerMessage()
     * @var string
     * @access private
     */
    var $banner_message = '';

    /**
     * Did read() timeout or return normally?
     *
     * @see self::isTimeout()
     * @var bool
     * @access private
     */
    var $is_timeout = false;

    /**
     * Log Boundary
     *
     * @see self::_format_log()
     * @var string
     * @access private
     */
    var $log_boundary = ':';

    /**
     * Log Long Width
     *
     * @see self::_format_log()
     * @var int
     * @access private
     */
    var $log_long_width = 65;

    /**
     * Log Short Width
     *
     * @see self::_format_log()
     * @var int
     * @access private
     */
    var $log_short_width = 16;

    /**
     * Hostname
     *
     * @see self::__construct()
     * @see self::_connect()
     * @var string
     * @access private
     */
    var $host;

    /**
     * Port Number
     *
     * @see self::__construct()
     * @see self::_connect()
     * @var int
     * @access private
     */
    var $port;

    /**
     * Number of columns for terminal window size
     *
     * @see self::getWindowColumns()
     * @see self::setWindowColumns()
     * @see self::setWindowSize()
     * @var int
     * @access private
     */
    var $windowColumns = 80;

    /**
     * Number of columns for terminal window size
     *
     * @see self::getWindowRows()
     * @see self::setWindowRows()
     * @see self::setWindowSize()
     * @var int
     * @access private
     */
    var $windowRows = 24;

    /**
     * Crypto Engine
     *
     * @see self::setCryptoEngine()
     * @see self::_key_exchange()
     * @var int
     * @access private
     */
    var $crypto_engine = false;

    /**
     * A System_SSH_Agent for use in the SSH2 Agent Forwarding scenario
     *
     * @var System_SSH_Agent
     * @access private
     */
    var $agent;

    /**
     * Send the identification string first?
     *
     * @var bool
     * @access private
     */
    var $send_id_string_first = true;

    /**
     * Send the key exchange initiation packet first?
     *
     * @var bool
     * @access private
     */
    var $send_kex_first = true;

    /**
     * Some versions of OpenSSH incorrectly calculate the key size
     *
     * @var bool
     * @access private
     */
    var $bad_key_size_fix = false;

    /**
     * The selected decryption algorithm
     *
     * @var string
     * @access private
     */
    var $decrypt_algorithm = '';

    /**
     * Should we try to re-connect to re-establish keys?
     *
     * @var bool
     * @access private
     */
    var $retry_connect = false;

    /**
     * Binary Packet Buffer
     *
     * @var string|false
     * @access private
     */
    var $binary_packet_buffer = false;

    /**
     * Preferred Signature Format
     *
     * @var string|false
     * @access private
     */
    var $preferred_signature_format = false;

    /**
     * Authentication Credentials
     *
     * @var array
     * @access private
     */
    var $auth = array();

    /**
     * Default Constructor.
     *
     * $host can either be a string, representing the host, or a stream resource.
     *
     * @param mixed $host
     * @param int $port
     * @param int $timeout
     * @see self::login()
     * @return \phpseclib\Net\SSH2
     * @access public
     */
    function __construct($host, $port = 22, $timeout = 10)
    {
        $this->message_numbers = array(
            1 => 'NET_SSH2_MSG_DISCONNECT',
            2 => 'NET_SSH2_MSG_IGNORE',
            3 => 'NET_SSH2_MSG_UNIMPLEMENTED',
            4 => 'NET_SSH2_MSG_DEBUG',
            5 => 'NET_SSH2_MSG_SERVICE_REQUEST',
            6 => 'NET_SSH2_MSG_SERVICE_ACCEPT',
            20 => 'NET_SSH2_MSG_KEXINIT',
            21 => 'NET_SSH2_MSG_NEWKEYS',
            30 => 'NET_SSH2_MSG_KEXDH_INIT',
            31 => 'NET_SSH2_MSG_KEXDH_REPLY',
            50 => 'NET_SSH2_MSG_USERAUTH_REQUEST',
            51 => 'NET_SSH2_MSG_USERAUTH_FAILURE',
            52 => 'NET_SSH2_MSG_USERAUTH_SUCCESS',
            53 => 'NET_SSH2_MSG_USERAUTH_BANNER',

            80 => 'NET_SSH2_MSG_GLOBAL_REQUEST',
            81 => 'NET_SSH2_MSG_REQUEST_SUCCESS',
            82 => 'NET_SSH2_MSG_REQUEST_FAILURE',
            90 => 'NET_SSH2_MSG_CHANNEL_OPEN',
            91 => 'NET_SSH2_MSG_CHANNEL_OPEN_CONFIRMATION',
            92 => 'NET_SSH2_MSG_CHANNEL_OPEN_FAILURE',
            93 => 'NET_SSH2_MSG_CHANNEL_WINDOW_ADJUST',
            94 => 'NET_SSH2_MSG_CHANNEL_DATA',
            95 => 'NET_SSH2_MSG_CHANNEL_EXTENDED_DATA',
            96 => 'NET_SSH2_MSG_CHANNEL_EOF',
            97 => 'NET_SSH2_MSG_CHANNEL_CLOSE',
            98 => 'NET_SSH2_MSG_CHANNEL_REQUEST',
            99 => 'NET_SSH2_MSG_CHANNEL_SUCCESS',
            100 => 'NET_SSH2_MSG_CHANNEL_FAILURE'
        );
        $this->disconnect_reasons = array(
            1 => 'NET_SSH2_DISCONNECT_HOST_NOT_ALLOWED_TO_CONNECT',
            2 => 'NET_SSH2_DISCONNECT_PROTOCOL_ERROR',
            3 => 'NET_SSH2_DISCONNECT_KEY_EXCHANGE_FAILED',
            4 => 'NET_SSH2_DISCONNECT_RESERVED',
            5 => 'NET_SSH2_DISCONNECT_MAC_ERROR',
            6 => 'NET_SSH2_DISCONNECT_COMPRESSION_ERROR',
            7 => 'NET_SSH2_DISCONNECT_SERVICE_NOT_AVAILABLE',
            8 => 'NET_SSH2_DISCONNECT_PROTOCOL_VERSION_NOT_SUPPORTED',
            9 => 'NET_SSH2_DISCONNECT_HOST_KEY_NOT_VERIFIABLE',
            10 => 'NET_SSH2_DISCONNECT_CONNECTION_LOST',
            11 => 'NET_SSH2_DISCONNECT_BY_APPLICATION',
            12 => 'NET_SSH2_DISCONNECT_TOO_MANY_CONNECTIONS',
            13 => 'NET_SSH2_DISCONNECT_AUTH_CANCELLED_BY_USER',
            14 => 'NET_SSH2_DISCONNECT_NO_MORE_AUTH_METHODS_AVAILABLE',
            15 => 'NET_SSH2_DISCONNECT_ILLEGAL_USER_NAME'
        );
        $this->channel_open_failure_reasons = array(
            1 => 'NET_SSH2_OPEN_ADMINISTRATIVELY_PROHIBITED'
        );
        $this->terminal_modes = array(
            0 => 'NET_SSH2_TTY_OP_END'
        );
        $this->channel_extended_data_type_codes = array(
            1 => 'NET_SSH2_EXTENDED_DATA_STDERR'
        );

        $this->_define_array(
            $this->message_numbers,
            $this->disconnect_reasons,
            $this->channel_open_failure_reasons,
            $this->terminal_modes,
            $this->channel_extended_data_type_codes,
            array(60 => 'NET_SSH2_MSG_USERAUTH_PASSWD_CHANGEREQ'),
            array(60 => 'NET_SSH2_MSG_USERAUTH_PK_OK'),
            array(60 => 'NET_SSH2_MSG_USERAUTH_INFO_REQUEST',
                  61 => 'NET_SSH2_MSG_USERAUTH_INFO_RESPONSE'),
            // RFC 4419 - diffie-hellman-group-exchange-sha{1,256}
            array(30 => 'NET_SSH2_MSG_KEXDH_GEX_REQUEST_OLD',
                  31 => 'NET_SSH2_MSG_KEXDH_GEX_GROUP',
                  32 => 'NET_SSH2_MSG_KEXDH_GEX_INIT',
                  33 => 'NET_SSH2_MSG_KEXDH_GEX_REPLY',
                  34 => 'NET_SSH2_MSG_KEXDH_GEX_REQUEST'),
            // RFC 5656 - Elliptic Curves (for curve25519-sha256@libssh.org)
            array(30 => 'NET_SSH2_MSG_KEX_ECDH_INIT',
                  31 => 'NET_SSH2_MSG_KEX_ECDH_REPLY')
        );

        if (is_resource($host)) {
            $this->fsock = $host;
            return;
        }

        if (is_string($host)) {
            $this->host = $host;
            $this->port = $port;
            $this->timeout = $timeout;
        }
    }

    /**
     * Set Crypto Engine Mode
     *
     * Possible $engine values:
     * CRYPT_MODE_INTERNAL, CRYPT_MODE_MCRYPT
     *
     * @param int $engine
     * @access public
     */
    function setCryptoEngine($engine)
    {
        $this->crypto_engine = $engine;
    }

    /**
     * Send Identification String First
     *
     * https://tools.ietf.org/html/rfc4253#section-4.2 says "when the connection has been established,
     * both sides MUST send an identification string". It does not say which side sends it first. In
     * theory it shouldn't matter but it is a fact of life that some SSH servers are simply buggy
     *
     * @access public
     */
    function sendIdentificationStringFirst()
    {
        $this->send_id_string_first = true;
    }

    /**
     * Send Identification String Last
     *
     * https://tools.ietf.org/html/rfc4253#section-4.2 says "when the connection has been established,
     * both sides MUST send an identification string". It does not say which side sends it first. In
     * theory it shouldn't matter but it is a fact of life that some SSH servers are simply buggy
     *
     * @access public
     */
    function sendIdentificationStringLast()
    {
        $this->send_id_string_first = false;
    }

    /**
     * Send SSH_MSG_KEXINIT First
     *
     * https://tools.ietf.org/html/rfc4253#section-7.1 says "key exchange begins by each sending
     * sending the [SSH_MSG_KEXINIT] packet". It does not say which side sends it first. In theory
     * it shouldn't matter but it is a fact of life that some SSH servers are simply buggy
     *
     * @access public
     */
    function sendKEXINITFirst()
    {
        $this->send_kex_first = true;
    }

    /**
     * Send SSH_MSG_KEXINIT Last
     *
     * https://tools.ietf.org/html/rfc4253#section-7.1 says "key exchange begins by each sending
     * sending the [SSH_MSG_KEXINIT] packet". It does not say which side sends it first. In theory
     * it shouldn't matter but it is a fact of life that some SSH servers are simply buggy
     *
     * @access public
     */
    function sendKEXINITLast()
    {
        $this->send_kex_first = false;
    }

    /**
     * Connect to an SSHv2 server
     *
     * @return bool
     * @access private
     */
    function _connect()
    {
        if ($this->bitmap & self::MASK_CONSTRUCTOR) {
            return false;
        }

        $this->bitmap |= self::MASK_CONSTRUCTOR;

        $this->curTimeout = $this->timeout;

        $this->last_packet = microtime(true);

        if (!is_resource($this->fsock)) {
            $start = microtime(true);
            // with stream_select a timeout of 0 means that no timeout takes place;
            // with fsockopen a timeout of 0 means that you instantly timeout
            // to resolve this incompatibility a timeout of 100,000 will be used for fsockopen if timeout is 0
            $this->fsock = @fsockopen($this->host, $this->port, $errno, $errstr, $this->curTimeout == 0 ? 100000 : $this->curTimeout);
            if (!$this->fsock) {
                $host = $this->host . ':' . $this->port;
                user_error(rtrim("Cannot connect to $host. Error $errno. $errstr"));
                return false;
            }
            $elapsed = microtime(true) - $start;

            if ($this->curTimeout) {
                $this->curTimeout-= $elapsed;
                if ($this->curTimeout < 0) {
                    $this->is_timeout = true;
                    return false;
                }
            }
        }

        $this->identifier = $this->_generate_identifier();

        if ($this->send_id_string_first) {
            fputs($this->fsock, $this->identifier . "\r\n");
        }

        /* According to the SSH2 specs,

          "The server MAY send other lines of data before sending the version
           string.  Each line SHOULD be terminated by a Carriage Return and Line
           Feed.  Such lines MUST NOT begin with "SSH-", and SHOULD be encoded
           in ISO-10646 UTF-8 [RFC3629] (language is not specified).  Clients
           MUST be able to process such lines." */
        $data = '';
        while (!feof($this->fsock) && !preg_match('#(.*)^(SSH-(\d\.\d+).*)#ms', $data, $matches)) {
            $line = '';
            while (true) {
                if ($this->curTimeout) {
                    if ($this->curTimeout < 0) {
                        $this->is_timeout = true;
                        return false;
                    }
                    $read = array($this->fsock);
                    $write = $except = null;
                    $start = microtime(true);
                    $sec = floor($this->curTimeout);
                    $usec = 1000000 * ($this->curTimeout - $sec);
                    // on windows this returns a "Warning: Invalid CRT parameters detected" error
                    // the !count() is done as a workaround for <https://bugs.php.net/42682>
                    if (!@stream_select($read, $write, $except, $sec, $usec) && !count($read)) {
                        $this->is_timeout = true;
                        return false;
                    }
                    $elapsed = microtime(true) - $start;
                    $this->curTimeout-= $elapsed;
                }

                $temp = stream_get_line($this->fsock, 255, "\n");
                if (strlen($temp) == 255) {
                    continue;
                }

                $line.= "$temp\n";

                // quoting RFC4253, "Implementers who wish to maintain
                // compatibility with older, undocumented versions of this protocol may
                // want to process the identification string without expecting the
                // presence of the carriage return character for reasons described in
                // Section 5 of this document."

                //if (substr($line, -2) == "\r\n") {
                //    break;
                //}

                break;
            }

            $data.= $line;
        }

        if (feof($this->fsock)) {
            $this->bitmap = 0;
            user_error('Connection closed by server');
            return false;
        }

        $extra = $matches[1];

        if (defined('NET_SSH2_LOGGING')) {
            $this->_append_log('<-', $matches[0]);
            $this->_append_log('->', $this->identifier . "\r\n");
        }

        $this->server_identifier = trim($temp, "\r\n");
        if (strlen($extra)) {
            $this->errors[] = $data;
        }

        if (version_compare($matches[3], '1.99', '<')) {
            user_error("Cannot connect to SSH $matches[3] servers");
            return false;
        }

        if (!$this->send_id_string_first) {
            fputs($this->fsock, $this->identifier . "\r\n");
        }

        if (!$this->send_kex_first) {
            $response = $this->_get_binary_packet();
            if ($response === false) {
                $this->bitmap = 0;
                user_error('Connection closed by server');
                return false;
            }

            if (!strlen($response) || ord($response[0]) != NET_SSH2_MSG_KEXINIT) {
                user_error('Expected SSH_MSG_KEXINIT');
                return false;
            }

            if (!$this->_key_exchange($response)) {
                return false;
            }
        }

        if ($this->send_kex_first && !$this->_key_exchange()) {
            return false;
        }

        $this->bitmap|= self::MASK_CONNECTED;

        return true;
    }

    /**
     * Generates the SSH identifier
     *
     * You should overwrite this method in your own class if you want to use another identifier
     *
     * @access protected
     * @return string
     */
    function _generate_identifier()
    {
        $identifier = 'SSH-2.0-phpseclib_2.0';

        $ext = array();
        if (function_exists('\\Sodium\\library_version_major')) {
            $ext[] = 'libsodium';
        }

        if (extension_loaded('openssl')) {
            $ext[] = 'openssl';
        } elseif (extension_loaded('mcrypt')) {
            $ext[] = 'mcrypt';
        }

        if (extension_loaded('gmp')) {
            $ext[] = 'gmp';
        } elseif (extension_loaded('bcmath')) {
            $ext[] = 'bcmath';
        }

        if (!empty($ext)) {
            $identifier .= ' (' . implode(', ', $ext) . ')';
        }

        return $identifier;
    }

    /**
     * Key Exchange
     *
     * @param string $kexinit_payload_server optional
     * @access private
     */
    function _key_exchange($kexinit_payload_server = false)
    {
        $kex_algorithms = array(
            // Elliptic Curve Diffie-Hellman Key Agreement (ECDH) using
            // Curve25519. See doc/curve25519-sha256@libssh.org.txt in the
            // libssh repository for more information.
            'curve25519-sha256@libssh.org',

            // Diffie-Hellman Key Agreement (DH) using integer modulo prime
            // groups.
            'diffie-hellman-group1-sha1', // REQUIRED
            'diffie-hellman-group14-sha1', // REQUIRED
            'diffie-hellman-group-exchange-sha1', // RFC 4419
            'diffie-hellman-group-exchange-sha256', // RFC 4419
        );
        if (!function_exists('\\Sodium\\library_version_major')) {
            $kex_algorithms = array_diff(
                $kex_algorithms,
                array('curve25519-sha256@libssh.org')
            );
        }

        $server_host_key_algorithms = array(
            'rsa-sha2-256', // RFC 8332
            'rsa-sha2-512', // RFC 8332
            'ssh-rsa', // RECOMMENDED  sign   Raw RSA Key
            'ssh-dss'  // REQUIRED     sign   Raw DSS Key
        );

        $encryption_algorithms = array(
            // from <http://tools.ietf.org/html/rfc4345#section-4>:
            'arcfour256',
            'arcfour128',

            //'arcfour',      // OPTIONAL          the ARCFOUR stream cipher with a 128-bit key

            // CTR modes from <http://tools.ietf.org/html/rfc4344#section-4>:
            'aes128-ctr',     // RECOMMENDED       AES (Rijndael) in SDCTR mode, with 128-bit key
            'aes192-ctr',     // RECOMMENDED       AES with 192-bit key
            'aes256-ctr',     // RECOMMENDED       AES with 256-bit key

            'twofish128-ctr', // OPTIONAL          Twofish in SDCTR mode, with 128-bit key
            'twofish192-ctr', // OPTIONAL          Twofish with 192-bit key
            'twofish256-ctr', // OPTIONAL          Twofish with 256-bit key

            'aes128-cbc',     // RECOMMENDED       AES with a 128-bit key
            'aes192-cbc',     // OPTIONAL          AES with a 192-bit key
            'aes256-cbc',     // OPTIONAL          AES in CBC mode, with a 256-bit key

            'twofish128-cbc', // OPTIONAL          Twofish with a 128-bit key
            'twofish192-cbc', // OPTIONAL          Twofish with a 192-bit key
            'twofish256-cbc',
            'twofish-cbc',    // OPTIONAL          alias for "twofish256-cbc"
                              //                   (this is being retained for historical reasons)

            'blowfish-ctr',   // OPTIONAL          Blowfish in SDCTR mode

            'blowfish-cbc',   // OPTIONAL          Blowfish in CBC mode

            '3des-ctr',       // RECOMMENDED       Three-key 3DES in SDCTR mode

            '3des-cbc',       // REQUIRED          three-key 3DES in CBC mode
                //'none'         // OPTIONAL          no encryption; NOT RECOMMENDED
        );

        if (extension_loaded('openssl') && !extension_loaded('mcrypt')) {
            // OpenSSL does not support arcfour256 in any capacity and arcfour128 / arcfour support is limited to
            // instances that do not use continuous buffers
            $encryption_algorithms = array_diff(
                $encryption_algorithms,
                array('arcfour256', 'arcfour128', 'arcfour')
            );
        }

        if (class_exists('\phpseclib\Crypt\RC4') === false) {
            $encryption_algorithms = array_diff(
                $encryption_algorithms,
                array('arcfour256', 'arcfour128', 'arcfour')
            );
        }
        if (class_exists('\phpseclib\Crypt\Rijndael') === false) {
            $encryption_algorithms = array_diff(
                $encryption_algorithms,
                array('aes128-ctr', 'aes192-ctr', 'aes256-ctr', 'aes128-cbc', 'aes192-cbc', 'aes256-cbc')
            );
        }
        if (class_exists('\phpseclib\Crypt\Twofish') === false) {
            $encryption_algorithms = array_diff(
                $encryption_algorithms,
                array('twofish128-ctr', 'twofish192-ctr', 'twofish256-ctr', 'twofish128-cbc', 'twofish192-cbc', 'twofish256-cbc', 'twofish-cbc')
            );
        }
        if (class_exists('\phpseclib\Crypt\Blowfish') === false) {
            $encryption_algorithms = array_diff(
                $encryption_algorithms,
                array('blowfish-ctr', 'blowfish-cbc')
            );
        }
        if (class_exists('\phpseclib\Crypt\TripleDES') === false) {
            $encryption_algorithms = array_diff(
                $encryption_algorithms,
                array('3des-ctr', '3des-cbc')
            );
        }
        $encryption_algorithms = array_values($encryption_algorithms);

        $mac_algorithms = array(
            // from <http://www.ietf.org/rfc/rfc6668.txt>:
            'hmac-sha2-256',// RECOMMENDED     HMAC-SHA256 (digest length = key length = 32)

            'hmac-sha1-96', // RECOMMENDED     first 96 bits of HMAC-SHA1 (digest length = 12, key length = 20)
            'hmac-sha1',    // REQUIRED        HMAC-SHA1 (digest length = key length = 20)
            'hmac-md5-96',  // OPTIONAL        first 96 bits of HMAC-MD5 (digest length = 12, key length = 16)
            'hmac-md5',     // OPTIONAL        HMAC-MD5 (digest length = key length = 16)
            //'none'          // OPTIONAL        no MAC; NOT RECOMMENDED
        );

        $compression_algorithms = array(
            'none'   // REQUIRED        no compression
            //'zlib' // OPTIONAL        ZLIB (LZ77) compression
        );

        // some SSH servers have buggy implementations of some of the above algorithms
        switch (true) {
            case $this->server_identifier == 'SSH-2.0-SSHD':
            case substr($this->server_identifier, 0, 13) == 'SSH-2.0-DLINK':
                $mac_algorithms = array_values(array_diff(
                    $mac_algorithms,
                    array('hmac-sha1-96', 'hmac-md5-96')
                ));
        }

        $str_kex_algorithms = implode(',', $kex_algorithms);
        $str_server_host_key_algorithms = implode(',', $server_host_key_algorithms);
        $encryption_algorithms_server_to_client = $encryption_algorithms_client_to_server = implode(',', $encryption_algorithms);
        $mac_algorithms_server_to_client = $mac_algorithms_client_to_server = implode(',', $mac_algorithms);
        $compression_algorithms_server_to_client = $compression_algorithms_client_to_server = implode(',', $compression_algorithms);

        $client_cookie = Random::string(16);

        $kexinit_payload_client = pack(
            'Ca*Na*Na*Na*Na*Na*Na*Na*Na*Na*Na*CN',
            NET_SSH2_MSG_KEXINIT,
            $client_cookie,
            strlen($str_kex_algorithms),
            $str_kex_algorithms,
            strlen($str_server_host_key_algorithms),
            $str_server_host_key_algorithms,
            strlen($encryption_algorithms_client_to_server),
            $encryption_algorithms_client_to_server,
            strlen($encryption_algorithms_server_to_client),
            $encryption_algorithms_server_to_client,
            strlen($mac_algorithms_client_to_server),
            $mac_algorithms_client_to_server,
            strlen($mac_algorithms_server_to_client),
            $mac_algorithms_server_to_client,
            strlen($compression_algorithms_client_to_server),
            $compression_algorithms_client_to_server,
            strlen($compression_algorithms_server_to_client),
            $compression_algorithms_server_to_client,
            0,
            '',
            0,
            '',
            0,
            0
        );

        if ($this->send_kex_first) {
            if (!$this->_send_binary_packet($kexinit_payload_client)) {
                return false;
            }

            $kexinit_payload_server = $this->_get_binary_packet();
            if ($kexinit_payload_server === false) {
                $this->bitmap = 0;
                user_error('Connection closed by server');
                return false;
            }

            if (!strlen($kexinit_payload_server) || ord($kexinit_payload_server[0]) != NET_SSH2_MSG_KEXINIT) {
                user_error('Expected SSH_MSG_KEXINIT');
                return false;
            }
        }

        $response = $kexinit_payload_server;
        $this->_string_shift($response, 1); // skip past the message number (it should be SSH_MSG_KEXINIT)
        $server_cookie = $this->_string_shift($response, 16);

        if (strlen($response) < 4) {
            return false;
        }
        $temp = unpack('Nlength', $this->_string_shift($response, 4));
        $this->kex_algorithms = explode(',', $this->_string_shift($response, $temp['length']));

        if (strlen($response) < 4) {
            return false;
        }
        $temp = unpack('Nlength', $this->_string_shift($response, 4));
        $this->server_host_key_algorithms = explode(',', $this->_string_shift($response, $temp['length']));

        if (strlen($response) < 4) {
            return false;
        }
        $temp = unpack('Nlength', $this->_string_shift($response, 4));
        $this->encryption_algorithms_client_to_server = explode(',', $this->_string_shift($response, $temp['length']));

        if (strlen($response) < 4) {
            return false;
        }
        $temp = unpack('Nlength', $this->_string_shift($response, 4));
        $this->encryption_algorithms_server_to_client = explode(',', $this->_string_shift($response, $temp['length']));

        if (strlen($response) < 4) {
            return false;
        }
        $temp = unpack('Nlength', $this->_string_shift($response, 4));
        $this->mac_algorithms_client_to_server = explode(',', $this->_string_shift($response, $temp['length']));

        if (strlen($response) < 4) {
            return false;
        }
        $temp = unpack('Nlength', $this->_string_shift($response, 4));
        $this->mac_algorithms_server_to_client = explode(',', $this->_string_shift($response, $temp['length']));

        if (strlen($response) < 4) {
            return false;
        }
        $temp = unpack('Nlength', $this->_string_shift($response, 4));
        $this->compression_algorithms_client_to_server = explode(',', $this->_string_shift($response, $temp['length']));

        if (strlen($response) < 4) {
            return false;
        }
        $temp = unpack('Nlength', $this->_string_shift($response, 4));
        $this->compression_algorithms_server_to_client = explode(',', $this->_string_shift($response, $temp['length']));

        if (strlen($response) < 4) {
            return false;
        }
        $temp = unpack('Nlength', $this->_string_shift($response, 4));
        $this->languages_client_to_server = explode(',', $this->_string_shift($response, $temp['length']));

        if (strlen($response) < 4) {
            return false;
        }
        $temp = unpack('Nlength', $this->_string_shift($response, 4));
        $this->languages_server_to_client = explode(',', $this->_string_shift($response, $temp['length']));

        if (!strlen($response)) {
            return false;
        }
        extract(unpack('Cfirst_kex_packet_follows', $this->_string_shift($response, 1)));
        $first_kex_packet_follows = $first_kex_packet_follows != 0;

        if (!$this->send_kex_first && !$this->_send_binary_packet($kexinit_payload_client)) {
            return false;
        }

        // we need to decide upon the symmetric encryption algorithms before we do the diffie-hellman key exchange
        // we don't initialize any crypto-objects, yet - we do that, later. for now, we need the lengths to make the
        // diffie-hellman key exchange as fast as possible
        $decrypt = $this->_array_intersect_first($encryption_algorithms, $this->encryption_algorithms_server_to_client);
        $decryptKeyLength = $this->_encryption_algorithm_to_key_size($decrypt);
        if ($decryptKeyLength === null) {
            user_error('No compatible server to client encryption algorithms found');
            return $this->_disconnect(NET_SSH2_DISCONNECT_KEY_EXCHANGE_FAILED);
        }

        $encrypt = $this->_array_intersect_first($encryption_algorithms, $this->encryption_algorithms_client_to_server);
        $encryptKeyLength = $this->_encryption_algorithm_to_key_size($encrypt);
        if ($encryptKeyLength === null) {
            user_error('No compatible client to server encryption algorithms found');
            return $this->_disconnect(NET_SSH2_DISCONNECT_KEY_EXCHANGE_FAILED);
        }

        // through diffie-hellman key exchange a symmetric key is obtained
        $kex_algorithm = $this->_array_intersect_first($kex_algorithms, $this->kex_algorithms);
        if ($kex_algorithm === false) {
            user_error('No compatible key exchange algorithms found');
            return $this->_disconnect(NET_SSH2_DISCONNECT_KEY_EXCHANGE_FAILED);
        }

        // Only relevant in diffie-hellman-group-exchange-sha{1,256}, otherwise empty.
        $exchange_hash_rfc4419 = '';

        if ($kex_algorithm === 'curve25519-sha256@libssh.org') {
            $x = Random::string(32);
            $eBytes = \Sodium\crypto_box_publickey_from_secretkey($x);
            $clientKexInitMessage = NET_SSH2_MSG_KEX_ECDH_INIT;
            $serverKexReplyMessage = NET_SSH2_MSG_KEX_ECDH_REPLY;
            $kexHash = new Hash('sha256');
        } else {
            if (strpos($kex_algorithm, 'diffie-hellman-group-exchange') === 0) {
                $dh_group_sizes_packed = pack(
                    'NNN',
                    $this->kex_dh_group_size_min,
                    $this->kex_dh_group_size_preferred,
                    $this->kex_dh_group_size_max
                );
                $packet = pack(
                    'Ca*',
                    NET_SSH2_MSG_KEXDH_GEX_REQUEST,
                    $dh_group_sizes_packed
                );
                if (!$this->_send_binary_packet($packet)) {
                    return false;
                }

                $response = $this->_get_binary_packet();
                if ($response === false) {
                    $this->bitmap = 0;
                    user_error('Connection closed by server');
                    return false;
                }
                extract(unpack('Ctype', $this->_string_shift($response, 1)));
                if ($type != NET_SSH2_MSG_KEXDH_GEX_GROUP) {
                    user_error('Expected SSH_MSG_KEX_DH_GEX_GROUP');
                    return false;
                }

                if (strlen($response) < 4) {
                    return false;
                }
                extract(unpack('NprimeLength', $this->_string_shift($response, 4)));
                $primeBytes = $this->_string_shift($response, $primeLength);
                $prime = new BigInteger($primeBytes, -256);

                if (strlen($response) < 4) {
                    return false;
                }
                extract(unpack('NgLength', $this->_string_shift($response, 4)));
                $gBytes = $this->_string_shift($response, $gLength);
                $g = new BigInteger($gBytes, -256);

                $exchange_hash_rfc4419 = pack(
                    'a*Na*Na*',
                    $dh_group_sizes_packed,
                    $primeLength,
                    $primeBytes,
                    $gLength,
                    $gBytes
                );

                $clientKexInitMessage = NET_SSH2_MSG_KEXDH_GEX_INIT;
                $serverKexReplyMessage = NET_SSH2_MSG_KEXDH_GEX_REPLY;
            } else {
                switch ($kex_algorithm) {
                    // see http://tools.ietf.org/html/rfc2409#section-6.2 and
                    // http://tools.ietf.org/html/rfc2412, appendex E
                    case 'diffie-hellman-group1-sha1':
                        $prime = 'FFFFFFFFFFFFFFFFC90FDAA22168C234C4C6628B80DC1CD129024E088A67CC74' .
                                '020BBEA63B139B22514A08798E3404DDEF9519B3CD3A431B302B0A6DF25F1437' .
                                '4FE1356D6D51C245E485B576625E7EC6F44C42E9A637ED6B0BFF5CB6F406B7ED' .
                                'EE386BFB5A899FA5AE9F24117C4B1FE649286651ECE65381FFFFFFFFFFFFFFFF';
                        break;
                    // see http://tools.ietf.org/html/rfc3526#section-3
                    case 'diffie-hellman-group14-sha1':
                        $prime = 'FFFFFFFFFFFFFFFFC90FDAA22168C234C4C6628B80DC1CD129024E088A67CC74' .
                                '020BBEA63B139B22514A08798E3404DDEF9519B3CD3A431B302B0A6DF25F1437' .
                                '4FE1356D6D51C245E485B576625E7EC6F44C42E9A637ED6B0BFF5CB6F406B7ED' .
                                'EE386BFB5A899FA5AE9F24117C4B1FE649286651ECE45B3DC2007CB8A163BF05' .
                                '98DA48361C55D39A69163FA8FD24CF5F83655D23DCA3AD961C62F356208552BB' .
                                '9ED529077096966D670C354E4ABC9804F1746C08CA18217C32905E462E36CE3B' .
                                'E39E772C180E86039B2783A2EC07A28FB5C55DF06F4C52C9DE2BCBF695581718' .
                                '3995497CEA956AE515D2261898FA051015728E5A8AACAA68FFFFFFFFFFFFFFFF';
                        break;
                }
                // For both diffie-hellman-group1-sha1 and diffie-hellman-group14-sha1
                // the generator field element is 2 (decimal) and the hash function is sha1.
                $g = new BigInteger(2);
                $prime = new BigInteger($prime, 16);
                $clientKexInitMessage = NET_SSH2_MSG_KEXDH_INIT;
                $serverKexReplyMessage = NET_SSH2_MSG_KEXDH_REPLY;
            }

            switch ($kex_algorithm) {
                case 'diffie-hellman-group-exchange-sha256':
                    $kexHash = new Hash('sha256');
                    break;
                default:
                    $kexHash = new Hash('sha1');
            }

            /* To increase the speed of the key exchange, both client and server may
            reduce the size of their private exponents.  It should be at least
            twice as long as the key material that is generated from the shared
            secret.  For more details, see the paper by van Oorschot and Wiener
            [VAN-OORSCHOT].

            -- http://tools.ietf.org/html/rfc4419#section-6.2 */
            $one = new BigInteger(1);
            $keyLength = min($kexHash->getLength(), max($encryptKeyLength, $decryptKeyLength));
            $max = $one->bitwise_leftShift(16 * $keyLength); // 2 * 8 * $keyLength
            $max = $max->subtract($one);

            $x = $one->random($one, $max);
            $e = $g->modPow($x, $prime);

            $eBytes = $e->toBytes(true);
        }
        $data = pack('CNa*', $clientKexInitMessage, strlen($eBytes), $eBytes);

        if (!$this->_send_binary_packet($data)) {
            $this->bitmap = 0;
            user_error('Connection closed by server');
            return false;
        }

        $response = $this->_get_binary_packet();
        if ($response === false) {
            $this->bitmap = 0;
            user_error('Connection closed by server');
            return false;
        }
        if (!strlen($response)) {
            return false;
        }
        extract(unpack('Ctype', $this->_string_shift($response, 1)));

        if ($type != $serverKexReplyMessage) {
            user_error('Expected SSH_MSG_KEXDH_REPLY');
            return false;
        }

        if (strlen($response) < 4) {
            return false;
        }
        $temp = unpack('Nlength', $this->_string_shift($response, 4));
        $this->server_public_host_key = $server_public_host_key = $this->_string_shift($response, $temp['length']);

        if (strlen($server_public_host_key) < 4) {
            return false;
        }
        $temp = unpack('Nlength', $this->_string_shift($server_public_host_key, 4));
        $public_key_format = $this->_string_shift($server_public_host_key, $temp['length']);

        if (strlen($response) < 4) {
            return false;
        }
        $temp = unpack('Nlength', $this->_string_shift($response, 4));
        $fBytes = $this->_string_shift($response, $temp['length']);

        if (strlen($response) < 4) {
            return false;
        }
        $temp = unpack('Nlength', $this->_string_shift($response, 4));
        $this->signature = $this->_string_shift($response, $temp['length']);

        if (strlen($this->signature) < 4) {
            return false;
        }
        $temp = unpack('Nlength', $this->_string_shift($this->signature, 4));
        $this->signature_format = $this->_string_shift($this->signature, $temp['length']);

        if ($kex_algorithm === 'curve25519-sha256@libssh.org') {
            if (strlen($fBytes) !== 32) {
                user_error('Received curve25519 public key of invalid length.');
                return false;
            }
            $key = new BigInteger(\Sodium\crypto_scalarmult($x, $fBytes), 256);
            \Sodium\memzero($x);
        } else {
            $f = new BigInteger($fBytes, -256);
            $key = $f->modPow($x, $prime);
        }
        $keyBytes = $key->toBytes(true);

        $this->exchange_hash = pack(
            'Na*Na*Na*Na*Na*a*Na*Na*Na*',
            strlen($this->identifier),
            $this->identifier,
            strlen($this->server_identifier),
            $this->server_identifier,
            strlen($kexinit_payload_client),
            $kexinit_payload_client,
            strlen($kexinit_payload_server),
            $kexinit_payload_server,
            strlen($this->server_public_host_key),
            $this->server_public_host_key,
            $exchange_hash_rfc4419,
            strlen($eBytes),
            $eBytes,
            strlen($fBytes),
            $fBytes,
            strlen($keyBytes),
            $keyBytes
        );

        $this->exchange_hash = $kexHash->hash($this->exchange_hash);

        if ($this->session_id === false) {
            $this->session_id = $this->exchange_hash;
        }

        $server_host_key_algorithm = $this->_array_intersect_first($server_host_key_algorithms, $this->server_host_key_algorithms);
        if ($server_host_key_algorithm === false) {
            user_error('No compatible server host key algorithms found');
            return $this->_disconnect(NET_SSH2_DISCONNECT_KEY_EXCHANGE_FAILED);
        }

        switch ($server_host_key_algorithm) {
            case 'ssh-dss':
                $expected_key_format = 'ssh-dss';
                break;
            //case 'rsa-sha2-256':
            //case 'rsa-sha2-512':
            //case 'ssh-rsa':
            default:
                $expected_key_format = 'ssh-rsa';
        }

        if ($public_key_format != $expected_key_format || $this->signature_format != $server_host_key_algorithm) {
            user_error('Server Host Key Algorithm Mismatch');
            return $this->_disconnect(NET_SSH2_DISCONNECT_KEY_EXCHANGE_FAILED);
        }

        $packet = pack(
            'C',
            NET_SSH2_MSG_NEWKEYS
        );

        if (!$this->_send_binary_packet($packet)) {
            return false;
        }

        $response = $this->_get_binary_packet();

        if ($response === false) {
            $this->bitmap = 0;
            user_error('Connection closed by server');
            return false;
        }

        if (!strlen($response)) {
            return false;
        }
        extract(unpack('Ctype', $this->_string_shift($response, 1)));

        if ($type != NET_SSH2_MSG_NEWKEYS) {
            user_error('Expected SSH_MSG_NEWKEYS');
            return false;
        }

        $this->decrypt_algorithm = $decrypt;

        $keyBytes = pack('Na*', strlen($keyBytes), $keyBytes);

        $this->encrypt = $this->_encryption_algorithm_to_crypt_instance($encrypt);
        if ($this->encrypt) {
            if ($this->crypto_engine) {
                $this->encrypt->setPreferredEngine($this->crypto_engine);
            }
            if ($this->encrypt->block_size) {
                $this->encrypt_block_size = $this->encrypt->block_size;
            }
            $this->encrypt->enableContinuousBuffer();
            $this->encrypt->disablePadding();

            $iv = $kexHash->hash($keyBytes . $this->exchange_hash . 'A' . $this->session_id);
            while ($this->encrypt_block_size > strlen($iv)) {
                $iv.= $kexHash->hash($keyBytes . $this->exchange_hash . $iv);
            }
            $this->encrypt->setIV(substr($iv, 0, $this->encrypt_block_size));

            $key = $kexHash->hash($keyBytes . $this->exchange_hash . 'C' . $this->session_id);
            while ($encryptKeyLength > strlen($key)) {
                $key.= $kexHash->hash($keyBytes . $this->exchange_hash . $key);
            }
            $this->encrypt->setKey(substr($key, 0, $encryptKeyLength));
        }

        $this->decrypt = $this->_encryption_algorithm_to_crypt_instance($decrypt);
        if ($this->decrypt) {
            if ($this->crypto_engine) {
                $this->decrypt->setPreferredEngine($this->crypto_engine);
            }
            if ($this->decrypt->block_size) {
                $this->decrypt_block_size = $this->decrypt->block_size;
            }
            $this->decrypt->enableContinuousBuffer();
            $this->decrypt->disablePadding();

            $iv = $kexHash->hash($keyBytes . $this->exchange_hash . 'B' . $this->session_id);
            while ($this->decrypt_block_size > strlen($iv)) {
                $iv.= $kexHash->hash($keyBytes . $this->exchange_hash . $iv);
            }
            $this->decrypt->setIV(substr($iv, 0, $this->decrypt_block_size));

            $key = $kexHash->hash($keyBytes . $this->exchange_hash . 'D' . $this->session_id);
            while ($decryptKeyLength > strlen($key)) {
                $key.= $kexHash->hash($keyBytes . $this->exchange_hash . $key);
            }
            $this->decrypt->setKey(substr($key, 0, $decryptKeyLength));
        }

        /* The "arcfour128" algorithm is the RC4 cipher, as described in
           [SCHNEIER], using a 128-bit key.  The first 1536 bytes of keystream
           generated by the cipher MUST be discarded, and the first byte of the
           first encrypted packet MUST be encrypted using the 1537th byte of
           keystream.

           -- http://tools.ietf.org/html/rfc4345#section-4 */
        if ($encrypt == 'arcfour128' || $encrypt == 'arcfour256') {
            $this->encrypt->encrypt(str_repeat("\0", 1536));
        }
        if ($decrypt == 'arcfour128' || $decrypt == 'arcfour256') {
            $this->decrypt->decrypt(str_repeat("\0", 1536));
        }

        $mac_algorithm = $this->_array_intersect_first($mac_algorithms, $this->mac_algorithms_client_to_server);
        if ($mac_algorithm === false) {
            user_error('No compatible client to server message authentication algorithms found');
            return $this->_disconnect(NET_SSH2_DISCONNECT_KEY_EXCHANGE_FAILED);
        }

        $createKeyLength = 0; // ie. $mac_algorithm == 'none'
        switch ($mac_algorithm) {
            case 'hmac-sha2-256':
                $this->hmac_create = new Hash('sha256');
                $createKeyLength = 32;
                break;
            case 'hmac-sha1':
                $this->hmac_create = new Hash('sha1');
                $createKeyLength = 20;
                break;
            case 'hmac-sha1-96':
                $this->hmac_create = new Hash('sha1-96');
                $createKeyLength = 20;
                break;
            case 'hmac-md5':
                $this->hmac_create = new Hash('md5');
                $createKeyLength = 16;
                break;
            case 'hmac-md5-96':
                $this->hmac_create = new Hash('md5-96');
                $createKeyLength = 16;
        }

        $mac_algorithm = $this->_array_intersect_first($mac_algorithms, $this->mac_algorithms_server_to_client);
        if ($mac_algorithm === false) {
            user_error('No compatible server to client message authentication algorithms found');
            return $this->_disconnect(NET_SSH2_DISCONNECT_KEY_EXCHANGE_FAILED);
        }

        $checkKeyLength = 0;
        $this->hmac_size = 0;
        switch ($mac_algorithm) {
            case 'hmac-sha2-256':
                $this->hmac_check = new Hash('sha256');
                $checkKeyLength = 32;
                $this->hmac_size = 32;
                break;
            case 'hmac-sha1':
                $this->hmac_check = new Hash('sha1');
                $checkKeyLength = 20;
                $this->hmac_size = 20;
                break;
            case 'hmac-sha1-96':
                $this->hmac_check = new Hash('sha1-96');
                $checkKeyLength = 20;
                $this->hmac_size = 12;
                break;
            case 'hmac-md5':
                $this->hmac_check = new Hash('md5');
                $checkKeyLength = 16;
                $this->hmac_size = 16;
                break;
            case 'hmac-md5-96':
                $this->hmac_check = new Hash('md5-96');
                $checkKeyLength = 16;
                $this->hmac_size = 12;
        }

        $key = $kexHash->hash($keyBytes . $this->exchange_hash . 'E' . $this->session_id);
        while ($createKeyLength > strlen($key)) {
            $key.= $kexHash->hash($keyBytes . $this->exchange_hash . $key);
        }
        $this->hmac_create->setKey(substr($key, 0, $createKeyLength));

        $key = $kexHash->hash($keyBytes . $this->exchange_hash . 'F' . $this->session_id);
        while ($checkKeyLength > strlen($key)) {
            $key.= $kexHash->hash($keyBytes . $this->exchange_hash . $key);
        }
        $this->hmac_check->setKey(substr($key, 0, $checkKeyLength));

        $compression_algorithm = $this->_array_intersect_first($compression_algorithms, $this->compression_algorithms_server_to_client);
        if ($compression_algorithm === false) {
            user_error('No compatible server to client compression algorithms found');
            return $this->_disconnect(NET_SSH2_DISCONNECT_KEY_EXCHANGE_FAILED);
        }
        $this->decompress = $compression_algorithm == 'zlib';

        $compression_algorithm = $this->_array_intersect_first($compression_algorithms, $this->compression_algorithms_client_to_server);
        if ($compression_algorithm === false) {
            user_error('No compatible client to server compression algorithms found');
            return $this->_disconnect(NET_SSH2_DISCONNECT_KEY_EXCHANGE_FAILED);
        }
        $this->compress = $compression_algorithm == 'zlib';

        return true;
    }

    /**
     * Maps an encryption algorithm name to the number of key bytes.
     *
     * @param string $algorithm Name of the encryption algorithm
     * @return int|null Number of bytes as an integer or null for unknown
     * @access private
     */
    function _encryption_algorithm_to_key_size($algorithm)
    {
        if ($this->bad_key_size_fix && $this->_bad_algorithm_candidate($algorithm)) {
            return 16;
        }

        switch ($algorithm) {
            case 'none':
                return 0;
            case 'aes128-cbc':
            case 'aes128-ctr':
            case 'arcfour':
            case 'arcfour128':
            case 'blowfish-cbc':
            case 'blowfish-ctr':
            case 'twofish128-cbc':
            case 'twofish128-ctr':
                return 16;
            case '3des-cbc':
            case '3des-ctr':
            case 'aes192-cbc':
            case 'aes192-ctr':
            case 'twofish192-cbc':
            case 'twofish192-ctr':
                return 24;
            case 'aes256-cbc':
            case 'aes256-ctr':
            case 'arcfour256':
            case 'twofish-cbc':
            case 'twofish256-cbc':
            case 'twofish256-ctr':
                return 32;
        }
        return null;
    }

    /**
     * Maps an encryption algorithm name to an instance of a subclass of
     * \phpseclib\Crypt\Base.
     *
     * @param string $algorithm Name of the encryption algorithm
     * @return mixed Instance of \phpseclib\Crypt\Base or null for unknown
     * @access private
     */
    function _encryption_algorithm_to_crypt_instance($algorithm)
    {
        switch ($algorithm) {
            case '3des-cbc':
                return new TripleDES();
            case '3des-ctr':
                return new TripleDES(Base::MODE_CTR);
            case 'aes256-cbc':
            case 'aes192-cbc':
            case 'aes128-cbc':
                return new Rijndael();
            case 'aes256-ctr':
            case 'aes192-ctr':
            case 'aes128-ctr':
                return new Rijndael(Base::MODE_CTR);
            case 'blowfish-cbc':
                return new Blowfish();
            case 'blowfish-ctr':
                return new Blowfish(Base::MODE_CTR);
            case 'twofish128-cbc':
            case 'twofish192-cbc':
            case 'twofish256-cbc':
            case 'twofish-cbc':
                return new Twofish();
            case 'twofish128-ctr':
            case 'twofish192-ctr':
            case 'twofish256-ctr':
                return new Twofish(Base::MODE_CTR);
            case 'arcfour':
            case 'arcfour128':
            case 'arcfour256':
                return new RC4();
        }
        return null;
    }

    /*
     * Tests whether or not proposed algorithm has a potential for issues
     *
     * @link https://www.chiark.greenend.org.uk/~sgtatham/putty/wishlist/ssh2-aesctr-openssh.html
     * @link https://bugzilla.mindrot.org/show_bug.cgi?id=1291
     * @param string $algorithm Name of the encryption algorithm
     * @return bool
     * @access private
     */
    function _bad_algorithm_candidate($algorithm)
    {
        switch ($algorithm) {
            case 'arcfour256':
            case 'aes192-ctr':
            case 'aes256-ctr':
                return true;
        }

        return false;
    }

    /**
     * Login
     *
     * The $password parameter can be a plaintext password, a \phpseclib\Crypt\RSA object or an array
     *
     * @param string $username
     * @param mixed $password
     * @param mixed $...
     * @return bool
     * @see self::_login()
     * @access public
     */
    function login($username)
    {
        $args = func_get_args();
        $this->auth[] = $args;
        return call_user_func_array(array(&$this, '_login'), $args);
    }

    /**
     * Login Helper
     *
     * @param string $username
     * @param mixed $password
     * @param mixed $...
     * @return bool
     * @see self::_login_helper()
     * @access private
     */
    function _login($username)
    {
        if (!($this->bitmap & self::MASK_CONSTRUCTOR)) {
            if (!$this->_connect()) {
                return false;
            }
        }

        $args = array_slice(func_get_args(), 1);
        if (empty($args)) {
            return $this->_login_helper($username);
        }

        foreach ($args as $arg) {
            if ($this->_login_helper($username, $arg)) {
                return true;
            }
        }
        return false;
    }

    /**
     * Login Helper
     *
     * @param string $username
     * @param string $password
     * @return bool
     * @access private
     * @internal It might be worthwhile, at some point, to protect against {@link http://tools.ietf.org/html/rfc4251#section-9.3.9 traffic analysis}
     *           by sending dummy SSH_MSG_IGNORE messages.
     */
    function _login_helper($username, $password = null)
    {
        if (!($this->bitmap & self::MASK_CONNECTED)) {
            return false;
        }

        if (!($this->bitmap & self::MASK_LOGIN_REQ)) {
            $packet = pack(
                'CNa*',
                NET_SSH2_MSG_SERVICE_REQUEST,
                strlen('ssh-userauth'),
                'ssh-userauth'
            );

            if (!$this->_send_binary_packet($packet)) {
                return false;
            }

            $response = $this->_get_binary_packet();
            if ($response === false) {
                if ($this->retry_connect) {
                    $this->retry_connect = false;
                    if (!$this->_connect()) {
                        return false;
                    }
                    return $this->_login_helper($username, $password);
                }
                $this->bitmap = 0;
                user_error('Connection closed by server');
                return false;
            }

            if (strlen($response) < 4) {
                return false;
            }
            extract(unpack('Ctype', $this->_string_shift($response, 1)));

            if ($type != NET_SSH2_MSG_SERVICE_ACCEPT) {
                user_error('Expected SSH_MSG_SERVICE_ACCEPT');
                return false;
            }
            $this->bitmap |= self::MASK_LOGIN_REQ;
        }

        if (strlen($this->last_interactive_response)) {
            return !is_string($password) && !is_array($password) ? false : $this->_keyboard_interactive_process($password);
        }

        if ($password instanceof RSA) {
            return $this->_privatekey_login($username, $password);
        } elseif ($password instanceof Agent) {
            return $this->_ssh_agent_login($username, $password);
        }

        if (is_array($password)) {
            if ($this->_keyboard_interactive_login($username, $password)) {
                $this->bitmap |= self::MASK_LOGIN;
                return true;
            }
            return false;
        }

        if (!isset($password)) {
            $packet = pack(
                'CNa*Na*Na*',
                NET_SSH2_MSG_USERAUTH_REQUEST,
                strlen($username),
                $username,
                strlen('ssh-connection'),
                'ssh-connection',
                strlen('none'),
                'none'
            );

            if (!$this->_send_binary_packet($packet)) {
                return false;
            }

            $response = $this->_get_binary_packet();
            if ($response === false) {
                $this->bitmap = 0;
                user_error('Connection closed by server');
                return false;
            }

            if (!strlen($response)) {
                return false;
            }
            extract(unpack('Ctype', $this->_string_shift($response, 1)));

            switch ($type) {
                case NET_SSH2_MSG_USERAUTH_SUCCESS:
                    $this->bitmap |= self::MASK_LOGIN;
                    return true;
                //case NET_SSH2_MSG_USERAUTH_FAILURE:
                default:
                    return false;
            }
        }

        $packet = pack(
            'CNa*Na*Na*CNa*',
            NET_SSH2_MSG_USERAUTH_REQUEST,
            strlen($username),
            $username,
            strlen('ssh-connection'),
            'ssh-connection',
            strlen('password'),
            'password',
            0,
            strlen($password),
            $password
        );

        // remove the username and password from the logged packet
        if (!defined('NET_SSH2_LOGGING')) {
            $logged = null;
        } else {
            $logged = pack(
                'CNa*Na*Na*CNa*',
                NET_SSH2_MSG_USERAUTH_REQUEST,
                strlen('username'),
                'username',
                strlen('ssh-connection'),
                'ssh-connection',
                strlen('password'),
                'password',
                0,
                strlen('password'),
                'password'
            );
        }

        if (!$this->_send_binary_packet($packet, $logged)) {
            return false;
        }

        $response = $this->_get_binary_packet();
        if ($response === false) {
            $this->bitmap = 0;
            user_error('Connection closed by server');
            return false;
        }

        if (!strlen($response)) {
            return false;
        }
        extract(unpack('Ctype', $this->_string_shift($response, 1)));

        switch ($type) {
            case NET_SSH2_MSG_USERAUTH_PASSWD_CHANGEREQ: // in theory, the password can be changed
                if (defined('NET_SSH2_LOGGING')) {
                    $this->message_number_log[count($this->message_number_log) - 1] = 'NET_SSH2_MSG_USERAUTH_PASSWD_CHANGEREQ';
                }
                if (strlen($response) < 4) {
                    return false;
                }
                extract(unpack('Nlength', $this->_string_shift($response, 4)));
                $this->errors[] = 'SSH_MSG_USERAUTH_PASSWD_CHANGEREQ: ' . $this->_string_shift($response, $length);
                return $this->_disconnect(NET_SSH2_DISCONNECT_AUTH_CANCELLED_BY_USER);
            case NET_SSH2_MSG_USERAUTH_FAILURE:
                // can we use keyboard-interactive authentication?  if not then either the login is bad or the server employees
                // multi-factor authentication
                if (strlen($response) < 4) {
                    return false;
                }
                extract(unpack('Nlength', $this->_string_shift($response, 4)));
                $auth_methods = explode(',', $this->_string_shift($response, $length));
                if (!strlen($response)) {
                    return false;
                }
                extract(unpack('Cpartial_success', $this->_string_shift($response, 1)));
                $partial_success = $partial_success != 0;

                if (!$partial_success && in_array('keyboard-interactive', $auth_methods)) {
                    if ($this->_keyboard_interactive_login($username, $password)) {
                        $this->bitmap |= self::MASK_LOGIN;
                        return true;
                    }
                    return false;
                }
                return false;
            case NET_SSH2_MSG_USERAUTH_SUCCESS:
                $this->bitmap |= self::MASK_LOGIN;
                return true;
        }

        return false;
    }

    /**
     * Login via keyboard-interactive authentication
     *
     * See {@link http://tools.ietf.org/html/rfc4256 RFC4256} for details.  This is not a full-featured keyboard-interactive authenticator.
     *
     * @param string $username
     * @param string $password
     * @return bool
     * @access private
     */
    function _keyboard_interactive_login($username, $password)
    {
        $packet = pack(
            'CNa*Na*Na*Na*Na*',
            NET_SSH2_MSG_USERAUTH_REQUEST,
            strlen($username),
            $username,
            strlen('ssh-connection'),
            'ssh-connection',
            strlen('keyboard-interactive'),
            'keyboard-interactive',
            0,
            '',
            0,
            ''
        );

        if (!$this->_send_binary_packet($packet)) {
            return false;
        }

        return $this->_keyboard_interactive_process($password);
    }

    /**
     * Handle the keyboard-interactive requests / responses.
     *
     * @param string $responses...
     * @return bool
     * @access private
     */
    function _keyboard_interactive_process()
    {
        $responses = func_get_args();

        if (strlen($this->last_interactive_response)) {
            $response = $this->last_interactive_response;
        } else {
            $orig = $response = $this->_get_binary_packet();
            if ($response === false) {
                $this->bitmap = 0;
                user_error('Connection closed by server');
                return false;
            }
        }

        if (!strlen($response)) {
            return false;
        }
        extract(unpack('Ctype', $this->_string_shift($response, 1)));

        switch ($type) {
            case NET_SSH2_MSG_USERAUTH_INFO_REQUEST:
                if (strlen($response) < 4) {
                    return false;
                }
                extract(unpack('Nlength', $this->_string_shift($response, 4)));
                $this->_string_shift($response, $length); // name; may be empty
                if (strlen($response) < 4) {
                    return false;
                }
                extract(unpack('Nlength', $this->_string_shift($response, 4)));
                $this->_string_shift($response, $length); // instruction; may be empty
                if (strlen($response) < 4) {
                    return false;
                }
                extract(unpack('Nlength', $this->_string_shift($response, 4)));
                $this->_string_shift($response, $length); // language tag; may be empty
                if (strlen($response) < 4) {
                    return false;
                }
                extract(unpack('Nnum_prompts', $this->_string_shift($response, 4)));

                for ($i = 0; $i < count($responses); $i++) {
                    if (is_array($responses[$i])) {
                        foreach ($responses[$i] as $key => $value) {
                            $this->keyboard_requests_responses[$key] = $value;
                        }
                        unset($responses[$i]);
                    }
                }
                $responses = array_values($responses);

                if (isset($this->keyboard_requests_responses)) {
                    for ($i = 0; $i < $num_prompts; $i++) {
                        if (strlen($response) < 4) {
                            return false;
                        }
                        extract(unpack('Nlength', $this->_string_shift($response, 4)));
                        // prompt - ie. "Password: "; must not be empty
                        $prompt = $this->_string_shift($response, $length);
                        //$echo = $this->_string_shift($response) != chr(0);
                        foreach ($this->keyboard_requests_responses as $key => $value) {
                            if (substr($prompt, 0, strlen($key)) == $key) {
                                $responses[] = $value;
                                break;
                            }
                        }
                    }
                }

                // see http://tools.ietf.org/html/rfc4256#section-3.2
                if (strlen($this->last_interactive_response)) {
                    $this->last_interactive_response = '';
                } elseif (defined('NET_SSH2_LOGGING')) {
                    $this->message_number_log[count($this->message_number_log) - 1] = str_replace(
                        'UNKNOWN',
                        'NET_SSH2_MSG_USERAUTH_INFO_REQUEST',
                        $this->message_number_log[count($this->message_number_log) - 1]
                    );
                }

                if (!count($responses) && $num_prompts) {
                    $this->last_interactive_response = $orig;
                    return false;
                }

                /*
                   After obtaining the requested information from the user, the client
                   MUST respond with an SSH_MSG_USERAUTH_INFO_RESPONSE message.
                */
                // see http://tools.ietf.org/html/rfc4256#section-3.4
                $packet = $logged = pack('CN', NET_SSH2_MSG_USERAUTH_INFO_RESPONSE, count($responses));
                for ($i = 0; $i < count($responses); $i++) {
                    $packet.= pack('Na*', strlen($responses[$i]), $responses[$i]);
                    $logged.= pack('Na*', strlen('dummy-answer'), 'dummy-answer');
                }

                if (!$this->_send_binary_packet($packet, $logged)) {
                    return false;
                }

                if (defined('NET_SSH2_LOGGING') && NET_SSH2_LOGGING == self::LOG_COMPLEX) {
                    $this->message_number_log[count($this->message_number_log) - 1] = str_replace(
                        'UNKNOWN',
                        'NET_SSH2_MSG_USERAUTH_INFO_RESPONSE',
                        $this->message_number_log[count($this->message_number_log) - 1]
                    );
                }

                /*
                   After receiving the response, the server MUST send either an
                   SSH_MSG_USERAUTH_SUCCESS, SSH_MSG_USERAUTH_FAILURE, or another
                   SSH_MSG_USERAUTH_INFO_REQUEST message.
                */
                // maybe phpseclib should force close the connection after x request / responses?  unless something like that is done
                // there could be an infinite loop of request / responses.
                return $this->_keyboard_interactive_process();
            case NET_SSH2_MSG_USERAUTH_SUCCESS:
                return true;
            case NET_SSH2_MSG_USERAUTH_FAILURE:
                return false;
        }

        return false;
    }

    /**
     * Login with an ssh-agent provided key
     *
     * @param string $username
     * @param \phpseclib\System\SSH\Agent $agent
     * @return bool
     * @access private
     */
    function _ssh_agent_login($username, $agent)
    {
        $this->agent = $agent;
        $keys = $agent->requestIdentities();
        foreach ($keys as $key) {
            if ($this->_privatekey_login($username, $key)) {
                return true;
            }
        }

        return false;
    }

    /**
     * Login with an RSA private key
     *
     * @param string $username
     * @param \phpseclib\Crypt\RSA $password
     * @return bool
     * @access private
     * @internal It might be worthwhile, at some point, to protect against {@link http://tools.ietf.org/html/rfc4251#section-9.3.9 traffic analysis}
     *           by sending dummy SSH_MSG_IGNORE messages.
     */
    function _privatekey_login($username, $privatekey)
    {
        // see http://tools.ietf.org/html/rfc4253#page-15
        $publickey = $privatekey->getPublicKey(RSA::PUBLIC_FORMAT_RAW);
        if ($publickey === false) {
            return false;
        }

        $publickey = array(
            'e' => $publickey['e']->toBytes(true),
            'n' => $publickey['n']->toBytes(true)
        );
        $publickey = pack(
            'Na*Na*Na*',
            strlen('ssh-rsa'),
            'ssh-rsa',
            strlen($publickey['e']),
            $publickey['e'],
            strlen($publickey['n']),
            $publickey['n']
        );

        switch ($this->signature_format) {
            case 'rsa-sha2-512':
                $hash = 'sha512';
                $signatureType = 'rsa-sha2-512';
                break;
            case 'rsa-sha2-256':
                $hash = 'sha256';
                $signatureType = 'rsa-sha2-256';
                break;
            //case 'ssh-rsa':
            default:
                $hash = 'sha1';
                $signatureType = 'ssh-rsa';
        }

        $part1 = pack(
            'CNa*Na*Na*',
            NET_SSH2_MSG_USERAUTH_REQUEST,
            strlen($username),
            $username,
            strlen('ssh-connection'),
            'ssh-connection',
            strlen('publickey'),
            'publickey'
        );
        $part2 = pack('Na*Na*', strlen($signatureType), $signatureType, strlen($publickey), $publickey);

        $packet = $part1 . chr(0) . $part2;
        if (!$this->_send_binary_packet($packet)) {
            return false;
        }

        $response = $this->_get_binary_packet();
        if ($response === false) {
            $this->bitmap = 0;
            user_error('Connection closed by server');
            return false;
        }

        if (!strlen($response)) {
            return false;
        }
        extract(unpack('Ctype', $this->_string_shift($response, 1)));

        switch ($type) {
            case NET_SSH2_MSG_USERAUTH_FAILURE:
                if (strlen($response) < 4) {
                    return false;
                }
                extract(unpack('Nlength', $this->_string_shift($response, 4)));
                $this->errors[] = 'SSH_MSG_USERAUTH_FAILURE: ' . $this->_string_shift($response, $length);
                return false;
            case NET_SSH2_MSG_USERAUTH_PK_OK:
                // we'll just take it on faith that the public key blob and the public key algorithm name are as
                // they should be
                if (defined('NET_SSH2_LOGGING') && NET_SSH2_LOGGING == self::LOG_COMPLEX) {
                    $this->message_number_log[count($this->message_number_log) - 1] = str_replace(
                        'UNKNOWN',
                        'NET_SSH2_MSG_USERAUTH_PK_OK',
                        $this->message_number_log[count($this->message_number_log) - 1]
                    );
                }
        }

        $packet = $part1 . chr(1) . $part2;
<<<<<<< HEAD
        $privatekey->setSignatureMode(RSA::SIGNATURE_PKCS1);
        switch ($this->signature_format) {
            case 'rsa-sha2-512':
                $hash = 'sha512';
                $type = 'rsa-sha2-512';
                break;
            case 'rsa-sha2-256':
                $hash = 'sha256';
                $type = 'rsa-sha2-256';
                break;
            //case 'ssh-rsa':
            default:
                $hash = 'sha1';
                $type = 'ssh-rsa';
        }
=======
        $privatekey->setSignatureMode(CRYPT_RSA_SIGNATURE_PKCS1);
>>>>>>> 055d6097
        $privatekey->setHash($hash);
        $signature = $privatekey->sign(pack('Na*a*', strlen($this->session_id), $this->session_id, $packet));
        $signature = pack('Na*Na*', strlen($signatureType), $signatureType, strlen($signature), $signature);
        $packet.= pack('Na*', strlen($signature), $signature);

        if (!$this->_send_binary_packet($packet)) {
            return false;
        }

        $response = $this->_get_binary_packet();
        if ($response === false) {
            $this->bitmap = 0;
            user_error('Connection closed by server');
            return false;
        }

        if (!strlen($response)) {
            return false;
        }
        extract(unpack('Ctype', $this->_string_shift($response, 1)));

        switch ($type) {
            case NET_SSH2_MSG_USERAUTH_FAILURE:
                // either the login is bad or the server employs multi-factor authentication
                return false;
            case NET_SSH2_MSG_USERAUTH_SUCCESS:
                $this->bitmap |= self::MASK_LOGIN;
                return true;
        }

        return false;
    }

    /**
     * Set Timeout
     *
     * $ssh->exec('ping 127.0.0.1'); on a Linux host will never return and will run indefinitely.  setTimeout() makes it so it'll timeout.
     * Setting $timeout to false or 0 will mean there is no timeout.
     *
     * @param mixed $timeout
     * @access public
     */
    function setTimeout($timeout)
    {
        $this->timeout = $this->curTimeout = $timeout;
    }

    /**
     * Get the output from stdError
     *
     * @access public
     */
    function getStdError()
    {
        return $this->stdErrorLog;
    }

    /**
     * Execute Command
     *
     * If $callback is set to false then \phpseclib\Net\SSH2::_get_channel_packet(self::CHANNEL_EXEC) will need to be called manually.
     * In all likelihood, this is not a feature you want to be taking advantage of.
     *
     * @param string $command
     * @param Callback $callback
     * @return string
     * @access public
     */
    function exec($command, $callback = null)
    {
        $this->curTimeout = $this->timeout;
        $this->is_timeout = false;
        $this->stdErrorLog = '';

        if (!$this->isAuthenticated()) {
            return false;
        }

        if ($this->in_request_pty_exec) {
            user_error('If you want to run multiple exec()\'s you will need to disable (and re-enable if appropriate) a PTY for each one.');
            return false;
        }

        // RFC4254 defines the (client) window size as "bytes the other party can send before it must wait for the window to
        // be adjusted".  0x7FFFFFFF is, at 2GB, the max size.  technically, it should probably be decremented, but,
        // honestly, if you're transferring more than 2GB, you probably shouldn't be using phpseclib, anyway.
        // see http://tools.ietf.org/html/rfc4254#section-5.2 for more info
        $this->window_size_server_to_client[self::CHANNEL_EXEC] = $this->window_size;
        // 0x8000 is the maximum max packet size, per http://tools.ietf.org/html/rfc4253#section-6.1, although since PuTTy
        // uses 0x4000, that's what will be used here, as well.
        $packet_size = 0x4000;

        $packet = pack(
            'CNa*N3',
            NET_SSH2_MSG_CHANNEL_OPEN,
            strlen('session'),
            'session',
            self::CHANNEL_EXEC,
            $this->window_size_server_to_client[self::CHANNEL_EXEC],
            $packet_size
        );

        if (!$this->_send_binary_packet($packet)) {
            return false;
        }

        $this->channel_status[self::CHANNEL_EXEC] = NET_SSH2_MSG_CHANNEL_OPEN;

        $response = $this->_get_channel_packet(self::CHANNEL_EXEC);
        if ($response === false) {
            return false;
        }

        if ($this->request_pty === true) {
            $terminal_modes = pack('C', NET_SSH2_TTY_OP_END);
            $packet = pack(
                'CNNa*CNa*N5a*',
                NET_SSH2_MSG_CHANNEL_REQUEST,
                $this->server_channels[self::CHANNEL_EXEC],
                strlen('pty-req'),
                'pty-req',
                1,
                strlen('vt100'),
                'vt100',
                $this->windowColumns,
                $this->windowRows,
                0,
                0,
                strlen($terminal_modes),
                $terminal_modes
            );

            if (!$this->_send_binary_packet($packet)) {
                return false;
            }

            $response = $this->_get_binary_packet();
            if ($response === false) {
                $this->bitmap = 0;
                user_error('Connection closed by server');
                return false;
            }

            if (!strlen($response)) {
                return false;
            }
            list(, $type) = unpack('C', $this->_string_shift($response, 1));

            switch ($type) {
                case NET_SSH2_MSG_CHANNEL_SUCCESS:
                    break;
                case NET_SSH2_MSG_CHANNEL_FAILURE:
                default:
                    user_error('Unable to request pseudo-terminal');
                    return $this->_disconnect(NET_SSH2_DISCONNECT_BY_APPLICATION);
            }
            $this->in_request_pty_exec = true;
        }

        // sending a pty-req SSH_MSG_CHANNEL_REQUEST message is unnecessary and, in fact, in most cases, slows things
        // down.  the one place where it might be desirable is if you're doing something like \phpseclib\Net\SSH2::exec('ping localhost &').
        // with a pty-req SSH_MSG_CHANNEL_REQUEST, exec() will return immediately and the ping process will then
        // then immediately terminate.  without such a request exec() will loop indefinitely.  the ping process won't end but
        // neither will your script.

        // although, in theory, the size of SSH_MSG_CHANNEL_REQUEST could exceed the maximum packet size established by
        // SSH_MSG_CHANNEL_OPEN_CONFIRMATION, RFC4254#section-5.1 states that the "maximum packet size" refers to the
        // "maximum size of an individual data packet". ie. SSH_MSG_CHANNEL_DATA.  RFC4254#section-5.2 corroborates.
        $packet = pack(
            'CNNa*CNa*',
            NET_SSH2_MSG_CHANNEL_REQUEST,
            $this->server_channels[self::CHANNEL_EXEC],
            strlen('exec'),
            'exec',
            1,
            strlen($command),
            $command
        );
        if (!$this->_send_binary_packet($packet)) {
            return false;
        }

        $this->channel_status[self::CHANNEL_EXEC] = NET_SSH2_MSG_CHANNEL_REQUEST;

        $response = $this->_get_channel_packet(self::CHANNEL_EXEC);
        if ($response === false) {
            return false;
        }

        $this->channel_status[self::CHANNEL_EXEC] = NET_SSH2_MSG_CHANNEL_DATA;

        if ($callback === false || $this->in_request_pty_exec) {
            return true;
        }

        $output = '';
        while (true) {
            $temp = $this->_get_channel_packet(self::CHANNEL_EXEC);
            switch (true) {
                case $temp === true:
                    return is_callable($callback) ? true : $output;
                case $temp === false:
                    return false;
                default:
                    if (is_callable($callback)) {
                        if (call_user_func($callback, $temp) === true) {
                            $this->_close_channel(self::CHANNEL_EXEC);
                            return true;
                        }
                    } else {
                        $output.= $temp;
                    }
            }
        }
    }

    /**
     * Creates an interactive shell
     *
     * @see self::read()
     * @see self::write()
     * @return bool
     * @access private
     */
    function _initShell()
    {
        if ($this->in_request_pty_exec === true) {
            return true;
        }

        $this->window_size_server_to_client[self::CHANNEL_SHELL] = $this->window_size;
        $packet_size = 0x4000;

        $packet = pack(
            'CNa*N3',
            NET_SSH2_MSG_CHANNEL_OPEN,
            strlen('session'),
            'session',
            self::CHANNEL_SHELL,
            $this->window_size_server_to_client[self::CHANNEL_SHELL],
            $packet_size
        );

        if (!$this->_send_binary_packet($packet)) {
            return false;
        }

        $this->channel_status[self::CHANNEL_SHELL] = NET_SSH2_MSG_CHANNEL_OPEN;

        $response = $this->_get_channel_packet(self::CHANNEL_SHELL);
        if ($response === false) {
            return false;
        }

        $terminal_modes = pack('C', NET_SSH2_TTY_OP_END);
        $packet = pack(
            'CNNa*CNa*N5a*',
            NET_SSH2_MSG_CHANNEL_REQUEST,
            $this->server_channels[self::CHANNEL_SHELL],
            strlen('pty-req'),
            'pty-req',
            1,
            strlen('vt100'),
            'vt100',
            $this->windowColumns,
            $this->windowRows,
            0,
            0,
            strlen($terminal_modes),
            $terminal_modes
        );

        if (!$this->_send_binary_packet($packet)) {
            return false;
        }

        $response = $this->_get_binary_packet();
        if ($response === false) {
            $this->bitmap = 0;
            user_error('Connection closed by server');
            return false;
        }

        if (!strlen($response)) {
            return false;
        }
        list(, $type) = unpack('C', $this->_string_shift($response, 1));

        switch ($type) {
            case NET_SSH2_MSG_CHANNEL_SUCCESS:
            // if a pty can't be opened maybe commands can still be executed
            case NET_SSH2_MSG_CHANNEL_FAILURE:
                break;
            default:
                user_error('Unable to request pseudo-terminal');
                return $this->_disconnect(NET_SSH2_DISCONNECT_BY_APPLICATION);
        }

        $packet = pack(
            'CNNa*C',
            NET_SSH2_MSG_CHANNEL_REQUEST,
            $this->server_channels[self::CHANNEL_SHELL],
            strlen('shell'),
            'shell',
            1
        );
        if (!$this->_send_binary_packet($packet)) {
            return false;
        }

        $this->channel_status[self::CHANNEL_SHELL] = NET_SSH2_MSG_CHANNEL_REQUEST;

        $response = $this->_get_channel_packet(self::CHANNEL_SHELL);
        if ($response === false) {
            return false;
        }

        $this->channel_status[self::CHANNEL_SHELL] = NET_SSH2_MSG_CHANNEL_DATA;

        $this->bitmap |= self::MASK_SHELL;

        return true;
    }

    /**
     * Return the channel to be used with read() / write()
     *
     * @see self::read()
     * @see self::write()
     * @return int
     * @access public
     */
    function _get_interactive_channel()
    {
        switch (true) {
            case $this->in_subsystem:
                return self::CHANNEL_SUBSYSTEM;
            case $this->in_request_pty_exec:
                return self::CHANNEL_EXEC;
            default:
                return self::CHANNEL_SHELL;
        }
    }

    /**
     * Return an available open channel
     *
     * @return int
     * @access public
     */
    function _get_open_channel()
    {
        $channel = self::CHANNEL_EXEC;
        do {
            if (isset($this->channel_status[$channel]) && $this->channel_status[$channel] == NET_SSH2_MSG_CHANNEL_OPEN) {
                return $channel;
            }
        } while ($channel++ < self::CHANNEL_SUBSYSTEM);

        return false;
    }

    /**
     * Returns the output of an interactive shell
     *
     * Returns when there's a match for $expect, which can take the form of a string literal or,
     * if $mode == self::READ_REGEX, a regular expression.
     *
     * @see self::write()
     * @param string $expect
     * @param int $mode
     * @return string
     * @access public
     */
    function read($expect = '', $mode = self::READ_SIMPLE)
    {
        $this->curTimeout = $this->timeout;
        $this->is_timeout = false;

        if (!$this->isAuthenticated()) {
            user_error('Operation disallowed prior to login()');
            return false;
        }

        if (!($this->bitmap & self::MASK_SHELL) && !$this->_initShell()) {
            user_error('Unable to initiate an interactive shell session');
            return false;
        }

        $channel = $this->_get_interactive_channel();

        if ($mode == self::READ_NEXT) {
            return $this->_get_channel_packet($channel);
        }

        $match = $expect;
        while (true) {
            if ($mode == self::READ_REGEX) {
                preg_match($expect, substr($this->interactiveBuffer, -1024), $matches);
                $match = isset($matches[0]) ? $matches[0] : '';
            }
            $pos = strlen($match) ? strpos($this->interactiveBuffer, $match) : false;
            if ($pos !== false) {
                return $this->_string_shift($this->interactiveBuffer, $pos + strlen($match));
            }
            $response = $this->_get_channel_packet($channel);
            if (is_bool($response)) {
                $this->in_request_pty_exec = false;
                return $response ? $this->_string_shift($this->interactiveBuffer, strlen($this->interactiveBuffer)) : false;
            }

            $this->interactiveBuffer.= $response;
        }
    }

    /**
     * Inputs a command into an interactive shell.
     *
     * @see self::read()
     * @param string $cmd
     * @return bool
     * @access public
     */
    function write($cmd)
    {
        if (!$this->isAuthenticated()) {
            user_error('Operation disallowed prior to login()');
            return false;
        }

        if (!($this->bitmap & self::MASK_SHELL) && !$this->_initShell()) {
            user_error('Unable to initiate an interactive shell session');
            return false;
        }

        return $this->_send_channel_packet($this->_get_interactive_channel(), $cmd);
    }

    /**
     * Start a subsystem.
     *
     * Right now only one subsystem at a time is supported. To support multiple subsystem's stopSubsystem() could accept
     * a string that contained the name of the subsystem, but at that point, only one subsystem of each type could be opened.
     * To support multiple subsystem's of the same name maybe it'd be best if startSubsystem() generated a new channel id and
     * returns that and then that that was passed into stopSubsystem() but that'll be saved for a future date and implemented
     * if there's sufficient demand for such a feature.
     *
     * @see self::stopSubsystem()
     * @param string $subsystem
     * @return bool
     * @access public
     */
    function startSubsystem($subsystem)
    {
        $this->window_size_server_to_client[self::CHANNEL_SUBSYSTEM] = $this->window_size;

        $packet = pack(
            'CNa*N3',
            NET_SSH2_MSG_CHANNEL_OPEN,
            strlen('session'),
            'session',
            self::CHANNEL_SUBSYSTEM,
            $this->window_size,
            0x4000
        );

        if (!$this->_send_binary_packet($packet)) {
            return false;
        }

        $this->channel_status[self::CHANNEL_SUBSYSTEM] = NET_SSH2_MSG_CHANNEL_OPEN;

        $response = $this->_get_channel_packet(self::CHANNEL_SUBSYSTEM);
        if ($response === false) {
            return false;
        }

        $packet = pack(
            'CNNa*CNa*',
            NET_SSH2_MSG_CHANNEL_REQUEST,
            $this->server_channels[self::CHANNEL_SUBSYSTEM],
            strlen('subsystem'),
            'subsystem',
            1,
            strlen($subsystem),
            $subsystem
        );
        if (!$this->_send_binary_packet($packet)) {
            return false;
        }

        $this->channel_status[self::CHANNEL_SUBSYSTEM] = NET_SSH2_MSG_CHANNEL_REQUEST;

        $response = $this->_get_channel_packet(self::CHANNEL_SUBSYSTEM);

        if ($response === false) {
            return false;
        }

        $this->channel_status[self::CHANNEL_SUBSYSTEM] = NET_SSH2_MSG_CHANNEL_DATA;

        $this->bitmap |= self::MASK_SHELL;
        $this->in_subsystem = true;

        return true;
    }

    /**
     * Stops a subsystem.
     *
     * @see self::startSubsystem()
     * @return bool
     * @access public
     */
    function stopSubsystem()
    {
        $this->in_subsystem = false;
        $this->_close_channel(self::CHANNEL_SUBSYSTEM);
        return true;
    }

    /**
     * Closes a channel
     *
     * If read() timed out you might want to just close the channel and have it auto-restart on the next read() call
     *
     * @access public
     */
    function reset()
    {
        $this->_close_channel($this->_get_interactive_channel());
    }

    /**
     * Is timeout?
     *
     * Did exec() or read() return because they timed out or because they encountered the end?
     *
     * @access public
     */
    function isTimeout()
    {
        return $this->is_timeout;
    }

    /**
     * Disconnect
     *
     * @access public
     */
    function disconnect()
    {
        $this->_disconnect(NET_SSH2_DISCONNECT_BY_APPLICATION);
        if (isset($this->realtime_log_file) && is_resource($this->realtime_log_file)) {
            fclose($this->realtime_log_file);
        }
    }

    /**
     * Destructor.
     *
     * Will be called, automatically, if you're supporting just PHP5.  If you're supporting PHP4, you'll need to call
     * disconnect().
     *
     * @access public
     */
    function __destruct()
    {
        $this->disconnect();
    }

    /**
     * Is the connection still active?
     *
     * @return bool
     * @access public
     */
    function isConnected()
    {
        return (bool) ($this->bitmap & self::MASK_CONNECTED);
    }

    /**
     * Have you successfully been logged in?
     *
     * @return bool
     * @access public
     */
    function isAuthenticated()
    {
        return (bool) ($this->bitmap & self::MASK_LOGIN);
    }

    /**
     * Pings a server connection, or tries to reconnect if the connection has gone down
     *
     * Inspired by http://php.net/manual/en/mysqli.ping.php
     *
     * @return bool
     * @access public
     */
    function ping()
    {
        if (!$this->isAuthenticated()) {
            return false;
        }

        $this->window_size_server_to_client[NET_SSH2_CHANNEL_KEEP_ALIVE] = $this->window_size;
        $packet_size = 0x4000;
        $packet = pack(
            'CNa*N3',
            NET_SSH2_MSG_CHANNEL_OPEN,
            strlen('session'),
            'session',
            NET_SSH2_CHANNEL_KEEP_ALIVE,
            $this->window_size_server_to_client[NET_SSH2_CHANNEL_KEEP_ALIVE],
            $packet_size
        );

        if (!@$this->_send_binary_packet($packet)) {
            return $this->_reconnect();
        }

        $this->channel_status[NET_SSH2_CHANNEL_KEEP_ALIVE] = NET_SSH2_MSG_CHANNEL_OPEN;

        $response = @$this->_get_channel_packet(NET_SSH2_CHANNEL_KEEP_ALIVE);
        if ($response !== false) {
            $this->_close_channel(NET_SSH2_CHANNEL_KEEP_ALIVE);
            return true;
        }

        return $this->_reconnect();
    }

    /**
     * In situ reconnect method
     *
     * @return boolean
     * @access private
     */
    function _reconnect()
    {
        $this->_reset_connection(NET_SSH2_DISCONNECT_CONNECTION_LOST);
        $this->retry_connect = true;
        if (!$this->_connect()) {
            return false;
        }
        foreach ($this->auth as $auth) {
            $result = call_user_func_array(array(&$this, 'parent::login'), $auth);
        }
        return $result;
    }

    /**
     * Resets a connection for re-use
     *
     * @param int $reason
     * @access private
     */
    function _reset_connection($reason)
    {
        $this->_disconnect($reason);
        $this->decrypt = $this->encrypt = false;
        $this->decrypt_block_size = $this->encrypt_block_size = 8;
        $this->hmac_check = $this->hmac_create = false;
        $this->hmac_size = false;
        $this->session_id = false;
        $this->retry_connect = true;
        $this->get_seq_no = $this->send_seq_no = 0;
    }

    /**
     * Gets Binary Packets
     *
     * See '6. Binary Packet Protocol' of rfc4253 for more info.
     *
     * @see self::_send_binary_packet()
     * @return string
     * @access private
     */
    function _get_binary_packet($skip_channel_filter = false)
    {
        if (!is_resource($this->fsock) || feof($this->fsock)) {
            $this->bitmap = 0;
            user_error('Connection closed prematurely');
            return false;
        }

        $start = microtime(true);
        $raw = stream_get_contents($this->fsock, $this->decrypt_block_size);

        if (!strlen($raw)) {
            return '';
        }

        if ($this->decrypt !== false) {
            $raw = $this->decrypt->decrypt($raw);
        }
        if ($raw === false) {
            user_error('Unable to decrypt content');
            return false;
        }

        if (strlen($raw) < 5) {
            return false;
        }
        extract(unpack('Npacket_length/Cpadding_length', $this->_string_shift($raw, 5)));

        $remaining_length = $packet_length + 4 - $this->decrypt_block_size;

        // quoting <http://tools.ietf.org/html/rfc4253#section-6.1>,
        // "implementations SHOULD check that the packet length is reasonable"
        // PuTTY uses 0x9000 as the actual max packet size and so to shall we
        if ($remaining_length < -$this->decrypt_block_size || $remaining_length > 0x9000 || $remaining_length % $this->decrypt_block_size != 0) {
            if (!$this->bad_key_size_fix && $this->_bad_algorithm_candidate($this->decrypt_algorithm) && !($this->bitmap & SSH2::MASK_LOGIN)) {
                $this->bad_key_size_fix = true;
                $this->_reset_connection(NET_SSH2_DISCONNECT_KEY_EXCHANGE_FAILED);
                return false;
            }
            user_error('Invalid size');
            return false;
        }

        $buffer = '';
        while ($remaining_length > 0) {
            $temp = stream_get_contents($this->fsock, $remaining_length);
            if ($temp === false || feof($this->fsock)) {
                $this->bitmap = 0;
                user_error('Error reading from socket');
                return false;
            }
            $buffer.= $temp;
            $remaining_length-= strlen($temp);
        }

        $stop = microtime(true);
        if (strlen($buffer)) {
            $raw.= $this->decrypt !== false ? $this->decrypt->decrypt($buffer) : $buffer;
        }

        $payload = $this->_string_shift($raw, $packet_length - $padding_length - 1);
        $padding = $this->_string_shift($raw, $padding_length); // should leave $raw empty

        if ($this->hmac_check !== false) {
            $hmac = stream_get_contents($this->fsock, $this->hmac_size);
            if ($hmac === false || strlen($hmac) != $this->hmac_size) {
                $this->bitmap = 0;
                user_error('Error reading socket');
                return false;
            } elseif ($hmac != $this->hmac_check->hash(pack('NNCa*', $this->get_seq_no, $packet_length, $padding_length, $payload . $padding))) {
                user_error('Invalid HMAC');
                return false;
            }
        }

        //if ($this->decompress) {
        //    $payload = gzinflate(substr($payload, 2));
        //}

        $this->get_seq_no++;

        if (defined('NET_SSH2_LOGGING')) {
            $current = microtime(true);
            $message_number = isset($this->message_numbers[ord($payload[0])]) ? $this->message_numbers[ord($payload[0])] : 'UNKNOWN (' . ord($payload[0]) . ')';
            $message_number = '<- ' . $message_number .
                              ' (since last: ' . round($current - $this->last_packet, 4) . ', network: ' . round($stop - $start, 4) . 's)';
            $this->_append_log($message_number, $payload);
            $this->last_packet = $current;
        }

        return $this->_filter($payload, $skip_channel_filter);
    }

    /**
     * Filter Binary Packets
     *
     * Because some binary packets need to be ignored...
     *
     * @see self::_get_binary_packet()
     * @return string
     * @access private
     */
    function _filter($payload, $skip_channel_filter)
    {
        switch (ord($payload[0])) {
            case NET_SSH2_MSG_DISCONNECT:
                $this->_string_shift($payload, 1);
                if (strlen($payload) < 8) {
                    return false;
                }
                extract(unpack('Nreason_code/Nlength', $this->_string_shift($payload, 8)));
                $this->errors[] = 'SSH_MSG_DISCONNECT: ' . $this->disconnect_reasons[$reason_code] . "\r\n" . $this->_string_shift($payload, $length);
                $this->bitmap = 0;
                return false;
            case NET_SSH2_MSG_IGNORE:
                $payload = $this->_get_binary_packet($skip_channel_filter);
                break;
            case NET_SSH2_MSG_DEBUG:
                $this->_string_shift($payload, 2);
                if (strlen($payload) < 4) {
                    return false;
                }
                extract(unpack('Nlength', $this->_string_shift($payload, 4)));
                $this->errors[] = 'SSH_MSG_DEBUG: ' . $this->_string_shift($payload, $length);
                $payload = $this->_get_binary_packet($skip_channel_filter);
                break;
            case NET_SSH2_MSG_UNIMPLEMENTED:
                return false;
            case NET_SSH2_MSG_KEXINIT:
                if ($this->session_id !== false) {
                    $this->send_kex_first = false;
                    if (!$this->_key_exchange($payload)) {
                        $this->bitmap = 0;
                        return false;
                    }
                    $payload = $this->_get_binary_packet($skip_channel_filter);
                }
        }

        // see http://tools.ietf.org/html/rfc4252#section-5.4; only called when the encryption has been activated and when we haven't already logged in
        if (($this->bitmap & self::MASK_CONNECTED) && !$this->isAuthenticated() && ord($payload[0]) == NET_SSH2_MSG_USERAUTH_BANNER) {
            $this->_string_shift($payload, 1);
            if (strlen($payload) < 4) {
                return false;
            }
            extract(unpack('Nlength', $this->_string_shift($payload, 4)));
            $this->banner_message = $this->_string_shift($payload, $length);
            $payload = $this->_get_binary_packet();
        }

        // only called when we've already logged in
        if (($this->bitmap & self::MASK_CONNECTED) && $this->isAuthenticated()) {
            switch (ord($payload[0])) {
                case NET_SSH2_MSG_CHANNEL_DATA:
                case NET_SSH2_MSG_CHANNEL_EXTENDED_DATA:
                case NET_SSH2_MSG_CHANNEL_REQUEST:
                case NET_SSH2_MSG_CHANNEL_CLOSE:
                case NET_SSH2_MSG_CHANNEL_EOF:
                    if (!$skip_channel_filter && !empty($this->server_channels)) {
                        $this->binary_packet_buffer = $payload;
                        $this->_get_channel_packet(true);
                        $payload = $this->_get_binary_packet();
                    }
                    break;
                case NET_SSH2_MSG_GLOBAL_REQUEST: // see http://tools.ietf.org/html/rfc4254#section-4
                    if (strlen($payload) < 4) {
                        return false;
                    }
                    extract(unpack('Nlength', $this->_string_shift($payload, 4)));
                    $this->errors[] = 'SSH_MSG_GLOBAL_REQUEST: ' . $this->_string_shift($payload, $length);

                    if (!$this->_send_binary_packet(pack('C', NET_SSH2_MSG_REQUEST_FAILURE))) {
                        return $this->_disconnect(NET_SSH2_DISCONNECT_BY_APPLICATION);
                    }

                    $payload = $this->_get_binary_packet($skip_channel_filter);
                    break;
                case NET_SSH2_MSG_CHANNEL_OPEN: // see http://tools.ietf.org/html/rfc4254#section-5.1
                    $this->_string_shift($payload, 1);
                    if (strlen($payload) < 4) {
                        return false;
                    }
                    extract(unpack('Nlength', $this->_string_shift($payload, 4)));
                    $data = $this->_string_shift($payload, $length);
                    if (strlen($payload) < 4) {
                        return false;
                    }
                    extract(unpack('Nserver_channel', $this->_string_shift($payload, 4)));
                    switch ($data) {
                        case 'auth-agent':
                        case 'auth-agent@openssh.com':
                            if (isset($this->agent)) {
                                $new_channel = self::CHANNEL_AGENT_FORWARD;

                                if (strlen($payload) < 8) {
                                    return false;
                                }
                                extract(unpack('Nremote_window_size', $this->_string_shift($payload, 4)));
                                extract(unpack('Nremote_maximum_packet_size', $this->_string_shift($payload, 4)));

                                $this->packet_size_client_to_server[$new_channel] = $remote_window_size;
                                $this->window_size_server_to_client[$new_channel] = $remote_maximum_packet_size;
                                $this->window_size_client_to_server[$new_channel] = $this->window_size;

                                $packet_size = 0x4000;

                                $packet = pack(
                                    'CN4',
                                    NET_SSH2_MSG_CHANNEL_OPEN_CONFIRMATION,
                                    $server_channel,
                                    $new_channel,
                                    $packet_size,
                                    $packet_size
                                );

                                $this->server_channels[$new_channel] = $server_channel;
                                $this->channel_status[$new_channel] = NET_SSH2_MSG_CHANNEL_OPEN_CONFIRMATION;
                                if (!$this->_send_binary_packet($packet)) {
                                    return false;
                                }
                            }
                            break;
                        default:
                            $packet = pack(
                                'CN3a*Na*',
                                NET_SSH2_MSG_REQUEST_FAILURE,
                                $server_channel,
                                NET_SSH2_OPEN_ADMINISTRATIVELY_PROHIBITED,
                                0,
                                '',
                                0,
                                ''
                            );

                            if (!$this->_send_binary_packet($packet)) {
                                return $this->_disconnect(NET_SSH2_DISCONNECT_BY_APPLICATION);
                            }
                    }
                    $payload = $this->_get_binary_packet($skip_channel_filter);
                    break;
                case NET_SSH2_MSG_CHANNEL_WINDOW_ADJUST:
                    $this->_string_shift($payload, 1);
                    if (strlen($payload) < 8) {
                        return false;
                    }
                    extract(unpack('Nchannel', $this->_string_shift($payload, 4)));
                    extract(unpack('Nwindow_size', $this->_string_shift($payload, 4)));
                    $this->window_size_client_to_server[$channel]+= $window_size;

                    $payload = ($this->bitmap & self::MASK_WINDOW_ADJUST) ? true : $this->_get_binary_packet($skip_channel_filter);
            }
        }

        return $payload;
    }

    /**
     * Enable Quiet Mode
     *
     * Suppress stderr from output
     *
     * @access public
     */
    function enableQuietMode()
    {
        $this->quiet_mode = true;
    }

    /**
     * Disable Quiet Mode
     *
     * Show stderr in output
     *
     * @access public
     */
    function disableQuietMode()
    {
        $this->quiet_mode = false;
    }

    /**
     * Returns whether Quiet Mode is enabled or not
     *
     * @see self::enableQuietMode()
     * @see self::disableQuietMode()
     * @access public
     * @return bool
     */
    function isQuietModeEnabled()
    {
        return $this->quiet_mode;
    }

    /**
     * Enable request-pty when using exec()
     *
     * @access public
     */
    function enablePTY()
    {
        $this->request_pty = true;
    }

    /**
     * Disable request-pty when using exec()
     *
     * @access public
     */
    function disablePTY()
    {
        if ($this->in_request_pty_exec) {
            $this->_close_channel(self::CHANNEL_EXEC);
            $this->in_request_pty_exec = false;
        }
        $this->request_pty = false;
    }

    /**
     * Returns whether request-pty is enabled or not
     *
     * @see self::enablePTY()
     * @see self::disablePTY()
     * @access public
     * @return bool
     */
    function isPTYEnabled()
    {
        return $this->request_pty;
    }

    /**
     * Gets channel data
     *
     * Returns the data as a string if it's available and false if not.
     *
     * @param $client_channel
     * @return mixed
     * @access private
     */
    function _get_channel_packet($client_channel, $skip_extended = false)
    {
        if (!empty($this->channel_buffers[$client_channel])) {
            return array_shift($this->channel_buffers[$client_channel]);
        }

        while (true) {
            if ($this->binary_packet_buffer !== false) {
                $response = $this->binary_packet_buffer;
                $this->binary_packet_buffer = false;
            } else {
                $read = array($this->fsock);
                $write = $except = null;

                if (!$this->curTimeout) {
                    @stream_select($read, $write, $except, null);
                } else {
                    if ($this->curTimeout < 0) {
                        $this->is_timeout = true;
                        return true;
                    }

                    $read = array($this->fsock);
                    $write = $except = null;

                    $start = microtime(true);
                    $sec = floor($this->curTimeout);
                    $usec = 1000000 * ($this->curTimeout - $sec);
                    // on windows this returns a "Warning: Invalid CRT parameters detected" error
                    if (!@stream_select($read, $write, $except, $sec, $usec) && !count($read)) {
                        $this->is_timeout = true;
                        return true;
                    }
                    $elapsed = microtime(true) - $start;
                    $this->curTimeout-= $elapsed;
                }

                $response = $this->_get_binary_packet(true);
                if ($response === false) {
                    $this->bitmap = 0;
                    user_error('Connection closed by server');
                    return false;
                }
            }

            if ($client_channel == -1 && $response === true) {
                return true;
            }
            if (!strlen($response)) {
                return false;
            }
            extract(unpack('Ctype', $this->_string_shift($response, 1)));

            if (strlen($response) < 4) {
                return false;
            }
            if ($type == NET_SSH2_MSG_CHANNEL_OPEN) {
                extract(unpack('Nlength', $this->_string_shift($response, 4)));
            } else {
                extract(unpack('Nchannel', $this->_string_shift($response, 4)));
            }

            // will not be setup yet on incoming channel open request
            if (isset($channel) && isset($this->channel_status[$channel]) && isset($this->window_size_server_to_client[$channel])) {
                $this->window_size_server_to_client[$channel]-= strlen($response);

                // resize the window, if appropriate
                if ($this->window_size_server_to_client[$channel] < 0) {
                    $packet = pack('CNN', NET_SSH2_MSG_CHANNEL_WINDOW_ADJUST, $this->server_channels[$channel], $this->window_size);
                    if (!$this->_send_binary_packet($packet)) {
                        return false;
                    }
                    $this->window_size_server_to_client[$channel]+= $this->window_size;
                }

                switch ($type) {
                    case NET_SSH2_MSG_CHANNEL_EXTENDED_DATA:
                        /*
                        if ($client_channel == NET_SSH2_CHANNEL_EXEC) {
                            $this->_send_channel_packet($client_channel, chr(0));
                        }
                        */
                        // currently, there's only one possible value for $data_type_code: NET_SSH2_EXTENDED_DATA_STDERR
                        if (strlen($response) < 8) {
                            return false;
                        }
                        extract(unpack('Ndata_type_code/Nlength', $this->_string_shift($response, 8)));
                        $data = $this->_string_shift($response, $length);
                        $this->stdErrorLog.= $data;
                        if ($skip_extended || $this->quiet_mode) {
                            continue 2;
                        }
                        if ($client_channel == $channel && $this->channel_status[$channel] == NET_SSH2_MSG_CHANNEL_DATA) {
                            return $data;
                        }
                        if (!isset($this->channel_buffers[$channel])) {
                            $this->channel_buffers[$channel] = array();
                        }
                        $this->channel_buffers[$channel][] = $data;

                        continue 2;
                    case NET_SSH2_MSG_CHANNEL_REQUEST:
                        if ($this->channel_status[$channel] == NET_SSH2_MSG_CHANNEL_CLOSE) {
                            continue 2;
                        }
                        if (strlen($response) < 4) {
                            return false;
                        }
                        extract(unpack('Nlength', $this->_string_shift($response, 4)));
                        $value = $this->_string_shift($response, $length);
                        switch ($value) {
                            case 'exit-signal':
                                $this->_string_shift($response, 1);
                                if (strlen($response) < 4) {
                                    return false;
                                }
                                extract(unpack('Nlength', $this->_string_shift($response, 4)));
                                $this->errors[] = 'SSH_MSG_CHANNEL_REQUEST (exit-signal): ' . $this->_string_shift($response, $length);
                                $this->_string_shift($response, 1);
                                if (strlen($response) < 4) {
                                    return false;
                                }
                                extract(unpack('Nlength', $this->_string_shift($response, 4)));
                                if ($length) {
                                    $this->errors[count($this->errors)].= "\r\n" . $this->_string_shift($response, $length);
                                }

                                $this->_send_binary_packet(pack('CN', NET_SSH2_MSG_CHANNEL_EOF, $this->server_channels[$client_channel]));
                                $this->_send_binary_packet(pack('CN', NET_SSH2_MSG_CHANNEL_CLOSE, $this->server_channels[$channel]));

                                $this->channel_status[$channel] = NET_SSH2_MSG_CHANNEL_EOF;

                                continue 3;
                            case 'exit-status':
                                if (strlen($response) < 5) {
                                    return false;
                                }
                                extract(unpack('Cfalse/Nexit_status', $this->_string_shift($response, 5)));
                                $this->exit_status = $exit_status;

                                // "The client MAY ignore these messages."
                                // -- http://tools.ietf.org/html/rfc4254#section-6.10

                                continue 3;
                            default:
                                // "Some systems may not implement signals, in which case they SHOULD ignore this message."
                                //  -- http://tools.ietf.org/html/rfc4254#section-6.9
                                continue 3;
                        }
                }

                switch ($this->channel_status[$channel]) {
                    case NET_SSH2_MSG_CHANNEL_OPEN:
                        switch ($type) {
                            case NET_SSH2_MSG_CHANNEL_OPEN_CONFIRMATION:
                                if (strlen($response) < 4) {
                                    return false;
                                }
                                extract(unpack('Nserver_channel', $this->_string_shift($response, 4)));
                                $this->server_channels[$channel] = $server_channel;
                                if (strlen($response) < 4) {
                                    return false;
                                }
                                extract(unpack('Nwindow_size', $this->_string_shift($response, 4)));
                                if ($window_size < 0) {
                                    $window_size&= 0x7FFFFFFF;
                                    $window_size+= 0x80000000;
                                }
                                $this->window_size_client_to_server[$channel] = $window_size;
                                if (strlen($response) < 4) {
                                     return false;
                                }
                                $temp = unpack('Npacket_size_client_to_server', $this->_string_shift($response, 4));
                                $this->packet_size_client_to_server[$channel] = $temp['packet_size_client_to_server'];
                                $result = $client_channel == $channel ? true : $this->_get_channel_packet($client_channel, $skip_extended);
                                $this->_on_channel_open();
                                return $result;
                            //case NET_SSH2_MSG_CHANNEL_OPEN_FAILURE:
                            default:
                                user_error('Unable to open channel');
                                return $this->_disconnect(NET_SSH2_DISCONNECT_BY_APPLICATION);
                        }
                        break;
                    case NET_SSH2_MSG_CHANNEL_REQUEST:
                        switch ($type) {
                            case NET_SSH2_MSG_CHANNEL_SUCCESS:
                                return true;
                            case NET_SSH2_MSG_CHANNEL_FAILURE:
                                return false;
                            default:
                                user_error('Unable to fulfill channel request');
                                return $this->_disconnect(NET_SSH2_DISCONNECT_BY_APPLICATION);
                        }
                    case NET_SSH2_MSG_CHANNEL_CLOSE:
                        return $type == NET_SSH2_MSG_CHANNEL_CLOSE ? true : $this->_get_channel_packet($client_channel, $skip_extended);
                }
            }

            // ie. $this->channel_status[$channel] == NET_SSH2_MSG_CHANNEL_DATA

            switch ($type) {
                case NET_SSH2_MSG_CHANNEL_DATA:
                    /*
                    if ($channel == self::CHANNEL_EXEC) {
                        // SCP requires null packets, such as this, be sent.  further, in the case of the ssh.com SSH server
                        // this actually seems to make things twice as fast.  more to the point, the message right after
                        // SSH_MSG_CHANNEL_DATA (usually SSH_MSG_IGNORE) won't block for as long as it would have otherwise.
                        // in OpenSSH it slows things down but only by a couple thousandths of a second.
                        $this->_send_channel_packet($channel, chr(0));
                    }
                    */
                    if (strlen($response) < 4) {
                        return false;
                    }
                    extract(unpack('Nlength', $this->_string_shift($response, 4)));
                    $data = $this->_string_shift($response, $length);

                    if ($channel == self::CHANNEL_AGENT_FORWARD) {
                        $agent_response = $this->agent->_forward_data($data);
                        if (!is_bool($agent_response)) {
                            $this->_send_channel_packet($channel, $agent_response);
                        }
                        break;
                    }

                    if ($client_channel == $channel) {
                        return $data;
                    }
                    if (!isset($this->channel_buffers[$channel])) {
                        $this->channel_buffers[$channel] = array();
                    }
                    $this->channel_buffers[$channel][] = $data;
                    break;
                case NET_SSH2_MSG_CHANNEL_CLOSE:
                    $this->curTimeout = 0;

                    if ($this->bitmap & self::MASK_SHELL) {
                        $this->bitmap&= ~self::MASK_SHELL;
                    }
                    if ($this->channel_status[$channel] != NET_SSH2_MSG_CHANNEL_EOF) {
                        $this->_send_binary_packet(pack('CN', NET_SSH2_MSG_CHANNEL_CLOSE, $this->server_channels[$channel]));
                    }

                    $this->channel_status[$channel] = NET_SSH2_MSG_CHANNEL_CLOSE;
                    if ($client_channel == $channel) {
                        return true;
                    }
                case NET_SSH2_MSG_CHANNEL_EOF:
                    break;
                default:
                    user_error('Error reading channel data');
                    return $this->_disconnect(NET_SSH2_DISCONNECT_BY_APPLICATION);
            }
        }
    }

    /**
     * Sends Binary Packets
     *
     * See '6. Binary Packet Protocol' of rfc4253 for more info.
     *
     * @param string $data
     * @param string $logged
     * @see self::_get_binary_packet()
     * @return bool
     * @access private
     */
    function _send_binary_packet($data, $logged = null)
    {
        if (!is_resource($this->fsock) || feof($this->fsock)) {
            $this->bitmap = 0;
            user_error('Connection closed prematurely');
            return false;
        }

        //if ($this->compress) {
        //    // the -4 removes the checksum:
        //    // http://php.net/function.gzcompress#57710
        //    $data = substr(gzcompress($data), 0, -4);
        //}

        // 4 (packet length) + 1 (padding length) + 4 (minimal padding amount) == 9
        $packet_length = strlen($data) + 9;
        // round up to the nearest $this->encrypt_block_size
        $packet_length+= (($this->encrypt_block_size - 1) * $packet_length) % $this->encrypt_block_size;
        // subtracting strlen($data) is obvious - subtracting 5 is necessary because of packet_length and padding_length
        $padding_length = $packet_length - strlen($data) - 5;
        $padding = Random::string($padding_length);

        // we subtract 4 from packet_length because the packet_length field isn't supposed to include itself
        $packet = pack('NCa*', $packet_length - 4, $padding_length, $data . $padding);

        $hmac = $this->hmac_create !== false ? $this->hmac_create->hash(pack('Na*', $this->send_seq_no, $packet)) : '';
        $this->send_seq_no++;

        if ($this->encrypt !== false) {
            $packet = $this->encrypt->encrypt($packet);
        }

        $packet.= $hmac;

        $start = microtime(true);
        $result = strlen($packet) == fputs($this->fsock, $packet);
        $stop = microtime(true);

        if (defined('NET_SSH2_LOGGING')) {
            $current = microtime(true);
            $message_number = isset($this->message_numbers[ord($data[0])]) ? $this->message_numbers[ord($data[0])] : 'UNKNOWN (' . ord($data[0]) . ')';
            $message_number = '-> ' . $message_number .
                              ' (since last: ' . round($current - $this->last_packet, 4) . ', network: ' . round($stop - $start, 4) . 's)';
            $this->_append_log($message_number, isset($logged) ? $logged : $data);
            $this->last_packet = $current;
        }

        return $result;
    }

    /**
     * Logs data packets
     *
     * Makes sure that only the last 1MB worth of packets will be logged
     *
     * @param string $data
     * @access private
     */
    function _append_log($message_number, $message)
    {
        // remove the byte identifying the message type from all but the first two messages (ie. the identification strings)
        if (strlen($message_number) > 2) {
            $this->_string_shift($message);
        }

        switch (NET_SSH2_LOGGING) {
            // useful for benchmarks
            case self::LOG_SIMPLE:
                $this->message_number_log[] = $message_number;
                break;
            // the most useful log for SSH2
            case self::LOG_COMPLEX:
                $this->message_number_log[] = $message_number;
                $this->log_size+= strlen($message);
                $this->message_log[] = $message;
                while ($this->log_size > self::LOG_MAX_SIZE) {
                    $this->log_size-= strlen(array_shift($this->message_log));
                    array_shift($this->message_number_log);
                }
                break;
            // dump the output out realtime; packets may be interspersed with non packets,
            // passwords won't be filtered out and select other packets may not be correctly
            // identified
            case self::LOG_REALTIME:
                switch (PHP_SAPI) {
                    case 'cli':
                        $start = $stop = "\r\n";
                        break;
                    default:
                        $start = '<pre>';
                        $stop = '</pre>';
                }
                echo $start . $this->_format_log(array($message), array($message_number)) . $stop;
                @flush();
                @ob_flush();
                break;
            // basically the same thing as self::LOG_REALTIME with the caveat that self::LOG_REALTIME_FILE
            // needs to be defined and that the resultant log file will be capped out at self::LOG_MAX_SIZE.
            // the earliest part of the log file is denoted by the first <<< START >>> and is not going to necessarily
            // at the beginning of the file
            case self::LOG_REALTIME_FILE:
                if (!isset($this->realtime_log_file)) {
                    // PHP doesn't seem to like using constants in fopen()
                    $filename = self::LOG_REALTIME_FILENAME;
                    $fp = fopen($filename, 'w');
                    $this->realtime_log_file = $fp;
                }
                if (!is_resource($this->realtime_log_file)) {
                    break;
                }
                $entry = $this->_format_log(array($message), array($message_number));
                if ($this->realtime_log_wrap) {
                    $temp = "<<< START >>>\r\n";
                    $entry.= $temp;
                    fseek($this->realtime_log_file, ftell($this->realtime_log_file) - strlen($temp));
                }
                $this->realtime_log_size+= strlen($entry);
                if ($this->realtime_log_size > self::LOG_MAX_SIZE) {
                    fseek($this->realtime_log_file, 0);
                    $this->realtime_log_size = strlen($entry);
                    $this->realtime_log_wrap = true;
                }
                fputs($this->realtime_log_file, $entry);
        }
    }

    /**
     * Sends channel data
     *
     * Spans multiple SSH_MSG_CHANNEL_DATAs if appropriate
     *
     * @param int $client_channel
     * @param string $data
     * @return bool
     * @access private
     */
    function _send_channel_packet($client_channel, $data)
    {
        while (strlen($data)) {
            if (!$this->window_size_client_to_server[$client_channel]) {
                $this->bitmap^= self::MASK_WINDOW_ADJUST;
                // using an invalid channel will let the buffers be built up for the valid channels
                $this->_get_channel_packet(-1);
                $this->bitmap^= self::MASK_WINDOW_ADJUST;
            }

            /* The maximum amount of data allowed is determined by the maximum
               packet size for the channel, and the current window size, whichever
               is smaller.
                 -- http://tools.ietf.org/html/rfc4254#section-5.2 */
            $max_size = min(
                $this->packet_size_client_to_server[$client_channel],
                $this->window_size_client_to_server[$client_channel]
            );

            $temp = $this->_string_shift($data, $max_size);
            $packet = pack(
                'CN2a*',
                NET_SSH2_MSG_CHANNEL_DATA,
                $this->server_channels[$client_channel],
                strlen($temp),
                $temp
            );
            $this->window_size_client_to_server[$client_channel]-= strlen($temp);
            if (!$this->_send_binary_packet($packet)) {
                return false;
            }
        }

        return true;
    }

    /**
     * Closes and flushes a channel
     *
     * \phpseclib\Net\SSH2 doesn't properly close most channels.  For exec() channels are normally closed by the server
     * and for SFTP channels are presumably closed when the client disconnects.  This functions is intended
     * for SCP more than anything.
     *
     * @param int $client_channel
     * @param bool $want_reply
     * @return bool
     * @access private
     */
    function _close_channel($client_channel, $want_reply = false)
    {
        // see http://tools.ietf.org/html/rfc4254#section-5.3

        $this->_send_binary_packet(pack('CN', NET_SSH2_MSG_CHANNEL_EOF, $this->server_channels[$client_channel]));

        if (!$want_reply) {
            $this->_send_binary_packet(pack('CN', NET_SSH2_MSG_CHANNEL_CLOSE, $this->server_channels[$client_channel]));
        }

        $this->channel_status[$client_channel] = NET_SSH2_MSG_CHANNEL_CLOSE;

        $this->curTimeout = 0;

        while (!is_bool($this->_get_channel_packet($client_channel))) {
        }

        if ($want_reply) {
            $this->_send_binary_packet(pack('CN', NET_SSH2_MSG_CHANNEL_CLOSE, $this->server_channels[$client_channel]));
        }

        if ($this->bitmap & self::MASK_SHELL) {
            $this->bitmap&= ~self::MASK_SHELL;
        }
    }

    /**
     * Disconnect
     *
     * @param int $reason
     * @return bool
     * @access private
     */
    function _disconnect($reason)
    {
        if ($this->bitmap & self::MASK_CONNECTED) {
            $data = pack('CNNa*Na*', NET_SSH2_MSG_DISCONNECT, $reason, 0, '', 0, '');
            $this->_send_binary_packet($data);
            $this->bitmap = 0;
            fclose($this->fsock);
            return false;
        }
    }

    /**
     * String Shift
     *
     * Inspired by array_shift
     *
     * @param string $string
     * @param int $index
     * @return string
     * @access private
     */
    function _string_shift(&$string, $index = 1)
    {
        $substr = substr($string, 0, $index);
        $string = substr($string, $index);
        return $substr;
    }

    /**
     * Define Array
     *
     * Takes any number of arrays whose indices are integers and whose values are strings and defines a bunch of
     * named constants from it, using the value as the name of the constant and the index as the value of the constant.
     * If any of the constants that would be defined already exists, none of the constants will be defined.
     *
     * @param array $array
     * @access private
     */
    function _define_array()
    {
        $args = func_get_args();
        foreach ($args as $arg) {
            foreach ($arg as $key => $value) {
                if (!defined($value)) {
                    define($value, $key);
                } else {
                    break 2;
                }
            }
        }
    }

    /**
     * Returns a log of the packets that have been sent and received.
     *
     * Returns a string if NET_SSH2_LOGGING == self::LOG_COMPLEX, an array if NET_SSH2_LOGGING == self::LOG_SIMPLE and false if !defined('NET_SSH2_LOGGING')
     *
     * @access public
     * @return array|false|string
     */
    function getLog()
    {
        if (!defined('NET_SSH2_LOGGING')) {
            return false;
        }

        switch (NET_SSH2_LOGGING) {
            case self::LOG_SIMPLE:
                return $this->message_number_log;
            case self::LOG_COMPLEX:
                $log = $this->_format_log($this->message_log, $this->message_number_log);
                return PHP_SAPI == 'cli' ? $log : '<pre>' . $log . '</pre>';
            default:
                return false;
        }
    }

    /**
     * Formats a log for printing
     *
     * @param array $message_log
     * @param array $message_number_log
     * @access private
     * @return string
     */
    function _format_log($message_log, $message_number_log)
    {
        $output = '';
        for ($i = 0; $i < count($message_log); $i++) {
            $output.= $message_number_log[$i] . "\r\n";
            $current_log = $message_log[$i];
            $j = 0;
            do {
                if (strlen($current_log)) {
                    $output.= str_pad(dechex($j), 7, '0', STR_PAD_LEFT) . '0  ';
                }
                $fragment = $this->_string_shift($current_log, $this->log_short_width);
                $hex = substr(preg_replace_callback('#.#s', array($this, '_format_log_helper'), $fragment), strlen($this->log_boundary));
                // replace non ASCII printable characters with dots
                // http://en.wikipedia.org/wiki/ASCII#ASCII_printable_characters
                // also replace < with a . since < messes up the output on web browsers
                $raw = preg_replace('#[^\x20-\x7E]|<#', '.', $fragment);
                $output.= str_pad($hex, $this->log_long_width - $this->log_short_width, ' ') . $raw . "\r\n";
                $j++;
            } while (strlen($current_log));
            $output.= "\r\n";
        }

        return $output;
    }

    /**
     * Helper function for _format_log
     *
     * For use with preg_replace_callback()
     *
     * @param array $matches
     * @access private
     * @return string
     */
    function _format_log_helper($matches)
    {
        return $this->log_boundary . str_pad(dechex(ord($matches[0])), 2, '0', STR_PAD_LEFT);
    }

    /**
     * Helper function for agent->_on_channel_open()
     *
     * Used when channels are created to inform agent
     * of said channel opening. Must be called after
     * channel open confirmation received
     *
     * @access private
     */
    function _on_channel_open()
    {
        if (isset($this->agent)) {
            $this->agent->_on_channel_open($this);
        }
    }

    /**
     * Returns the first value of the intersection of two arrays or false if
     * the intersection is empty. The order is defined by the first parameter.
     *
     * @param array $array1
     * @param array $array2
     * @return mixed False if intersection is empty, else intersected value.
     * @access private
     */
    function _array_intersect_first($array1, $array2)
    {
        foreach ($array1 as $value) {
            if (in_array($value, $array2)) {
                return $value;
            }
        }
        return false;
    }

    /**
     * Returns all errors
     *
     * @return string[]
     * @access public
     */
    function getErrors()
    {
        return $this->errors;
    }

    /**
     * Returns the last error
     *
     * @return string
     * @access public
     */
    function getLastError()
    {
        $count = count($this->errors);

        if ($count > 0) {
            return $this->errors[$count - 1];
        }
    }

    /**
     * Return the server identification.
     *
     * @return string
     * @access public
     */
    function getServerIdentification()
    {
        $this->_connect();

        return $this->server_identifier;
    }

    /**
     * Return a list of the key exchange algorithms the server supports.
     *
     * @return array
     * @access public
     */
    function getKexAlgorithms()
    {
        $this->_connect();

        return $this->kex_algorithms;
    }

    /**
     * Return a list of the host key (public key) algorithms the server supports.
     *
     * @return array
     * @access public
     */
    function getServerHostKeyAlgorithms()
    {
        $this->_connect();

        return $this->server_host_key_algorithms;
    }

    /**
     * Return a list of the (symmetric key) encryption algorithms the server supports, when receiving stuff from the client.
     *
     * @return array
     * @access public
     */
    function getEncryptionAlgorithmsClient2Server()
    {
        $this->_connect();

        return $this->encryption_algorithms_client_to_server;
    }

    /**
     * Return a list of the (symmetric key) encryption algorithms the server supports, when sending stuff to the client.
     *
     * @return array
     * @access public
     */
    function getEncryptionAlgorithmsServer2Client()
    {
        $this->_connect();

        return $this->encryption_algorithms_server_to_client;
    }

    /**
     * Return a list of the MAC algorithms the server supports, when receiving stuff from the client.
     *
     * @return array
     * @access public
     */
    function getMACAlgorithmsClient2Server()
    {
        $this->_connect();

        return $this->mac_algorithms_client_to_server;
    }

    /**
     * Return a list of the MAC algorithms the server supports, when sending stuff to the client.
     *
     * @return array
     * @access public
     */
    function getMACAlgorithmsServer2Client()
    {
        $this->_connect();

        return $this->mac_algorithms_server_to_client;
    }

    /**
     * Return a list of the compression algorithms the server supports, when receiving stuff from the client.
     *
     * @return array
     * @access public
     */
    function getCompressionAlgorithmsClient2Server()
    {
        $this->_connect();

        return $this->compression_algorithms_client_to_server;
    }

    /**
     * Return a list of the compression algorithms the server supports, when sending stuff to the client.
     *
     * @return array
     * @access public
     */
    function getCompressionAlgorithmsServer2Client()
    {
        $this->_connect();

        return $this->compression_algorithms_server_to_client;
    }

    /**
     * Return a list of the languages the server supports, when sending stuff to the client.
     *
     * @return array
     * @access public
     */
    function getLanguagesServer2Client()
    {
        $this->_connect();

        return $this->languages_server_to_client;
    }

    /**
     * Return a list of the languages the server supports, when receiving stuff from the client.
     *
     * @return array
     * @access public
     */
    function getLanguagesClient2Server()
    {
        $this->_connect();

        return $this->languages_client_to_server;
    }

    /**
     * Returns the banner message.
     *
     * Quoting from the RFC, "in some jurisdictions, sending a warning message before
     * authentication may be relevant for getting legal protection."
     *
     * @return string
     * @access public
     */
    function getBannerMessage()
    {
        return $this->banner_message;
    }

    /**
     * Returns the server public host key.
     *
     * Caching this the first time you connect to a server and checking the result on subsequent connections
     * is recommended.  Returns false if the server signature is not signed correctly with the public host key.
     *
     * @return mixed
     * @access public
     */
    function getServerPublicHostKey()
    {
        if (!($this->bitmap & self::MASK_CONSTRUCTOR)) {
            if (!$this->_connect()) {
                return false;
            }
        }

        $signature = $this->signature;
        $server_public_host_key = $this->server_public_host_key;

        if (strlen($server_public_host_key) < 4) {
            return false;
        }
        extract(unpack('Nlength', $this->_string_shift($server_public_host_key, 4)));
        $this->_string_shift($server_public_host_key, $length);

        if ($this->signature_validated) {
            return $this->bitmap ?
                $this->signature_format . ' ' . base64_encode($this->server_public_host_key) :
                false;
        }

        $this->signature_validated = true;

        switch ($this->signature_format) {
            case 'ssh-dss':
                $zero = new BigInteger();

                if (strlen($server_public_host_key) < 4) {
                    return false;
                }
                $temp = unpack('Nlength', $this->_string_shift($server_public_host_key, 4));
                $p = new BigInteger($this->_string_shift($server_public_host_key, $temp['length']), -256);

                if (strlen($server_public_host_key) < 4) {
                    return false;
                }
                $temp = unpack('Nlength', $this->_string_shift($server_public_host_key, 4));
                $q = new BigInteger($this->_string_shift($server_public_host_key, $temp['length']), -256);

                if (strlen($server_public_host_key) < 4) {
                    return false;
                }
                $temp = unpack('Nlength', $this->_string_shift($server_public_host_key, 4));
                $g = new BigInteger($this->_string_shift($server_public_host_key, $temp['length']), -256);

                if (strlen($server_public_host_key) < 4) {
                    return false;
                }
                $temp = unpack('Nlength', $this->_string_shift($server_public_host_key, 4));
                $y = new BigInteger($this->_string_shift($server_public_host_key, $temp['length']), -256);

                /* The value for 'dss_signature_blob' is encoded as a string containing
                   r, followed by s (which are 160-bit integers, without lengths or
                   padding, unsigned, and in network byte order). */
                $temp = unpack('Nlength', $this->_string_shift($signature, 4));
                if ($temp['length'] != 40) {
                    user_error('Invalid signature');
                    return $this->_disconnect(NET_SSH2_DISCONNECT_KEY_EXCHANGE_FAILED);
                }

                $r = new BigInteger($this->_string_shift($signature, 20), 256);
                $s = new BigInteger($this->_string_shift($signature, 20), 256);

                switch (true) {
                    case $r->equals($zero):
                    case $r->compare($q) >= 0:
                    case $s->equals($zero):
                    case $s->compare($q) >= 0:
                        user_error('Invalid signature');
                        return $this->_disconnect(NET_SSH2_DISCONNECT_KEY_EXCHANGE_FAILED);
                }

                $w = $s->modInverse($q);

                $u1 = $w->multiply(new BigInteger(sha1($this->exchange_hash), 16));
                list(, $u1) = $u1->divide($q);

                $u2 = $w->multiply($r);
                list(, $u2) = $u2->divide($q);

                $g = $g->modPow($u1, $p);
                $y = $y->modPow($u2, $p);

                $v = $g->multiply($y);
                list(, $v) = $v->divide($p);
                list(, $v) = $v->divide($q);

                if (!$v->equals($r)) {
                    user_error('Bad server signature');
                    return $this->_disconnect(NET_SSH2_DISCONNECT_HOST_KEY_NOT_VERIFIABLE);
                }

                break;
            case 'ssh-rsa':
            case 'rsa-sha2-256':
            case 'rsa-sha2-512':
                if (strlen($server_public_host_key) < 4) {
                    return false;
                }
                $temp = unpack('Nlength', $this->_string_shift($server_public_host_key, 4));
                $e = new BigInteger($this->_string_shift($server_public_host_key, $temp['length']), -256);

                if (strlen($server_public_host_key) < 4) {
                    return false;
                }
                $temp = unpack('Nlength', $this->_string_shift($server_public_host_key, 4));
                $rawN = $this->_string_shift($server_public_host_key, $temp['length']);
                $n = new BigInteger($rawN, -256);
                $nLength = strlen(ltrim($rawN, "\0"));

                /*
                if (strlen($signature) < 4) {
                    return false;
                }
                $temp = unpack('Nlength', $this->_string_shift($signature, 4));
                $signature = $this->_string_shift($signature, $temp['length']);

                $rsa = new RSA();
                switch ($this->signature_format) {
                    case 'rsa-sha2-512':
                        $hash = 'sha512';
                        break;
                    case 'rsa-sha2-256':
                        $hash = 'sha256';
                        break;
                    //case 'ssh-rsa':
                    default:
                        $hash = 'sha1';
                }
                $rsa->setHash($hash);
                $rsa->setSignatureMode(RSA::SIGNATURE_PKCS1);
                $rsa->loadKey(array('e' => $e, 'n' => $n), RSA::PUBLIC_FORMAT_RAW);

                if (!$rsa->verify($this->exchange_hash, $signature)) {
                    user_error('Bad server signature');
                    return $this->_disconnect(NET_SSH2_DISCONNECT_HOST_KEY_NOT_VERIFIABLE);
                }
                */

                if (strlen($signature) < 4) {
                    return false;
                }
                $temp = unpack('Nlength', $this->_string_shift($signature, 4));
                $s = new BigInteger($this->_string_shift($signature, $temp['length']), 256);

                // validate an RSA signature per "8.2 RSASSA-PKCS1-v1_5", "5.2.2 RSAVP1", and "9.1 EMSA-PSS" in the
                // following URL:
                // ftp://ftp.rsasecurity.com/pub/pkcs/pkcs-1/pkcs-1v2-1.pdf

                // also, see SSHRSA.c (rsa2_verifysig) in PuTTy's source.

                if ($s->compare(new BigInteger()) < 0 || $s->compare($n->subtract(new BigInteger(1))) > 0) {
                    user_error('Invalid signature');
                    return $this->_disconnect(NET_SSH2_DISCONNECT_KEY_EXCHANGE_FAILED);
                }

                $s = $s->modPow($e, $n);
                $s = $s->toBytes();

                switch ($this->signature_format) {
                    case 'rsa-sha2-512':
                        $hash = 'sha512';
                        break;
                    case 'rsa-sha2-256':
                        $hash = 'sha256';
                        break;
                    //case 'ssh-rsa':
                    default:
                        $hash = 'sha1';
                }
                $hashObj = new Hash($hash);
                switch ($this->signature_format) {
                    case 'rsa-sha2-512':
                        $h = pack('N5a*', 0x00305130, 0x0D060960, 0x86480165, 0x03040203, 0x05000440, $hashObj->hash($this->exchange_hash));
                        break;
                    case 'rsa-sha2-256':
                        $h = pack('N5a*', 0x00303130, 0x0D060960, 0x86480165, 0x03040201, 0x05000420, $hashObj->hash($this->exchange_hash));
                        break;
                    //case 'ssh-rsa':
                    default:
                        $hash = 'sha1';
                        $h = pack('N4a*', 0x00302130, 0x0906052B, 0x0E03021A, 0x05000414, $hashObj->hash($this->exchange_hash));
                }
                $h = chr(0x01) . str_repeat(chr(0xFF), $nLength - 2 - strlen($h)) . $h;

                if ($s != $h) {
                    user_error('Bad server signature');
                    return $this->_disconnect(NET_SSH2_DISCONNECT_HOST_KEY_NOT_VERIFIABLE);
                }
                break;
            default:
                user_error('Unsupported signature format');
                return $this->_disconnect(NET_SSH2_DISCONNECT_HOST_KEY_NOT_VERIFIABLE);
        }

        return $this->signature_format . ' ' . base64_encode($this->server_public_host_key);
    }

    /**
     * Returns the exit status of an SSH command or false.
     *
     * @return false|int
     * @access public
     */
    function getExitStatus()
    {
        if (is_null($this->exit_status)) {
            return false;
        }
        return $this->exit_status;
    }

    /**
     * Returns the number of columns for the terminal window size.
     *
     * @return int
     * @access public
     */
    function getWindowColumns()
    {
        return $this->windowColumns;
    }

    /**
     * Returns the number of rows for the terminal window size.
     *
     * @return int
     * @access public
     */
    function getWindowRows()
    {
        return $this->windowRows;
    }

    /**
     * Sets the number of columns for the terminal window size.
     *
     * @param int $value
     * @access public
     */
    function setWindowColumns($value)
    {
        $this->windowColumns = $value;
    }

    /**
     * Sets the number of rows for the terminal window size.
     *
     * @param int $value
     * @access public
     */
    function setWindowRows($value)
    {
        $this->windowRows = $value;
    }

    /**
     * Sets the number of columns and rows for the terminal window size.
     *
     * @param int $columns
     * @param int $rows
     * @access public
     */
    function setWindowSize($columns = 80, $rows = 24)
    {
        $this->windowColumns = $columns;
        $this->windowRows = $rows;
    }
}<|MERGE_RESOLUTION|>--- conflicted
+++ resolved
@@ -2652,25 +2652,7 @@
         }
 
         $packet = $part1 . chr(1) . $part2;
-<<<<<<< HEAD
         $privatekey->setSignatureMode(RSA::SIGNATURE_PKCS1);
-        switch ($this->signature_format) {
-            case 'rsa-sha2-512':
-                $hash = 'sha512';
-                $type = 'rsa-sha2-512';
-                break;
-            case 'rsa-sha2-256':
-                $hash = 'sha256';
-                $type = 'rsa-sha2-256';
-                break;
-            //case 'ssh-rsa':
-            default:
-                $hash = 'sha1';
-                $type = 'ssh-rsa';
-        }
-=======
-        $privatekey->setSignatureMode(CRYPT_RSA_SIGNATURE_PKCS1);
->>>>>>> 055d6097
         $privatekey->setHash($hash);
         $signature = $privatekey->sign(pack('Na*a*', strlen($this->session_id), $this->session_id, $packet));
         $signature = pack('Na*Na*', strlen($signatureType), $signatureType, strlen($signature), $signature);
