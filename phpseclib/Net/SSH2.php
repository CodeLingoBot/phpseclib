<?php

/**
 * Pure-PHP implementation of SSHv2.
 *
 * PHP version 5
 *
 * Here are some examples of how to use this library:
 * <code>
 * <?php
 *    include 'vendor/autoload.php';
 *
 *    $ssh = new \phpseclib\Net\SSH2('www.domain.tld');
 *    if (!$ssh->login('username', 'password')) {
 *        exit('Login Failed');
 *    }
 *
 *    echo $ssh->exec('pwd');
 *    echo $ssh->exec('ls -la');
 * ?>
 * </code>
 *
 * <code>
 * <?php
 *    include 'vendor/autoload.php';
 *
 *    $key = new \phpseclib\Crypt\RSA();
 *    //$key->setPassword('whatever');
 *    $key->load(file_get_contents('privatekey'));
 *
 *    $ssh = new \phpseclib\Net\SSH2('www.domain.tld');
 *    if (!$ssh->login('username', $key)) {
 *        exit('Login Failed');
 *    }
 *
 *    echo $ssh->read('username@username:~$');
 *    $ssh->write("ls -la\n");
 *    echo $ssh->read('username@username:~$');
 * ?>
 * </code>
 *
 * @category  Net
 * @package   SSH2
 * @author    Jim Wigginton <terrafrost@php.net>
 * @copyright 2007 Jim Wigginton
 * @license   http://www.opensource.org/licenses/mit-license.html  MIT License
 * @link      http://phpseclib.sourceforge.net
 */

namespace phpseclib\Net;

use ParagonIE\ConstantTime\Base64;
use phpseclib\Crypt\Blowfish;
use phpseclib\Crypt\Hash;
use phpseclib\Crypt\Random;
use phpseclib\Crypt\RC4;
use phpseclib\Crypt\Rijndael;
use phpseclib\Crypt\RSA;
use phpseclib\Crypt\TripleDES;
use phpseclib\Crypt\Twofish;
use phpseclib\Math\BigInteger; // Used to do Diffie-Hellman key exchange and DSA/RSA signature verification.
use phpseclib\System\SSH\Agent;
use phpseclib\Exception\NoSupportedAlgorithmsException;
use phpseclib\Common\Functions\Strings;
use phpseclib\Common\Functions\Objects;

/**
 * Pure-PHP implementation of SSHv2.
 *
 * @package SSH2
 * @author  Jim Wigginton <terrafrost@php.net>
 * @access  public
 */
class SSH2
{
    /**#@+
     * Execution Bitmap Masks
     *
     * @see \phpseclib\Net\SSH2::bitmap
     * @access private
     */
    const MASK_CONSTRUCTOR   = 0x00000001;
    const MASK_CONNECTED     = 0x00000002;
    const MASK_LOGIN_REQ     = 0x00000004;
    const MASK_LOGIN         = 0x00000008;
    const MASK_SHELL         = 0x00000010;
    const MASK_WINDOW_ADJUST = 0x00000020;
    /**#@-*/

    /**#@+
     * Channel constants
     *
     * RFC4254 refers not to client and server channels but rather to sender and recipient channels.  we don't refer
     * to them in that way because RFC4254 toggles the meaning. the client sends a SSH_MSG_CHANNEL_OPEN message with
     * a sender channel and the server sends a SSH_MSG_CHANNEL_OPEN_CONFIRMATION in response, with a sender and a
     * recepient channel.  at first glance, you might conclude that SSH_MSG_CHANNEL_OPEN_CONFIRMATION's sender channel
     * would be the same thing as SSH_MSG_CHANNEL_OPEN's sender channel, but it's not, per this snipet:
     *     The 'recipient channel' is the channel number given in the original
     *     open request, and 'sender channel' is the channel number allocated by
     *     the other side.
     *
     * @see \phpseclib\Net\SSH2::_send_channel_packet()
     * @see \phpseclib\Net\SSH2::_get_channel_packet()
     * @access private
    */
    const CHANNEL_EXEC          = 1; // PuTTy uses 0x100
    const CHANNEL_SHELL         = 2;
    const CHANNEL_SUBSYSTEM     = 3;
    const CHANNEL_AGENT_FORWARD = 4;
    /**#@-*/

    /**#@+
     * @access public
     * @see \phpseclib\Net\SSH2::getLog()
    */
    /**
     * Returns the message numbers
     */
    const LOG_SIMPLE = 1;
    /**
     * Returns the message content
     */
    const LOG_COMPLEX = 2;
    /**
     * Outputs the content real-time
     */
    const LOG_REALTIME = 3;
    /**
     * Dumps the content real-time to a file
     */
    const LOG_REALTIME_FILE = 4;
    /**
     * Make sure that the log never gets larger than this
     */
    const LOG_MAX_SIZE = 1048576; // 1024 * 1024
    /**#@-*/

    /**#@+
     * @access public
     * @see \phpseclib\Net\SSH2::read()
    */
    /**
     * Returns when a string matching $expect exactly is found
     */
    const READ_SIMPLE = 1;
    /**
     * Returns when a string matching the regular expression $expect is found
     */
    const READ_REGEX = 2;
    /**
     * Returns when a string matching the regular expression $expect is found
     */
    const READ_NEXT = 3;
    /**#@-*/

    /**
     * The SSH identifier
     *
     * @var string
     * @access private
     */
    private $identifier;

    /**
     * The Socket Object
     *
     * @var object
     * @access private
     */
    private $fsock;

    /**
     * Execution Bitmap
     *
     * The bits that are set represent functions that have been called already.  This is used to determine
     * if a requisite function has been successfully executed.  If not, an error should be thrown.
     *
     * @var int
     * @access private
     */
    protected $bitmap = 0;

    /**
     * Error information
     *
     * @see self::getErrors()
     * @see self::getLastError()
     * @var array
     * @access private
     */
    private $errors = [];

    /**
     * Server Identifier
     *
     * @see self::getServerIdentification()
     * @var array|false
     * @access private
     */
    private $server_identifier = false;

    /**
     * Key Exchange Algorithms
     *
     * @see self::getKexAlgorithims()
     * @var array|false
     * @access private
     */
    private $kex_algorithms = false;

    /**
     * Minimum Diffie-Hellman Group Bit Size in RFC 4419 Key Exchange Methods
     *
     * @see self::_key_exchange()
     * @var int
     * @access private
     */
    private $kex_dh_group_size_min = 1536;

    /**
     * Preferred Diffie-Hellman Group Bit Size in RFC 4419 Key Exchange Methods
     *
     * @see self::_key_exchange()
     * @var int
     * @access private
     */
    private $kex_dh_group_size_preferred = 2048;

    /**
     * Maximum Diffie-Hellman Group Bit Size in RFC 4419 Key Exchange Methods
     *
     * @see self::_key_exchange()
     * @var int
     * @access private
     */
    private $kex_dh_group_size_max = 4096;

    /**
     * Server Host Key Algorithms
     *
     * @see self::getServerHostKeyAlgorithms()
     * @var array|false
     * @access private
     */
    private $server_host_key_algorithms = false;

    /**
     * Encryption Algorithms: Client to Server
     *
     * @see self::getEncryptionAlgorithmsClient2Server()
     * @var array|false
     * @access private
     */
    private $encryption_algorithms_client_to_server = false;

    /**
     * Encryption Algorithms: Server to Client
     *
     * @see self::getEncryptionAlgorithmsServer2Client()
     * @var array|false
     * @access private
     */
    private $encryption_algorithms_server_to_client = false;

    /**
     * MAC Algorithms: Client to Server
     *
     * @see self::getMACAlgorithmsClient2Server()
     * @var array|false
     * @access private
     */
    private $mac_algorithms_client_to_server = false;

    /**
     * MAC Algorithms: Server to Client
     *
     * @see self::getMACAlgorithmsServer2Client()
     * @var array|false
     * @access private
     */
    private $mac_algorithms_server_to_client = false;

    /**
     * Compression Algorithms: Client to Server
     *
     * @see self::getCompressionAlgorithmsClient2Server()
     * @var array|false
     * @access private
     */
    private $compression_algorithms_client_to_server = false;

    /**
     * Compression Algorithms: Server to Client
     *
     * @see self::getCompressionAlgorithmsServer2Client()
     * @var array|false
     * @access private
     */
    private $compression_algorithms_server_to_client = false;

    /**
     * Languages: Server to Client
     *
     * @see self::getLanguagesServer2Client()
     * @var array|false
     * @access private
     */
    private $languages_server_to_client = false;

    /**
     * Languages: Client to Server
     *
     * @see self::getLanguagesClient2Server()
     * @var array|false
     * @access private
     */
    private $languages_client_to_server = false;

    /**
     * Block Size for Server to Client Encryption
     *
     * "Note that the length of the concatenation of 'packet_length',
     *  'padding_length', 'payload', and 'random padding' MUST be a multiple
     *  of the cipher block size or 8, whichever is larger.  This constraint
     *  MUST be enforced, even when using stream ciphers."
     *
     *  -- http://tools.ietf.org/html/rfc4253#section-6
     *
     * @see self::__construct()
     * @see self::_send_binary_packet()
     * @var int
     * @access private
     */
    private $encrypt_block_size = 8;

    /**
     * Block Size for Client to Server Encryption
     *
     * @see self::__construct()
     * @see self::_get_binary_packet()
     * @var int
     * @access private
     */
    private $decrypt_block_size = 8;

    /**
     * Server to Client Encryption Object
     *
     * @see self::_get_binary_packet()
     * @var object
     * @access private
     */
    private $decrypt = false;

    /**
     * Client to Server Encryption Object
     *
     * @see self::_send_binary_packet()
     * @var object
     * @access private
     */
    private $encrypt = false;

    /**
     * Client to Server HMAC Object
     *
     * @see self::_send_binary_packet()
     * @var object
     * @access private
     */
    private $hmac_create = false;

    /**
     * Server to Client HMAC Object
     *
     * @see self::_get_binary_packet()
     * @var object
     * @access private
     */
    private $hmac_check = false;

    /**
     * Size of server to client HMAC
     *
     * We need to know how big the HMAC will be for the server to client direction so that we know how many bytes to read.
     * For the client to server side, the HMAC object will make the HMAC as long as it needs to be.  All we need to do is
     * append it.
     *
     * @see self::_get_binary_packet()
     * @var int
     * @access private
     */
    private $hmac_size = false;

    /**
     * Server Public Host Key
     *
     * @see self::getServerPublicHostKey()
     * @var string
     * @access private
     */
    private $server_public_host_key;

    /**
     * Session identifier
     *
     * "The exchange hash H from the first key exchange is additionally
     *  used as the session identifier, which is a unique identifier for
     *  this connection."
     *
     *  -- http://tools.ietf.org/html/rfc4253#section-7.2
     *
     * @see self::_key_exchange()
     * @var string
     * @access private
     */
    private $session_id = false;

    /**
     * Exchange hash
     *
     * The current exchange hash
     *
     * @see self::_key_exchange()
     * @var string
     * @access private
     */
    private $exchange_hash = false;

    /**
     * Message Numbers
     *
     * @see self::__construct()
     * @var array
     * @access private
     */
    private $message_numbers = [];

    /**
     * Disconnection Message 'reason codes' defined in RFC4253
     *
     * @see self::__construct()
     * @var array
     * @access private
     */
    private $disconnect_reasons = [];

    /**
     * SSH_MSG_CHANNEL_OPEN_FAILURE 'reason codes', defined in RFC4254
     *
     * @see self::__construct()
     * @var array
     * @access private
     */
    private $channel_open_failure_reasons = [];

    /**
     * Terminal Modes
     *
     * @link http://tools.ietf.org/html/rfc4254#section-8
     * @see self::__construct()
     * @var array
     * @access private
     */
    private $terminal_modes = [];

    /**
     * SSH_MSG_CHANNEL_EXTENDED_DATA's data_type_codes
     *
     * @link http://tools.ietf.org/html/rfc4254#section-5.2
     * @see self::__construct()
     * @var array
     * @access private
     */
    private $channel_extended_data_type_codes = [];

    /**
     * Send Sequence Number
     *
     * See 'Section 6.4.  Data Integrity' of rfc4253 for more info.
     *
     * @see self::_send_binary_packet()
     * @var int
     * @access private
     */
    private $send_seq_no = 0;

    /**
     * Get Sequence Number
     *
     * See 'Section 6.4.  Data Integrity' of rfc4253 for more info.
     *
     * @see self::_get_binary_packet()
     * @var int
     * @access private
     */
    private $get_seq_no = 0;

    /**
     * Server Channels
     *
     * Maps client channels to server channels
     *
     * @see self::_get_channel_packet()
     * @see self::exec()
     * @var array
     * @access private
     */
    protected $server_channels = [];

    /**
     * Channel Buffers
     *
     * If a client requests a packet from one channel but receives two packets from another those packets should
     * be placed in a buffer
     *
     * @see self::_get_channel_packet()
     * @see self::exec()
     * @var array
     * @access private
     */
    private $channel_buffers = [];

    /**
     * Channel Status
     *
     * Contains the type of the last sent message
     *
     * @see self::_get_channel_packet()
     * @var array
     * @access private
     */
    protected $channel_status = [];

    /**
     * Packet Size
     *
     * Maximum packet size indexed by channel
     *
     * @see self::_send_channel_packet()
     * @var array
     * @access private
     */
    private $packet_size_client_to_server = [];

    /**
     * Message Number Log
     *
     * @see self::getLog()
     * @var array
     * @access private
     */
    private $message_number_log = [];

    /**
     * Message Log
     *
     * @see self::getLog()
     * @var array
     * @access private
     */
    private $message_log = [];

    /**
     * The Window Size
     *
     * Bytes the other party can send before it must wait for the window to be adjusted (0x7FFFFFFF = 2GB)
     *
     * @var int
     * @see self::_send_channel_packet()
     * @see self::exec()
     * @access private
     */
    protected $window_size = 0x7FFFFFFF;

    /**
     * Window size, server to client
     *
     * Window size indexed by channel
     *
     * @see self::_send_channel_packet()
     * @var array
     * @access private
     */
    protected $window_size_server_to_client = [];

    /**
     * Window size, client to server
     *
     * Window size indexed by channel
     *
     * @see self::_get_channel_packet()
     * @var array
     * @access private
     */
    private $window_size_client_to_server = [];

    /**
     * Server signature
     *
     * Verified against $this->session_id
     *
     * @see self::getServerPublicHostKey()
     * @var string
     * @access private
     */
    private $signature = '';

    /**
     * Server signature format
     *
     * ssh-rsa or ssh-dss.
     *
     * @see self::getServerPublicHostKey()
     * @var string
     * @access private
     */
    private $signature_format = '';

    /**
     * Interactive Buffer
     *
     * @see self::read()
     * @var array
     * @access private
     */
    private $interactiveBuffer = '';

    /**
     * Current log size
     *
     * Should never exceed self::LOG_MAX_SIZE
     *
     * @see self::_send_binary_packet()
     * @see self::_get_binary_packet()
     * @var int
     * @access private
     */
    private $log_size;

    /**
     * Timeout
     *
     * @see self::setTimeout()
     * @access private
     */
    private $timeout;

    /**
     * Current Timeout
     *
     * @see self::_get_channel_packet()
     * @access private
     */
    protected $curTimeout;

    /**
     * Real-time log file pointer
     *
     * @see self::_append_log()
     * @var resource
     * @access private
     */
    private $realtime_log_file;

    /**
     * Real-time log file size
     *
     * @see self::_append_log()
     * @var int
     * @access private
     */
    private $realtime_log_size;

    /**
     * Has the signature been validated?
     *
     * @see self::getServerPublicHostKey()
     * @var bool
     * @access private
     */
    private $signature_validated = false;

    /**
     * Real-time log file wrap boolean
     *
     * @see self::_append_log()
     * @access private
     */
    private $realtime_log_wrap;

    /**
     * Flag to suppress stderr from output
     *
     * @see self::enableQuietMode()
     * @access private
     */
    private $quiet_mode = false;

    /**
     * Time of first network activity
     *
     * @var int
     * @access private
     */
    private $last_packet;

    /**
     * Exit status returned from ssh if any
     *
     * @var int
     * @access private
     */
    private $exit_status;

    /**
     * Flag to request a PTY when using exec()
     *
     * @var bool
     * @see self::enablePTY()
     * @access private
     */
    private $request_pty = false;

    /**
     * Flag set while exec() is running when using enablePTY()
     *
     * @var bool
     * @access private
     */
    private $in_request_pty_exec = false;

    /**
     * Flag set after startSubsystem() is called
     *
     * @var bool
     * @access private
     */
    private $in_subsystem;

    /**
     * Contents of stdError
     *
     * @var string
     * @access private
     */
    private $stdErrorLog;

    /**
     * The Last Interactive Response
     *
     * @see self::_keyboard_interactive_process()
     * @var string
     * @access private
     */
    private $last_interactive_response = '';

    /**
     * Keyboard Interactive Request / Responses
     *
     * @see self::_keyboard_interactive_process()
     * @var array
     * @access private
     */
    private $keyboard_requests_responses = [];

    /**
     * Banner Message
     *
     * Quoting from the RFC, "in some jurisdictions, sending a warning message before
     * authentication may be relevant for getting legal protection."
     *
     * @see self::_filter()
     * @see self::getBannerMessage()
     * @var string
     * @access private
     */
    private $banner_message = '';

    /**
     * Did read() timeout or return normally?
     *
     * @see self::isTimeout()
     * @var bool
     * @access private
     */
    private $is_timeout = false;

    /**
     * Log Boundary
     *
     * @see self::_format_log()
     * @var string
     * @access private
     */
    private $log_boundary = ':';

    /**
     * Log Long Width
     *
     * @see self::_format_log()
     * @var int
     * @access private
     */
    private $log_long_width = 65;

    /**
     * Log Short Width
     *
     * @see self::_format_log()
     * @var int
     * @access private
     */
    private $log_short_width = 16;

    /**
     * Hostname
     *
     * @see self::__construct()
     * @see self::_connect()
     * @var string
     * @access private
     */
    private $host;

    /**
     * Port Number
     *
     * @see self::__construct()
     * @see self::_connect()
     * @var int
     * @access private
     */
    private $port;

    /**
     * Number of columns for terminal window size
     *
     * @see self::getWindowColumns()
     * @see self::setWindowColumns()
     * @see self::setWindowSize()
     * @var int
     * @access private
     */
    private $windowColumns = 80;

    /**
     * Number of columns for terminal window size
     *
     * @see self::getWindowRows()
     * @see self::setWindowRows()
     * @see self::setWindowSize()
     * @var int
     * @access private
     */
    private $windowRows = 24;

    /**
     * Crypto Engine
     *
     * @see self::setCryptoEngine()
     * @see self::_key_exchange()
     * @var int
     * @access private
     */
    private $crypto_engine = false;

    /**
     * A System_SSH_Agent for use in the SSH2 Agent Forwarding scenario
     *
     * @var \phpseclib\System\Ssh\Agent
     * @access private
     */
    private $agent;

    /**
     * Connection storage to replicates ssh2 extension functionality:
     * {@link http://php.net/manual/en/wrappers.ssh2.php#refsect1-wrappers.ssh2-examples}
     *
     * @var SSH2[]
     */
    private static $connections;

    /**
     * Send the identification string first?
     *
     * @var bool
     * @access private
     */
    private $send_id_string_first = true;

    /**
     * Send the key exchange initiation packet first?
     *
     * @var bool
     * @access private
     */
    private $send_kex_first = true;

    /**
     * Some versions of OpenSSH incorrectly calculate the key size
     *
     * @var bool
     * @access private
     */
    private $bad_key_size_fix = false;

    /**
     * The selected decryption algorithm
     *
     * @var string
     * @access private
     */
    private $decrypt_algorithm = '';

    /**
     * Should we try to re-connect to re-establish keys?
     *
     * @var bool
     * @access private
     */
    private $retry_connect = false;

    /**
     * Binary Packet Buffer
     *
     * @var string|false
     * @access private
     */
    private $binary_packet_buffer = false;

    /**
     * Default Constructor.
     *
     * $host can either be a string, representing the host, or a stream resource.
     *
     * @param mixed $host
     * @param int $port
     * @param int $timeout
     * @see self::login()
     * @return SSH2|void
     * @access public
     */
    public function __construct($host, $port = 22, $timeout = 10)
    {
        $this->message_numbers = [
            1 => 'NET_SSH2_MSG_DISCONNECT',
            2 => 'NET_SSH2_MSG_IGNORE',
            3 => 'NET_SSH2_MSG_UNIMPLEMENTED',
            4 => 'NET_SSH2_MSG_DEBUG',
            5 => 'NET_SSH2_MSG_SERVICE_REQUEST',
            6 => 'NET_SSH2_MSG_SERVICE_ACCEPT',
            20 => 'NET_SSH2_MSG_KEXINIT',
            21 => 'NET_SSH2_MSG_NEWKEYS',
            30 => 'NET_SSH2_MSG_KEXDH_INIT',
            31 => 'NET_SSH2_MSG_KEXDH_REPLY',
            50 => 'NET_SSH2_MSG_USERAUTH_REQUEST',
            51 => 'NET_SSH2_MSG_USERAUTH_FAILURE',
            52 => 'NET_SSH2_MSG_USERAUTH_SUCCESS',
            53 => 'NET_SSH2_MSG_USERAUTH_BANNER',

            80 => 'NET_SSH2_MSG_GLOBAL_REQUEST',
            81 => 'NET_SSH2_MSG_REQUEST_SUCCESS',
            82 => 'NET_SSH2_MSG_REQUEST_FAILURE',
            90 => 'NET_SSH2_MSG_CHANNEL_OPEN',
            91 => 'NET_SSH2_MSG_CHANNEL_OPEN_CONFIRMATION',
            92 => 'NET_SSH2_MSG_CHANNEL_OPEN_FAILURE',
            93 => 'NET_SSH2_MSG_CHANNEL_WINDOW_ADJUST',
            94 => 'NET_SSH2_MSG_CHANNEL_DATA',
            95 => 'NET_SSH2_MSG_CHANNEL_EXTENDED_DATA',
            96 => 'NET_SSH2_MSG_CHANNEL_EOF',
            97 => 'NET_SSH2_MSG_CHANNEL_CLOSE',
            98 => 'NET_SSH2_MSG_CHANNEL_REQUEST',
            99 => 'NET_SSH2_MSG_CHANNEL_SUCCESS',
            100 => 'NET_SSH2_MSG_CHANNEL_FAILURE'
        ];
        $this->disconnect_reasons = [
            1 => 'NET_SSH2_DISCONNECT_HOST_NOT_ALLOWED_TO_CONNECT',
            2 => 'NET_SSH2_DISCONNECT_PROTOCOL_ERROR',
            3 => 'NET_SSH2_DISCONNECT_KEY_EXCHANGE_FAILED',
            4 => 'NET_SSH2_DISCONNECT_RESERVED',
            5 => 'NET_SSH2_DISCONNECT_MAC_ERROR',
            6 => 'NET_SSH2_DISCONNECT_COMPRESSION_ERROR',
            7 => 'NET_SSH2_DISCONNECT_SERVICE_NOT_AVAILABLE',
            8 => 'NET_SSH2_DISCONNECT_PROTOCOL_VERSION_NOT_SUPPORTED',
            9 => 'NET_SSH2_DISCONNECT_HOST_KEY_NOT_VERIFIABLE',
            10 => 'NET_SSH2_DISCONNECT_CONNECTION_LOST',
            11 => 'NET_SSH2_DISCONNECT_BY_APPLICATION',
            12 => 'NET_SSH2_DISCONNECT_TOO_MANY_CONNECTIONS',
            13 => 'NET_SSH2_DISCONNECT_AUTH_CANCELLED_BY_USER',
            14 => 'NET_SSH2_DISCONNECT_NO_MORE_AUTH_METHODS_AVAILABLE',
            15 => 'NET_SSH2_DISCONNECT_ILLEGAL_USER_NAME'
        ];
        $this->channel_open_failure_reasons = [
            1 => 'NET_SSH2_OPEN_ADMINISTRATIVELY_PROHIBITED'
        ];
        $this->terminal_modes = [
            0 => 'NET_SSH2_TTY_OP_END'
        ];
        $this->channel_extended_data_type_codes = [
            1 => 'NET_SSH2_EXTENDED_DATA_STDERR'
        ];

        $this->define_array(
            $this->message_numbers,
            $this->disconnect_reasons,
            $this->channel_open_failure_reasons,
            $this->terminal_modes,
            $this->channel_extended_data_type_codes,
            [60 => 'NET_SSH2_MSG_USERAUTH_PASSWD_CHANGEREQ'],
            [60 => 'NET_SSH2_MSG_USERAUTH_PK_OK'],
            [60 => 'NET_SSH2_MSG_USERAUTH_INFO_REQUEST',
                  61 => 'NET_SSH2_MSG_USERAUTH_INFO_RESPONSE'],
            // RFC 4419 - diffie-hellman-group-exchange-sha{1,256}
            [30 => 'NET_SSH2_MSG_KEXDH_GEX_REQUEST_OLD',
                  31 => 'NET_SSH2_MSG_KEXDH_GEX_GROUP',
                  32 => 'NET_SSH2_MSG_KEXDH_GEX_INIT',
                  33 => 'NET_SSH2_MSG_KEXDH_GEX_REPLY',
                  34 => 'NET_SSH2_MSG_KEXDH_GEX_REQUEST'],
            // RFC 5656 - Elliptic Curves (for curve25519-sha256@libssh.org)
            [30 => 'NET_SSH2_MSG_KEX_ECDH_INIT',
                  31 => 'NET_SSH2_MSG_KEX_ECDH_REPLY']
        );

        self::$connections[$this->getResourceId()] = $this;

        if (is_resource($host)) {
            $this->fsock = $host;
            return;
        }

        if (is_string($host)) {
            $this->host = $host;
            $this->port = $port;
            $this->timeout = $timeout;
        }
    }

    /**
     * Set Crypto Engine Mode
     *
     * Possible $engine values:
     * OpenSSL, mcrypt, Eval, PHP
     *
     * @param int $engine
     * @access public
     */
    public function setCryptoEngine($engine)
    {
        $this->crypto_engine = $engine;
    }

    /**
     * Send Identification String First
     *
     * https://tools.ietf.org/html/rfc4253#section-4.2 says "when the connection has been established,
     * both sides MUST send an identification string". It does not say which side sends it first. In
     * theory it shouldn't matter but it is a fact of life that some SSH servers are simply buggy
     *
     * @access public
     */
    public function sendIdentificationStringFirst()
    {
        $this->send_id_string_first = true;
    }

    /**
     * Send Identification String Last
     *
     * https://tools.ietf.org/html/rfc4253#section-4.2 says "when the connection has been established,
     * both sides MUST send an identification string". It does not say which side sends it first. In
     * theory it shouldn't matter but it is a fact of life that some SSH servers are simply buggy
     *
     * @access public
     */
    public function sendIdentificationStringLast()
    {
        $this->send_id_string_first = false;
    }

    /**
     * Send SSH_MSG_KEXINIT First
     *
     * https://tools.ietf.org/html/rfc4253#section-7.1 says "key exchange begins by each sending
     * sending the [SSH_MSG_KEXINIT] packet". It does not say which side sends it first. In theory
     * it shouldn't matter but it is a fact of life that some SSH servers are simply buggy
     *
     * @access public
     */
    public function sendKEXINITFirst()
    {
        $this->send_kex_first = true;
    }

    /**
     * Send SSH_MSG_KEXINIT Last
     *
     * https://tools.ietf.org/html/rfc4253#section-7.1 says "key exchange begins by each sending
     * sending the [SSH_MSG_KEXINIT] packet". It does not say which side sends it first. In theory
     * it shouldn't matter but it is a fact of life that some SSH servers are simply buggy
     *
     * @access public
     */
    public function sendKEXINITLast()
    {
        $this->send_kex_first = false;
    }

    /**
     * Connect to an SSHv2 server
     *
     * @return bool
     * @throws \UnexpectedValueException on receipt of unexpected packets
     * @throws \RuntimeException on other errors
     * @access private
     */
    private function connect()
    {
        if ($this->bitmap & self::MASK_CONSTRUCTOR) {
            return false;
        }

        $this->bitmap |= self::MASK_CONSTRUCTOR;

        $this->curTimeout = $this->timeout;

        $this->last_packet = microtime(true);

        if (!is_resource($this->fsock)) {
            $start = microtime(true);
            // with stream_select a timeout of 0 means that no timeout takes place;
            // with fsockopen a timeout of 0 means that you instantly timeout
            // to resolve this incompatibility a timeout of 100,000 will be used for fsockopen if timeout is 0
            $this->fsock = @fsockopen($this->host, $this->port, $errno, $errstr, $this->curTimeout == 0 ? 100000 : $this->curTimeout);
            if (!$this->fsock) {
                $host = $this->host . ':' . $this->port;
                throw new \RuntimeException(rtrim("Cannot connect to $host. Error $errno. $errstr"));
            }
            $elapsed = microtime(true) - $start;

            $this->curTimeout-= $elapsed;

            if ($this->curTimeout <= 0) {
                $this->is_timeout = true;
                return false;
            }
        }

        $this->identifier = $this->generate_identifier();

        if ($this->send_id_string_first) {
            fputs($this->fsock, $this->identifier . "\r\n");
        }

        /* According to the SSH2 specs,

          "The server MAY send other lines of data before sending the version
           string.  Each line SHOULD be terminated by a Carriage Return and Line
           Feed.  Such lines MUST NOT begin with "SSH-", and SHOULD be encoded
           in ISO-10646 UTF-8 [RFC3629] (language is not specified).  Clients
           MUST be able to process such lines." */
        $data = '';
        while (!feof($this->fsock) && !preg_match('#(.*)^(SSH-(\d\.\d+).*)#ms', $data, $matches)) {
            $line = '';
            while (true) {
                if ($this->curTimeout) {
                    if ($this->curTimeout < 0) {
                        $this->is_timeout = true;
                        return false;
                    }
                    $read = [$this->fsock];
                    $write = $except = null;
                    $start = microtime(true);
                    $sec = floor($this->curTimeout);
                    $usec = 1000000 * ($this->curTimeout - $sec);
                    // on windows this returns a "Warning: Invalid CRT parameters detected" error
                    // the !count() is done as a workaround for <https://bugs.php.net/42682>
                    if (!@stream_select($read, $write, $except, $sec, $usec) && !count($read)) {
                        $this->is_timeout = true;
                        return false;
                    }
                    $elapsed = microtime(true) - $start;
                    $this->curTimeout-= $elapsed;
                }

                $temp = stream_get_line($this->fsock, 255, "\n");
                if (strlen($temp) == 255) {
                    continue;
                }

                $line.= "$temp\n";

                // quoting RFC4253, "Implementers who wish to maintain
                // compatibility with older, undocumented versions of this protocol may
                // want to process the identification string without expecting the
                // presence of the carriage return character for reasons described in
                // Section 5 of this document."

                //if (substr($line, -2) == "\r\n") {
                //    break;
                //}

                break;
            }

            $data.= $line;
        }

        if (feof($this->fsock)) {
            throw new \RuntimeException('Connection closed by server');
        }

        $extra = $matches[1];

        if (defined('NET_SSH2_LOGGING')) {
            $this->append_log('<-', $matches[0]);
            $this->append_log('->', $this->identifier . "\r\n");
        }

        $this->server_identifier = trim($temp, "\r\n");
        if (strlen($extra)) {
            $this->errors[] = utf8_decode($data);
        }

        if (version_compare($matches[3], '1.99', '<')) {
            throw new \RuntimeException("Cannot connect to SSH $matches[3] servers");
        }

        if (!$this->send_id_string_first) {
            fputs($this->fsock, $this->identifier . "\r\n");
        }

        if (!$this->send_kex_first) {
            $response = $this->get_binary_packet();
            if ($response === false) {
                throw new \RuntimeException('Connection closed by server');
            }

            if (!strlen($response) || ord($response[0]) != NET_SSH2_MSG_KEXINIT) {
                throw new \UnexpectedValueException('Expected SSH_MSG_KEXINIT');
            }

            if (!$this->key_exchange($response)) {
                return false;
            }
        }

        if ($this->send_kex_first && !$this->key_exchange()) {
            return false;
        }

        $this->bitmap|= self::MASK_CONNECTED;

        return true;
    }

    /**
     * Generates the SSH identifier
     *
     * You should overwrite this method in your own class if you want to use another identifier
     *
     * @access protected
     * @return string
     */
    private function generate_identifier()
    {
        $identifier = 'SSH-2.0-phpseclib_2.0';

        $ext = [];
        if (function_exists('\\Sodium\\library_version_major')) {
            $ext[] = 'libsodium';
        }

        if (extension_loaded('openssl')) {
            $ext[] = 'openssl';
        } elseif (extension_loaded('mcrypt')) {
            $ext[] = 'mcrypt';
        }

        if (extension_loaded('gmp')) {
            $ext[] = 'gmp';
        } elseif (extension_loaded('bcmath')) {
            $ext[] = 'bcmath';
        }

        if (!empty($ext)) {
            $identifier .= ' (' . implode(', ', $ext) . ')';
        }

        return $identifier;
    }

    /**
     * Key Exchange
     * @return bool
     * @param string|bool $kexinit_payload_server optional
     * @throws \UnexpectedValueException on receipt of unexpected packets
     * @throws \RuntimeException on other errors
     * @throws \phpseclib\Exception\NoSupportedAlgorithmsException when none of the algorithms phpseclib has loaded are compatible
     * @access private
     */
    private function key_exchange($kexinit_payload_server = false)
    {
        $kex_algorithms = [
            // Elliptic Curve Diffie-Hellman Key Agreement (ECDH) using
            // Curve25519. See doc/curve25519-sha256@libssh.org.txt in the
            // libssh repository for more information.
            'curve25519-sha256@libssh.org',

            // Diffie-Hellman Key Agreement (DH) using integer modulo prime
            // groups.
            'diffie-hellman-group1-sha1', // REQUIRED
            'diffie-hellman-group14-sha1', // REQUIRED
            'diffie-hellman-group-exchange-sha1', // RFC 4419
            'diffie-hellman-group-exchange-sha256', // RFC 4419
        ];
        if (!function_exists('\\Sodium\\library_version_major')) {
            $kex_algorithms = array_diff(
                $kex_algorithms,
                ['curve25519-sha256@libssh.org']
            );
        }

        $server_host_key_algorithms = [
            'ssh-rsa', // RECOMMENDED  sign   Raw RSA Key
            'ssh-dss'  // REQUIRED     sign   Raw DSS Key
        ];

        $encryption_algorithms = [
            // from <http://tools.ietf.org/html/rfc4345#section-4>:
            'arcfour256',
            'arcfour128',

            //'arcfour',      // OPTIONAL          the ARCFOUR stream cipher with a 128-bit key

            // CTR modes from <http://tools.ietf.org/html/rfc4344#section-4>:
            'aes128-ctr',     // RECOMMENDED       AES (Rijndael) in SDCTR mode, with 128-bit key
            'aes192-ctr',     // RECOMMENDED       AES with 192-bit key
            'aes256-ctr',     // RECOMMENDED       AES with 256-bit key

            'twofish128-ctr', // OPTIONAL          Twofish in SDCTR mode, with 128-bit key
            'twofish192-ctr', // OPTIONAL          Twofish with 192-bit key
            'twofish256-ctr', // OPTIONAL          Twofish with 256-bit key

            'aes128-cbc',     // RECOMMENDED       AES with a 128-bit key
            'aes192-cbc',     // OPTIONAL          AES with a 192-bit key
            'aes256-cbc',     // OPTIONAL          AES in CBC mode, with a 256-bit key

            'twofish128-cbc', // OPTIONAL          Twofish with a 128-bit key
            'twofish192-cbc', // OPTIONAL          Twofish with a 192-bit key
            'twofish256-cbc',
            'twofish-cbc',    // OPTIONAL          alias for "twofish256-cbc"
                              //                   (this is being retained for historical reasons)

            'blowfish-ctr',   // OPTIONAL          Blowfish in SDCTR mode

            'blowfish-cbc',   // OPTIONAL          Blowfish in CBC mode

            '3des-ctr',       // RECOMMENDED       Three-key 3DES in SDCTR mode

            '3des-cbc',       // REQUIRED          three-key 3DES in CBC mode
                //'none'         // OPTIONAL          no encryption; NOT RECOMMENDED
        ];

        if (extension_loaded('openssl') && !extension_loaded('mcrypt')) {
            // OpenSSL does not support arcfour256 in any capacity and arcfour128 / arcfour support is limited to
            // instances that do not use continuous buffers
            $encryption_algorithms = array_diff(
                $encryption_algorithms,
                ['arcfour256', 'arcfour128', 'arcfour']
            );
        }

        if (class_exists('\phpseclib\Crypt\RC4') === false) {
            $encryption_algorithms = array_diff(
                $encryption_algorithms,
                ['arcfour256', 'arcfour128', 'arcfour']
            );
        }
        if (class_exists('\phpseclib\Crypt\Rijndael') === false) {
            $encryption_algorithms = array_diff(
                $encryption_algorithms,
                ['aes128-ctr', 'aes192-ctr', 'aes256-ctr', 'aes128-cbc', 'aes192-cbc', 'aes256-cbc']
            );
        }
        if (class_exists('\phpseclib\Crypt\Twofish') === false) {
            $encryption_algorithms = array_diff(
                $encryption_algorithms,
                ['twofish128-ctr', 'twofish192-ctr', 'twofish256-ctr', 'twofish128-cbc', 'twofish192-cbc', 'twofish256-cbc', 'twofish-cbc']
            );
        }
        if (class_exists('\phpseclib\Crypt\Blowfish') === false) {
            $encryption_algorithms = array_diff(
                $encryption_algorithms,
                ['blowfish-ctr', 'blowfish-cbc']
            );
        }
        if (class_exists('\phpseclib\Crypt\TripleDES') === false) {
            $encryption_algorithms = array_diff(
                $encryption_algorithms,
                ['3des-ctr', '3des-cbc']
            );
        }
        $encryption_algorithms = array_values($encryption_algorithms);

        $mac_algorithms = [
            // from <http://www.ietf.org/rfc/rfc6668.txt>:
            'hmac-sha2-256',// RECOMMENDED     HMAC-SHA256 (digest length = key length = 32)

            'hmac-sha1-96', // RECOMMENDED     first 96 bits of HMAC-SHA1 (digest length = 12, key length = 20)
            'hmac-sha1',    // REQUIRED        HMAC-SHA1 (digest length = key length = 20)
            'hmac-md5-96',  // OPTIONAL        first 96 bits of HMAC-MD5 (digest length = 12, key length = 16)
            'hmac-md5',     // OPTIONAL        HMAC-MD5 (digest length = key length = 16)
            //'none'          // OPTIONAL        no MAC; NOT RECOMMENDED
        ];

        $compression_algorithms = [
            'none'   // REQUIRED        no compression
            //'zlib' // OPTIONAL        ZLIB (LZ77) compression
        ];

        // some SSH servers have buggy implementations of some of the above algorithms
        switch (true) {
            case $this->server_identifier == 'SSH-2.0-SSHD':
            case substr($this->server_identifier, 0, 13) == 'SSH-2.0-DLINK':
                $mac_algorithms = array_values(array_diff(
                    $mac_algorithms,
                    ['hmac-sha1-96', 'hmac-md5-96']
                ));
        }

        $str_kex_algorithms = implode(',', $kex_algorithms);
        $str_server_host_key_algorithms = implode(',', $server_host_key_algorithms);
        $encryption_algorithms_server_to_client = $encryption_algorithms_client_to_server = implode(',', $encryption_algorithms);
        $mac_algorithms_server_to_client = $mac_algorithms_client_to_server = implode(',', $mac_algorithms);
        $compression_algorithms_server_to_client = $compression_algorithms_client_to_server = implode(',', $compression_algorithms);

        $client_cookie = Random::string(16);

        $kexinit_payload_client = pack(
            'Ca*Na*Na*Na*Na*Na*Na*Na*Na*Na*Na*CN',
            NET_SSH2_MSG_KEXINIT,
            $client_cookie,
            strlen($str_kex_algorithms),
            $str_kex_algorithms,
            strlen($str_server_host_key_algorithms),
            $str_server_host_key_algorithms,
            strlen($encryption_algorithms_client_to_server),
            $encryption_algorithms_client_to_server,
            strlen($encryption_algorithms_server_to_client),
            $encryption_algorithms_server_to_client,
            strlen($mac_algorithms_client_to_server),
            $mac_algorithms_client_to_server,
            strlen($mac_algorithms_server_to_client),
            $mac_algorithms_server_to_client,
            strlen($compression_algorithms_client_to_server),
            $compression_algorithms_client_to_server,
            strlen($compression_algorithms_server_to_client),
            $compression_algorithms_server_to_client,
            0,
            '',
            0,
            '',
            0,
            0
        );

        if ($this->send_kex_first) {
            if (!$this->send_binary_packet($kexinit_payload_client)) {
                return false;
            }

            $kexinit_payload_server = $this->get_binary_packet();
            if ($kexinit_payload_server === false) {
                throw new \RuntimeException('Connection closed by server');
            }

            if (!strlen($kexinit_payload_server) || ord($kexinit_payload_server[0]) != NET_SSH2_MSG_KEXINIT) {
                throw new \UnexpectedValueException('Expected SSH_MSG_KEXINIT');
            }
        }

        $response = $kexinit_payload_server;
        Strings::shift($response, 1); // skip past the message number (it should be SSH_MSG_KEXINIT)
        $server_cookie = Strings::shift($response, 16);

        if (strlen($response) < 4) {
            return false;
        }
        $temp = unpack('Nlength', Strings::shift($response, 4));
        $this->kex_algorithms = explode(',', Strings::shift($response, $temp['length']));

        if (strlen($response) < 4) {
            return false;
        }
        $temp = unpack('Nlength', Strings::shift($response, 4));
        $this->server_host_key_algorithms = explode(',', Strings::shift($response, $temp['length']));

        if (strlen($response) < 4) {
            return false;
        }
        $temp = unpack('Nlength', Strings::shift($response, 4));
        $this->encryption_algorithms_client_to_server = explode(',', Strings::shift($response, $temp['length']));

        if (strlen($response) < 4) {
            return false;
        }
        $temp = unpack('Nlength', Strings::shift($response, 4));
        $this->encryption_algorithms_server_to_client = explode(',', Strings::shift($response, $temp['length']));

        if (strlen($response) < 4) {
            return false;
        }
        $temp = unpack('Nlength', Strings::shift($response, 4));
        $this->mac_algorithms_client_to_server = explode(',', Strings::shift($response, $temp['length']));

        if (strlen($response) < 4) {
            return false;
        }
        $temp = unpack('Nlength', Strings::shift($response, 4));
        $this->mac_algorithms_server_to_client = explode(',', Strings::shift($response, $temp['length']));

        if (strlen($response) < 4) {
            return false;
        }
        $temp = unpack('Nlength', Strings::shift($response, 4));
        $this->compression_algorithms_client_to_server = explode(',', Strings::shift($response, $temp['length']));

        if (strlen($response) < 4) {
            return false;
        }
        $temp = unpack('Nlength', Strings::shift($response, 4));
        $this->compression_algorithms_server_to_client = explode(',', Strings::shift($response, $temp['length']));

        if (strlen($response) < 4) {
            return false;
        }
        $temp = unpack('Nlength', Strings::shift($response, 4));
        $this->languages_client_to_server = explode(',', Strings::shift($response, $temp['length']));

        if (strlen($response) < 4) {
            return false;
        }
        $temp = unpack('Nlength', Strings::shift($response, 4));
        $this->languages_server_to_client = explode(',', Strings::shift($response, $temp['length']));

        if (!strlen($response)) {
            return false;
        }
        extract(unpack('Cfirst_kex_packet_follows', Strings::shift($response, 1)));

        $first_kex_packet_follows = $first_kex_packet_follows != 0;

        if (!$this->send_kex_first && !$this->send_binary_packet($kexinit_payload_client)) {
            return false;
        }

        // we need to decide upon the symmetric encryption algorithms before we do the diffie-hellman key exchange

        // we don't initialize any crypto-objects, yet - we do that, later. for now, we need the lengths to make the
        // diffie-hellman key exchange as fast as possible
        $decrypt = $this->array_intersect_first($encryption_algorithms, $this->encryption_algorithms_server_to_client);
        $decryptKeyLength = $this->encryption_algorithm_to_key_size($decrypt);
        if ($decryptKeyLength === null) {
            $this->disconnect_helper(NET_SSH2_DISCONNECT_KEY_EXCHANGE_FAILED);
            throw new NoSupportedAlgorithmsException('No compatible server to client encryption algorithms found');
        }

        $encrypt = $this->array_intersect_first($encryption_algorithms, $this->encryption_algorithms_client_to_server);
        $encryptKeyLength = $this->encryption_algorithm_to_key_size($encrypt);
        if ($encryptKeyLength === null) {
            $this->disconnect_helper(NET_SSH2_DISCONNECT_KEY_EXCHANGE_FAILED);
            throw new NoSupportedAlgorithmsException('No compatible client to server encryption algorithms found');
        }

        // through diffie-hellman key exchange a symmetric key is obtained
        $kex_algorithm = $this->array_intersect_first($kex_algorithms, $this->kex_algorithms);
        if ($kex_algorithm === false) {
            $this->disconnect_helper(NET_SSH2_DISCONNECT_KEY_EXCHANGE_FAILED);
            throw new NoSupportedAlgorithmsException('No compatible key exchange algorithms found');
        }

        // Only relevant in diffie-hellman-group-exchange-sha{1,256}, otherwise empty.
        $exchange_hash_rfc4419 = '';

        if ($kex_algorithm === 'curve25519-sha256@libssh.org') {
            $x = Random::string(32);
            $eBytes = \Sodium\crypto_box_publickey_from_secretkey($x);
            $clientKexInitMessage = NET_SSH2_MSG_KEX_ECDH_INIT;
            $serverKexReplyMessage = NET_SSH2_MSG_KEX_ECDH_REPLY;
            $kexHash = new Hash('sha256');
        } else {
            if (strpos($kex_algorithm, 'diffie-hellman-group-exchange') === 0) {
                $dh_group_sizes_packed = pack(
                    'NNN',
                    $this->kex_dh_group_size_min,
                    $this->kex_dh_group_size_preferred,
                    $this->kex_dh_group_size_max
                );
                $packet = pack(
                    'Ca*',
                    NET_SSH2_MSG_KEXDH_GEX_REQUEST,
                    $dh_group_sizes_packed
                );
                if (!$this->send_binary_packet($packet)) {
                    return false;
                }

                $response = $this->get_binary_packet();
                if ($response === false) {
                    user_error('Connection closed by server');
                    return false;
                }
                extract(unpack('Ctype', Strings::shift($response, 1)));
                if ($type != NET_SSH2_MSG_KEXDH_GEX_GROUP) {
                    user_error('Expected SSH_MSG_KEX_DH_GEX_GROUP');
                    return false;
                }

                if (strlen($response) < 4) {
                    return false;
                }
                extract(unpack('NprimeLength', Strings::shift($response, 4)));
                $primeBytes = Strings::shift($response, $primeLength);
                $prime = new BigInteger($primeBytes, -256);

                if (strlen($response) < 4) {
                    return false;
                }
                extract(unpack('NgLength', Strings::shift($response, 4)));
                $gBytes = Strings::shift($response, $gLength);
                $g = new BigInteger($gBytes, -256);

                $exchange_hash_rfc4419 = pack(
                    'a*Na*Na*',
                    $dh_group_sizes_packed,
                    $primeLength,
                    $primeBytes,
                    $gLength,
                    $gBytes
                );

                $clientKexInitMessage = NET_SSH2_MSG_KEXDH_GEX_INIT;
                $serverKexReplyMessage = NET_SSH2_MSG_KEXDH_GEX_REPLY;
            } else {
                switch ($kex_algorithm) {
                    // see http://tools.ietf.org/html/rfc2409#section-6.2 and
                    // http://tools.ietf.org/html/rfc2412, appendex E
                    case 'diffie-hellman-group1-sha1':
                        $prime = 'FFFFFFFFFFFFFFFFC90FDAA22168C234C4C6628B80DC1CD129024E088A67CC74' .
                                '020BBEA63B139B22514A08798E3404DDEF9519B3CD3A431B302B0A6DF25F1437' .
                                '4FE1356D6D51C245E485B576625E7EC6F44C42E9A637ED6B0BFF5CB6F406B7ED' .
                                'EE386BFB5A899FA5AE9F24117C4B1FE649286651ECE65381FFFFFFFFFFFFFFFF';
                        break;
                    // see http://tools.ietf.org/html/rfc3526#section-3
                    case 'diffie-hellman-group14-sha1':
                        $prime = 'FFFFFFFFFFFFFFFFC90FDAA22168C234C4C6628B80DC1CD129024E088A67CC74' .
                                '020BBEA63B139B22514A08798E3404DDEF9519B3CD3A431B302B0A6DF25F1437' .
                                '4FE1356D6D51C245E485B576625E7EC6F44C42E9A637ED6B0BFF5CB6F406B7ED' .
                                'EE386BFB5A899FA5AE9F24117C4B1FE649286651ECE45B3DC2007CB8A163BF05' .
                                '98DA48361C55D39A69163FA8FD24CF5F83655D23DCA3AD961C62F356208552BB' .
                                '9ED529077096966D670C354E4ABC9804F1746C08CA18217C32905E462E36CE3B' .
                                'E39E772C180E86039B2783A2EC07A28FB5C55DF06F4C52C9DE2BCBF695581718' .
                                '3995497CEA956AE515D2261898FA051015728E5A8AACAA68FFFFFFFFFFFFFFFF';
                        break;
                }
                // For both diffie-hellman-group1-sha1 and diffie-hellman-group14-sha1
                // the generator field element is 2 (decimal) and the hash function is sha1.
                $g = new BigInteger(2);
                $prime = new BigInteger($prime, 16);
                $clientKexInitMessage = NET_SSH2_MSG_KEXDH_INIT;
                $serverKexReplyMessage = NET_SSH2_MSG_KEXDH_REPLY;
            }

            switch ($kex_algorithm) {
                case 'diffie-hellman-group-exchange-sha256':
                    $kexHash = new Hash('sha256');
                    break;
                default:
                    $kexHash = new Hash('sha1');
            }

            /* To increase the speed of the key exchange, both client and server may
            reduce the size of their private exponents.  It should be at least
            twice as long as the key material that is generated from the shared
            secret.  For more details, see the paper by van Oorschot and Wiener
            [VAN-OORSCHOT].

            -- http://tools.ietf.org/html/rfc4419#section-6.2 */
            $one = new BigInteger(1);
            $keyLength = min($kexHash->getLengthInBytes(), max($encryptKeyLength, $decryptKeyLength));
            $max = $one->bitwise_leftShift(16 * $keyLength); // 2 * 8 * $keyLength
            $max = $max->subtract($one);

            $x = BigInteger::randomRange($one, $max);
            $e = $g->modPow($x, $prime);

            $eBytes = $e->toBytes(true);
        }
        $data = pack('CNa*', $clientKexInitMessage, strlen($eBytes), $eBytes);

        if (!$this->send_binary_packet($data)) {
            throw new \RuntimeException('Connection closed by server');
        }

        $response = $this->get_binary_packet();
        if ($response === false) {
            throw new \RuntimeException('Connection closed by server');
        }
        if (!strlen($response)) {
            return false;
        }
        extract(unpack('Ctype', Strings::shift($response, 1)));

        if ($type != $serverKexReplyMessage) {
            throw new \UnexpectedValueException('Expected SSH_MSG_KEXDH_REPLY');
        }

        if (strlen($response) < 4) {
            return false;
        }
        $temp = unpack('Nlength', Strings::shift($response, 4));
        $this->server_public_host_key = $server_public_host_key = Strings::shift($response, $temp['length']);

        if (strlen($server_public_host_key) < 4) {
            return false;
        }
        $temp = unpack('Nlength', Strings::shift($server_public_host_key, 4));
        $public_key_format = Strings::shift($server_public_host_key, $temp['length']);

        if (strlen($response) < 4) {
            return false;
        }
        $temp = unpack('Nlength', Strings::shift($response, 4));
        $fBytes = Strings::shift($response, $temp['length']);

        if (strlen($response) < 4) {
            return false;
        }
        $temp = unpack('Nlength', Strings::shift($response, 4));
        $this->signature = Strings::shift($response, $temp['length']);

        if (strlen($this->signature) < 4) {
            return false;
        }
        $temp = unpack('Nlength', Strings::shift($this->signature, 4));
        $this->signature_format = Strings::shift($this->signature, $temp['length']);

        if ($kex_algorithm === 'curve25519-sha256@libssh.org') {
            if (strlen($fBytes) !== 32) {
                user_error('Received curve25519 public key of invalid length.');
                return false;
            }
            $key = new BigInteger(\Sodium\crypto_scalarmult($x, $fBytes), 256);
            \Sodium\memzero($x);
        } else {
            $f = new BigInteger($fBytes, -256);
            $key = $f->modPow($x, $prime);
        }
        $keyBytes = $key->toBytes(true);

        $this->exchange_hash = pack(
            'Na*Na*Na*Na*Na*a*Na*Na*Na*',
            strlen($this->identifier),
            $this->identifier,
            strlen($this->server_identifier),
            $this->server_identifier,
            strlen($kexinit_payload_client),
            $kexinit_payload_client,
            strlen($kexinit_payload_server),
            $kexinit_payload_server,
            strlen($this->server_public_host_key),
            $this->server_public_host_key,
            $exchange_hash_rfc4419,
            strlen($eBytes),
            $eBytes,
            strlen($fBytes),
            $fBytes,
            strlen($keyBytes),
            $keyBytes
        );

        $this->exchange_hash = $kexHash->hash($this->exchange_hash);

        if ($this->session_id === false) {
            $this->session_id = $this->exchange_hash;
        }

        $server_host_key_algorithm = $this->array_intersect_first($server_host_key_algorithms, $this->server_host_key_algorithms);
        if ($server_host_key_algorithm === false) {
            $this->disconnect_helper(NET_SSH2_DISCONNECT_KEY_EXCHANGE_FAILED);
            throw new NoSupportedAlgorithmsException('No compatible server host key algorithms found');
        }

        if ($public_key_format != $server_host_key_algorithm || $this->signature_format != $server_host_key_algorithm) {
            $this->disconnect_helper(NET_SSH2_DISCONNECT_KEY_EXCHANGE_FAILED);
            throw new \RuntimeException('Server Host Key Algorithm Mismatch');
        }

        $packet = pack(
            'C',
            NET_SSH2_MSG_NEWKEYS
        );

        if (!$this->send_binary_packet($packet)) {
            return false;
        }

        $response = $this->get_binary_packet();

        if ($response === false) {
            throw new \RuntimeException('Connection closed by server');
        }

        if (!strlen($response)) {
            return false;
        }
        extract(unpack('Ctype', Strings::shift($response, 1)));

        if ($type != NET_SSH2_MSG_NEWKEYS) {
            throw new \UnexpectedValueException('Expected SSH_MSG_NEWKEYS');
        }

        $this->decrypt_algorithm = $decrypt;

        $keyBytes = pack('Na*', strlen($keyBytes), $keyBytes);

        $this->encrypt = $this->encryption_algorithm_to_crypt_instance($encrypt);
        if ($this->encrypt) {
            if ($this->crypto_engine) {
                $this->encrypt->setPreferredEngine($this->crypto_engine);
            }
            if ($this->encrypt->getBlockLengthInBytes()) {
                $this->encrypt_block_size = $this->encrypt->getBlockLengthInBytes();
            }
            $this->encrypt->enableContinuousBuffer();
            $this->encrypt->disablePadding();

            if ($this->encrypt->usesIV()) {
                $iv = $kexHash->hash($keyBytes . $this->exchange_hash . 'A' . $this->session_id);
                while ($this->encrypt_block_size > strlen($iv)) {
                    $iv.= $kexHash->hash($keyBytes . $this->exchange_hash . $iv);
                }
                $this->encrypt->setIV(substr($iv, 0, $this->encrypt_block_size));
            }

            $key = $kexHash->hash($keyBytes . $this->exchange_hash . 'C' . $this->session_id);
            while ($encryptKeyLength > strlen($key)) {
                $key.= $kexHash->hash($keyBytes . $this->exchange_hash . $key);
            }
            $this->encrypt->setKey(substr($key, 0, $encryptKeyLength));
        }

        $this->decrypt = $this->encryption_algorithm_to_crypt_instance($decrypt);
        if ($this->decrypt) {
            if ($this->crypto_engine) {
                $this->decrypt->setPreferredEngine($this->crypto_engine);
            }
            if ($this->decrypt->getBlockLengthInBytes()) {
                $this->decrypt_block_size = $this->decrypt->getBlockLengthInBytes();
            }
            $this->decrypt->enableContinuousBuffer();
            $this->decrypt->disablePadding();

            if ($this->decrypt->usesIV()) {
                $iv = $kexHash->hash($keyBytes . $this->exchange_hash . 'B' . $this->session_id);
                while ($this->decrypt_block_size > strlen($iv)) {
                    $iv.= $kexHash->hash($keyBytes . $this->exchange_hash . $iv);
                }
                $this->decrypt->setIV(substr($iv, 0, $this->decrypt_block_size));
            }

            $key = $kexHash->hash($keyBytes . $this->exchange_hash . 'D' . $this->session_id);
            while ($decryptKeyLength > strlen($key)) {
                $key.= $kexHash->hash($keyBytes . $this->exchange_hash . $key);
            }
            $this->decrypt->setKey(substr($key, 0, $decryptKeyLength));
        }

        /* The "arcfour128" algorithm is the RC4 cipher, as described in
           [SCHNEIER], using a 128-bit key.  The first 1536 bytes of keystream
           generated by the cipher MUST be discarded, and the first byte of the
           first encrypted packet MUST be encrypted using the 1537th byte of
           keystream.

           -- http://tools.ietf.org/html/rfc4345#section-4 */
        if ($encrypt == 'arcfour128' || $encrypt == 'arcfour256') {
            $this->encrypt->encrypt(str_repeat("\0", 1536));
        }
        if ($decrypt == 'arcfour128' || $decrypt == 'arcfour256') {
            $this->decrypt->decrypt(str_repeat("\0", 1536));
        }

        $mac_algorithm = $this->array_intersect_first($mac_algorithms, $this->mac_algorithms_client_to_server);
        if ($mac_algorithm === false) {
            $this->disconnect_helper(NET_SSH2_DISCONNECT_KEY_EXCHANGE_FAILED);
            throw new NoSupportedAlgorithmsException('No compatible client to server message authentication algorithms found');
        }

        $createKeyLength = 0; // ie. $mac_algorithm == 'none'
        switch ($mac_algorithm) {
            case 'hmac-sha2-256':
                $this->hmac_create = new Hash('sha256');
                $createKeyLength = 32;
                break;
            case 'hmac-sha1':
                $this->hmac_create = new Hash('sha1');
                $createKeyLength = 20;
                break;
            case 'hmac-sha1-96':
                $this->hmac_create = new Hash('sha1-96');
                $createKeyLength = 20;
                break;
            case 'hmac-md5':
                $this->hmac_create = new Hash('md5');
                $createKeyLength = 16;
                break;
            case 'hmac-md5-96':
                $this->hmac_create = new Hash('md5-96');
                $createKeyLength = 16;
        }

        $mac_algorithm = $this->array_intersect_first($mac_algorithms, $this->mac_algorithms_server_to_client);
        if ($mac_algorithm === false) {
            $this->disconnect_helper(NET_SSH2_DISCONNECT_KEY_EXCHANGE_FAILED);
            throw new NoSupportedAlgorithmsException('No compatible server to client message authentication algorithms found');
        }

        $checkKeyLength = 0;
        $this->hmac_size = 0;
        switch ($mac_algorithm) {
            case 'hmac-sha2-256':
                $this->hmac_check = new Hash('sha256');
                $checkKeyLength = 32;
                $this->hmac_size = 32;
                break;
            case 'hmac-sha1':
                $this->hmac_check = new Hash('sha1');
                $checkKeyLength = 20;
                $this->hmac_size = 20;
                break;
            case 'hmac-sha1-96':
                $this->hmac_check = new Hash('sha1-96');
                $checkKeyLength = 20;
                $this->hmac_size = 12;
                break;
            case 'hmac-md5':
                $this->hmac_check = new Hash('md5');
                $checkKeyLength = 16;
                $this->hmac_size = 16;
                break;
            case 'hmac-md5-96':
                $this->hmac_check = new Hash('md5-96');
                $checkKeyLength = 16;
                $this->hmac_size = 12;
        }

        $key = $kexHash->hash($keyBytes . $this->exchange_hash . 'E' . $this->session_id);
        while ($createKeyLength > strlen($key)) {
            $key.= $kexHash->hash($keyBytes . $this->exchange_hash . $key);
        }
        $this->hmac_create->setKey(substr($key, 0, $createKeyLength));

        $key = $kexHash->hash($keyBytes . $this->exchange_hash . 'F' . $this->session_id);
        while ($checkKeyLength > strlen($key)) {
            $key.= $kexHash->hash($keyBytes . $this->exchange_hash . $key);
        }
        $this->hmac_check->setKey(substr($key, 0, $checkKeyLength));

        $compression_algorithm = $this->array_intersect_first($compression_algorithms, $this->compression_algorithms_server_to_client);
        if ($compression_algorithm === false) {
            $this->disconnect_helper(NET_SSH2_DISCONNECT_KEY_EXCHANGE_FAILED);
            throw new NoSupportedAlgorithmsException('No compatible server to client compression algorithms found');
        }
        $this->decompress = $compression_algorithm == 'zlib';

        $compression_algorithm = $this->array_intersect_first($compression_algorithms, $this->compression_algorithms_client_to_server);
        if ($compression_algorithm === false) {
            $this->disconnect_helper(NET_SSH2_DISCONNECT_KEY_EXCHANGE_FAILED);
            throw new NoSupportedAlgorithmsException('No compatible client to server compression algorithms found');
        }
        $this->compress = $compression_algorithm == 'zlib';

        return true;
    }

    /**
     * Maps an encryption algorithm name to the number of key bytes.
     *
     * @param string $algorithm Name of the encryption algorithm
     * @return int|null Number of bytes as an integer or null for unknown
     * @access private
     */
    private function encryption_algorithm_to_key_size($algorithm)
    {
        if ($this->bad_key_size_fix && $this->bad_algorithm_candidate($algorithm)) {
            return 16;
        }

        switch ($algorithm) {
            case 'none':
                return 0;
            case 'aes128-cbc':
            case 'aes128-ctr':
            case 'arcfour':
            case 'arcfour128':
            case 'blowfish-cbc':
            case 'blowfish-ctr':
            case 'twofish128-cbc':
            case 'twofish128-ctr':
                return 16;
            case '3des-cbc':
            case '3des-ctr':
            case 'aes192-cbc':
            case 'aes192-ctr':
            case 'twofish192-cbc':
            case 'twofish192-ctr':
                return 24;
            case 'aes256-cbc':
            case 'aes256-ctr':
            case 'arcfour256':
            case 'twofish-cbc':
            case 'twofish256-cbc':
            case 'twofish256-ctr':
                return 32;
        }
        return null;
    }

    /**
     * Maps an encryption algorithm name to an instance of a subclass of
     * \phpseclib\Crypt\Base.
     *
     * @param string $algorithm Name of the encryption algorithm
     * @return mixed Instance of \phpseclib\Crypt\Base or null for unknown
     * @access private
     */
    private function encryption_algorithm_to_crypt_instance($algorithm)
    {
        switch ($algorithm) {
            case '3des-cbc':
                return new TripleDES('cbc');
            case '3des-ctr':
                return new TripleDES('ctr');
            case 'aes256-cbc':
            case 'aes192-cbc':
            case 'aes128-cbc':
                return new Rijndael('cbc');
            case 'aes256-ctr':
            case 'aes192-ctr':
            case 'aes128-ctr':
                return new Rijndael('ctr');
            case 'blowfish-cbc':
                return new Blowfish('cbc');
            case 'blowfish-ctr':
                return new Blowfish('ctr');
            case 'twofish128-cbc':
            case 'twofish192-cbc':
            case 'twofish256-cbc':
            case 'twofish-cbc':
                return new Twofish('cbc');
            case 'twofish128-ctr':
            case 'twofish192-ctr':
            case 'twofish256-ctr':
                return new Twofish('ctr');
            case 'arcfour':
            case 'arcfour128':
            case 'arcfour256':
                return new RC4();
        }
        return null;
    }

    /*
     * Tests whether or not proposed algorithm has a potential for issues
     *
     * @link https://www.chiark.greenend.org.uk/~sgtatham/putty/wishlist/ssh2-aesctr-openssh.html
     * @link https://bugzilla.mindrot.org/show_bug.cgi?id=1291
     * @param string $algorithm Name of the encryption algorithm
     * @return bool
     * @access private
     */
    private function bad_algorithm_candidate($algorithm)
    {
        switch ($algorithm) {
            case 'arcfour256':
            case 'aes192-ctr':
            case 'aes256-ctr':
                return true;
        }

        return false;
    }

    /**
     * Login
     *
     * The $password parameter can be a plaintext password, a \phpseclib\Crypt\RSA object or an array
     *
     * @param string $username
     * @param mixed $password
     * @param mixed $...
     * @return bool
     * @see self::_login()
     * @access public
     */
    public function login($username)
    {
        $args = func_get_args();
        return call_user_func_array([&$this, 'sublogin'], $args);
    }

    /**
     * Login Helper
     *
     * @param string $username
     * @param mixed $password
     * @param mixed $...
     * @return bool
     * @see self::_login_helper()
     * @access private
     */
    protected function sublogin($username)
    {
        if (!($this->bitmap & self::MASK_CONSTRUCTOR)) {
            if (!$this->connect()) {
                return false;
            }
        }

        $args = array_slice(func_get_args(), 1);
        if (empty($args)) {
            return $this->login_helper($username);
        }

        foreach ($args as $arg) {
            if ($this->login_helper($username, $arg)) {
                return true;
            }
        }
        return false;
    }

    /**
     * Login Helper
     *
     * @param string $username
     * @param string $password
     * @return bool
     * @throws \UnexpectedValueException on receipt of unexpected packets
     * @throws \RuntimeException on other errors
     * @access private
     * @internal It might be worthwhile, at some point, to protect against {@link http://tools.ietf.org/html/rfc4251#section-9.3.9 traffic analysis}
     *           by sending dummy SSH_MSG_IGNORE messages.
     */
    private function login_helper($username, $password = null)
    {
        if (!($this->bitmap & self::MASK_CONNECTED)) {
            return false;
        }

        if (!($this->bitmap & self::MASK_LOGIN_REQ)) {
            $packet = pack(
                'CNa*',
                NET_SSH2_MSG_SERVICE_REQUEST,
                strlen('ssh-userauth'),
                'ssh-userauth'
            );

            if (!$this->send_binary_packet($packet)) {
                return false;
            }

            $response = $this->get_binary_packet();
            if ($response === false) {
                if ($this->retry_connect) {
                    $this->retry_connect = false;
                    if (!$this->connect()) {
                        return false;
                    }
                    return $this->login_helper($username, $password);
                }
                throw new \RuntimeException('Connection closed by server');
            }

            if (strlen($response) < 4) {
                return false;
            }
            extract(unpack('Ctype', Strings::shift($response, 1)));

            if ($type != NET_SSH2_MSG_SERVICE_ACCEPT) {
                throw new \UnexpectedValueException('Expected SSH_MSG_SERVICE_ACCEPT');
            }
            $this->bitmap |= self::MASK_LOGIN_REQ;
        }

        if (strlen($this->last_interactive_response)) {
            return !is_string($password) && !is_array($password) ? false : $this->keyboard_interactive_process($password);
        }

        if ($password instanceof RSA) {
            return $this->privatekey_login($username, $password);
        } elseif ($password instanceof Agent) {
            return $this->ssh_agent_login($username, $password);
        }

        if (is_array($password)) {
            if ($this->keyboard_interactive_login($username, $password)) {
                $this->bitmap |= self::MASK_LOGIN;
                return true;
            }
            return false;
        }

        if (!isset($password)) {
            $packet = pack(
                'CNa*Na*Na*',
                NET_SSH2_MSG_USERAUTH_REQUEST,
                strlen($username),
                $username,
                strlen('ssh-connection'),
                'ssh-connection',
                strlen('none'),
                'none'
            );

            if (!$this->send_binary_packet($packet)) {
                return false;
            }

            $response = $this->get_binary_packet();
            if ($response === false) {
                throw new \RuntimeException('Connection closed by server');
            }

            if (!strlen($response)) {
                return false;
            }
            extract(unpack('Ctype', Strings::shift($response, 1)));

            switch ($type) {
                case NET_SSH2_MSG_USERAUTH_SUCCESS:
                    $this->bitmap |= self::MASK_LOGIN;
                    return true;
                //case NET_SSH2_MSG_USERAUTH_FAILURE:
                default:
                    return false;
            }
        }

        $packet = pack(
            'CNa*Na*Na*CNa*',
            NET_SSH2_MSG_USERAUTH_REQUEST,
            strlen($username),
            $username,
            strlen('ssh-connection'),
            'ssh-connection',
            strlen('password'),
            'password',
            0,
            strlen($password),
            $password
        );

        // remove the username and password from the logged packet
        if (!defined('NET_SSH2_LOGGING')) {
            $logged = null;
        } else {
            $logged = pack(
                'CNa*Na*Na*CNa*',
                NET_SSH2_MSG_USERAUTH_REQUEST,
                strlen('username'),
                'username',
                strlen('ssh-connection'),
                'ssh-connection',
                strlen('password'),
                'password',
                0,
                strlen('password'),
                'password'
            );
        }

        if (!$this->send_binary_packet($packet, $logged)) {
            return false;
        }

        $response = $this->get_binary_packet();
        if ($response === false) {
            throw new \RuntimeException('Connection closed by server');
        }

        if (!strlen($response)) {
            return false;
        }
        extract(unpack('Ctype', Strings::shift($response, 1)));

        switch ($type) {
            case NET_SSH2_MSG_USERAUTH_PASSWD_CHANGEREQ: // in theory, the password can be changed
                if (defined('NET_SSH2_LOGGING')) {
                    $this->message_number_log[count($this->message_number_log) - 1] = 'NET_SSH2_MSG_USERAUTH_PASSWD_CHANGEREQ';
                }

                if (strlen($response) < 4) {
                    return false;
                }
                extract(unpack('Nlength', Strings::shift($response, 4)));
                $this->errors[] = 'SSH_MSG_USERAUTH_PASSWD_CHANGEREQ: ' . utf8_decode(Strings::shift($response, $length));

                return $this->disconnect_helper(NET_SSH2_DISCONNECT_AUTH_CANCELLED_BY_USER);
            case NET_SSH2_MSG_USERAUTH_FAILURE:
                // can we use keyboard-interactive authentication?  if not then either the login is bad or the server employees
                // multi-factor authentication
                if (strlen($response) < 4) {
                    return false;
                }
                extract(unpack('Nlength', Strings::shift($response, 4)));
                $auth_methods = explode(',', Strings::shift($response, $length));
                if (!strlen($response)) {
                    return false;
                }
                extract(unpack('Cpartial_success', Strings::shift($response, 1)));
                $partial_success = $partial_success != 0;

                if (!$partial_success && in_array('keyboard-interactive', $auth_methods)) {
                    if ($this->keyboard_interactive_login($username, $password)) {
                        $this->bitmap |= self::MASK_LOGIN;
                        return true;
                    }
                    return false;
                }
                return false;
            case NET_SSH2_MSG_USERAUTH_SUCCESS:
                $this->bitmap |= self::MASK_LOGIN;
                return true;
        }

        return false;
    }

    /**
     * Login via keyboard-interactive authentication
     *
     * See {@link http://tools.ietf.org/html/rfc4256 RFC4256} for details.  This is not a full-featured keyboard-interactive authenticator.
     *
     * @param string $username
     * @param string $password
     * @return bool
     * @access private
     */
    private function keyboard_interactive_login($username, $password)
    {
        $packet = pack(
            'CNa*Na*Na*Na*Na*',
            NET_SSH2_MSG_USERAUTH_REQUEST,
            strlen($username),
            $username,
            strlen('ssh-connection'),
            'ssh-connection',
            strlen('keyboard-interactive'),
            'keyboard-interactive',
            0,
            '',
            0,
            ''
        );

        if (!$this->send_binary_packet($packet)) {
            return false;
        }

        return $this->keyboard_interactive_process($password);
    }

    /**
     * Handle the keyboard-interactive requests / responses.
     *
     * @param string $responses...
     * @return bool
     * @throws \RuntimeException on connection error
     * @access private
     */
    private function keyboard_interactive_process()
    {
        $responses = func_get_args();

        if (strlen($this->last_interactive_response)) {
            $response = $this->last_interactive_response;
        } else {
            $orig = $response = $this->get_binary_packet();
            if ($response === false) {
                throw new \RuntimeException('Connection closed by server');
            }
        }

        if (!strlen($response)) {
            return false;
        }
        extract(unpack('Ctype', Strings::shift($response, 1)));

        switch ($type) {
            case NET_SSH2_MSG_USERAUTH_INFO_REQUEST:
                if (strlen($response) < 4) {
                    return false;
                }
                extract(unpack('Nlength', Strings::shift($response, 4)));
                Strings::shift($response, $length); // name; may be empty
                if (strlen($response) < 4) {
                    return false;
                }
                extract(unpack('Nlength', Strings::shift($response, 4)));
                Strings::shift($response, $length); // instruction; may be empty
                if (strlen($response) < 4) {
                    return false;
                }
                extract(unpack('Nlength', Strings::shift($response, 4)));
                Strings::shift($response, $length); // language tag; may be empty
                if (strlen($response) < 4) {
                    return false;
                }
                extract(unpack('Nnum_prompts', Strings::shift($response, 4)));

                for ($i = 0; $i < count($responses); $i++) {
                    if (is_array($responses[$i])) {
                        foreach ($responses[$i] as $key => $value) {
                            $this->keyboard_requests_responses[$key] = $value;
                        }
                        unset($responses[$i]);
                    }
                }
                $responses = array_values($responses);

                if (isset($this->keyboard_requests_responses)) {
                    for ($i = 0; $i < $num_prompts; $i++) {
                        if (strlen($response) < 4) {
                            return false;
                        }
                        extract(unpack('Nlength', Strings::shift($response, 4)));
                        // prompt - ie. "Password: "; must not be empty
                        $prompt = Strings::shift($response, $length);
                        //$echo = Strings::shift($response) != chr(0);
                        foreach ($this->keyboard_requests_responses as $key => $value) {
                            if (substr($prompt, 0, strlen($key)) == $key) {
                                $responses[] = $value;
                                break;
                            }
                        }
                    }
                }

                // see http://tools.ietf.org/html/rfc4256#section-3.2
                if (strlen($this->last_interactive_response)) {
                    $this->last_interactive_response = '';
                } elseif (defined('NET_SSH2_LOGGING')) {
                    $this->message_number_log[count($this->message_number_log) - 1] = str_replace(
                        'UNKNOWN',
                        'NET_SSH2_MSG_USERAUTH_INFO_REQUEST',
                        $this->message_number_log[count($this->message_number_log) - 1]
                    );
                }

                if (!count($responses) && $num_prompts) {
                    $this->last_interactive_response = $orig;
                    return false;
                }

                /*
                   After obtaining the requested information from the user, the client
                   MUST respond with an SSH_MSG_USERAUTH_INFO_RESPONSE message.
                */
                // see http://tools.ietf.org/html/rfc4256#section-3.4
                $packet = $logged = pack('CN', NET_SSH2_MSG_USERAUTH_INFO_RESPONSE, count($responses));
                for ($i = 0; $i < count($responses); $i++) {
                    $packet.= pack('Na*', strlen($responses[$i]), $responses[$i]);
                    $logged.= pack('Na*', strlen('dummy-answer'), 'dummy-answer');
                }

                if (!$this->send_binary_packet($packet, $logged)) {
                    return false;
                }

                if (defined('NET_SSH2_LOGGING') && NET_SSH2_LOGGING == self::LOG_COMPLEX) {
                    $this->message_number_log[count($this->message_number_log) - 1] = str_replace(
                        'UNKNOWN',
                        'NET_SSH2_MSG_USERAUTH_INFO_RESPONSE',
                        $this->message_number_log[count($this->message_number_log) - 1]
                    );
                }

                /*
                   After receiving the response, the server MUST send either an
                   SSH_MSG_USERAUTH_SUCCESS, SSH_MSG_USERAUTH_FAILURE, or another
                   SSH_MSG_USERAUTH_INFO_REQUEST message.
                */
                // maybe phpseclib should force close the connection after x request / responses?  unless something like that is done
                // there could be an infinite loop of request / responses.
                return $this->keyboard_interactive_process();
            case NET_SSH2_MSG_USERAUTH_SUCCESS:
                return true;
            case NET_SSH2_MSG_USERAUTH_FAILURE:
                return false;
        }

        return false;
    }

    /**
     * Login with an ssh-agent provided key
     *
     * @param string $username
     * @param \phpseclib\System\SSH\Agent $agent
     * @return bool
     * @access private
     */
    private function ssh_agent_login($username, $agent)
    {
        $this->agent = $agent;
        $keys = $agent->requestIdentities();
        foreach ($keys as $key) {
            if ($this->privatekey_login($username, $key)) {
                return true;
            }
        }

        return false;
    }

    /**
     * Login with an RSA private key
     *
     * @param string $username
     * @param \phpseclib\Crypt\RSA $password
     * @return bool
     * @throws \RuntimeException on connection error
     * @access private
     * @internal It might be worthwhile, at some point, to protect against {@link http://tools.ietf.org/html/rfc4251#section-9.3.9 traffic analysis}
     *           by sending dummy SSH_MSG_IGNORE messages.
     */
    private function privatekey_login($username, $privatekey)
    {
        // see http://tools.ietf.org/html/rfc4253#page-15
        $publickey = $privatekey->getPublicKey('Raw');
        if ($publickey === false) {
            return false;
        }

        $publickey = [
            'e' => $publickey['e']->toBytes(true),
            'n' => $publickey['n']->toBytes(true)
        ];
        $publickey = pack(
            'Na*Na*Na*',
            strlen('ssh-rsa'),
            'ssh-rsa',
            strlen($publickey['e']),
            $publickey['e'],
            strlen($publickey['n']),
            $publickey['n']
        );

        $part1 = pack(
            'CNa*Na*Na*',
            NET_SSH2_MSG_USERAUTH_REQUEST,
            strlen($username),
            $username,
            strlen('ssh-connection'),
            'ssh-connection',
            strlen('publickey'),
            'publickey'
        );
        $part2 = pack('Na*Na*', strlen('ssh-rsa'), 'ssh-rsa', strlen($publickey), $publickey);

        $packet = $part1 . chr(0) . $part2;
        if (!$this->send_binary_packet($packet)) {
            return false;
        }

        $response = $this->get_binary_packet();
        if ($response === false) {
            throw new \RuntimeException('Connection closed by server');
        }

        if (!strlen($response)) {
            return false;
        }
        extract(unpack('Ctype', Strings::shift($response, 1)));

        switch ($type) {
            case NET_SSH2_MSG_USERAUTH_FAILURE:
                if (strlen($response) < 4) {
                    return false;
                }
                extract(unpack('Nlength', Strings::shift($response, 4)));
                $this->errors[] = 'SSH_MSG_USERAUTH_FAILURE: ' . Strings::shift($response, $length);

                return false;
            case NET_SSH2_MSG_USERAUTH_PK_OK:
                // we'll just take it on faith that the public key blob and the public key algorithm name are as
                // they should be
                if (defined('NET_SSH2_LOGGING') && NET_SSH2_LOGGING == self::LOG_COMPLEX) {
                    $this->message_number_log[count($this->message_number_log) - 1] = str_replace(
                        'UNKNOWN',
                        'NET_SSH2_MSG_USERAUTH_PK_OK',
                        $this->message_number_log[count($this->message_number_log) - 1]
                    );
                }
        }

        $packet = $part1 . chr(1) . $part2;
        $privatekey->setHash('sha1');
        $signature = $privatekey->sign(pack('Na*a*', strlen($this->session_id), $this->session_id, $packet), RSA::PADDING_PKCS1);
        $signature = pack('Na*Na*', strlen('ssh-rsa'), 'ssh-rsa', strlen($signature), $signature);
        $packet.= pack('Na*', strlen($signature), $signature);

        if (!$this->send_binary_packet($packet)) {
            return false;
        }

        $response = $this->get_binary_packet();
        if ($response === false) {
            throw new \RuntimeException('Connection closed by server');
        }

        if (!strlen($response)) {
            return false;
        }
        extract(unpack('Ctype', Strings::shift($response, 1)));

        switch ($type) {
            case NET_SSH2_MSG_USERAUTH_FAILURE:
                // either the login is bad or the server employs multi-factor authentication
                return false;
            case NET_SSH2_MSG_USERAUTH_SUCCESS:
                $this->bitmap |= self::MASK_LOGIN;
                return true;
        }

        return false;
    }

    /**
     * Set Timeout
     *
     * $ssh->exec('ping 127.0.0.1'); on a Linux host will never return and will run indefinitely.  setTimeout() makes it so it'll timeout.
     * Setting $timeout to false or 0 will mean there is no timeout.
     *
     * @param mixed $timeout
     * @access public
     */
    public function setTimeout($timeout)
    {
        $this->timeout = $this->curTimeout = $timeout;
    }

    /**
     * Get the output from stdError
     *
     * @access public
     */
    public function getStdError()
    {
        return $this->stdErrorLog;
    }

    /**
     * Execute Command
     *
     * If $callback is set to false then \phpseclib\Net\SSH2::_get_channel_packet(self::CHANNEL_EXEC) will need to be called manually.
     * In all likelihood, this is not a feature you want to be taking advantage of.
     *
     * @param string $command
     * @param Callback $callback
     * @return string
     * @throws \RuntimeException on connection error
     * @access public
     */
    public function exec($command, $callback = null)
    {
        $this->curTimeout = $this->timeout;
        $this->is_timeout = false;
        $this->stdErrorLog = '';

        if (!$this->isAuthenticated()) {
            return false;
        }

        if ($this->in_request_pty_exec) {
            user_error('If you want to run multiple exec()\'s you will need to disable (and re-enable if appropriate) a PTY for each one.');
            return false;
        }

        // RFC4254 defines the (client) window size as "bytes the other party can send before it must wait for the window to
        // be adjusted".  0x7FFFFFFF is, at 2GB, the max size.  technically, it should probably be decremented, but,
        // honestly, if you're transferring more than 2GB, you probably shouldn't be using phpseclib, anyway.
        // see http://tools.ietf.org/html/rfc4254#section-5.2 for more info
        $this->window_size_server_to_client[self::CHANNEL_EXEC] = $this->window_size;
        // 0x8000 is the maximum max packet size, per http://tools.ietf.org/html/rfc4253#section-6.1, although since PuTTy
        // uses 0x4000, that's what will be used here, as well.
        $packet_size = 0x4000;

        $packet = pack(
            'CNa*N3',
            NET_SSH2_MSG_CHANNEL_OPEN,
            strlen('session'),
            'session',
            self::CHANNEL_EXEC,
            $this->window_size_server_to_client[self::CHANNEL_EXEC],
            $packet_size
        );

        if (!$this->send_binary_packet($packet)) {
            return false;
        }

        $this->channel_status[self::CHANNEL_EXEC] = NET_SSH2_MSG_CHANNEL_OPEN;

        $response = $this->get_channel_packet(self::CHANNEL_EXEC);
        if ($response === false) {
            return false;
        }

        if ($this->request_pty === true) {
            $terminal_modes = pack('C', NET_SSH2_TTY_OP_END);
            $packet = pack(
                'CNNa*CNa*N5a*',
                NET_SSH2_MSG_CHANNEL_REQUEST,
                $this->server_channels[self::CHANNEL_EXEC],
                strlen('pty-req'),
                'pty-req',
                1,
                strlen('vt100'),
                'vt100',
                $this->windowColumns,
                $this->windowRows,
                0,
                0,
                strlen($terminal_modes),
                $terminal_modes
            );

            if (!$this->send_binary_packet($packet)) {
                return false;
            }

<<<<<<< HEAD
            $response = $this->get_binary_packet(true);
=======
            $response = $this->_get_binary_packet();
>>>>>>> 1f7e03b4
            if ($response === false) {
                throw new \RuntimeException('Connection closed by server');
            }

            if (!strlen($response)) {
                return false;
            }
            list(, $type) = unpack('C', Strings::shift($response, 1));

            switch ($type) {
                case NET_SSH2_MSG_CHANNEL_SUCCESS:
                    break;
                case NET_SSH2_MSG_CHANNEL_FAILURE:
                default:
                    $this->disconnect_helper(NET_SSH2_DISCONNECT_BY_APPLICATION);
                    throw new \RuntimeException('Unable to request pseudo-terminal');
            }
            $this->in_request_pty_exec = true;
        }

        // sending a pty-req SSH_MSG_CHANNEL_REQUEST message is unnecessary and, in fact, in most cases, slows things
        // down.  the one place where it might be desirable is if you're doing something like \phpseclib\Net\SSH2::exec('ping localhost &').
        // with a pty-req SSH_MSG_CHANNEL_REQUEST, exec() will return immediately and the ping process will then
        // then immediately terminate.  without such a request exec() will loop indefinitely.  the ping process won't end but
        // neither will your script.

        // although, in theory, the size of SSH_MSG_CHANNEL_REQUEST could exceed the maximum packet size established by
        // SSH_MSG_CHANNEL_OPEN_CONFIRMATION, RFC4254#section-5.1 states that the "maximum packet size" refers to the
        // "maximum size of an individual data packet". ie. SSH_MSG_CHANNEL_DATA.  RFC4254#section-5.2 corroborates.
        $packet = pack(
            'CNNa*CNa*',
            NET_SSH2_MSG_CHANNEL_REQUEST,
            $this->server_channels[self::CHANNEL_EXEC],
            strlen('exec'),
            'exec',
            1,
            strlen($command),
            $command
        );
        if (!$this->send_binary_packet($packet)) {
            return false;
        }

        $this->channel_status[self::CHANNEL_EXEC] = NET_SSH2_MSG_CHANNEL_REQUEST;

        $response = $this->get_channel_packet(self::CHANNEL_EXEC);
        if ($response === false) {
            return false;
        }

        $this->channel_status[self::CHANNEL_EXEC] = NET_SSH2_MSG_CHANNEL_DATA;

        if ($callback === false || $this->in_request_pty_exec) {
            return true;
        }

        $output = '';
        while (true) {
            $temp = $this->get_channel_packet(self::CHANNEL_EXEC);
            switch (true) {
                case $temp === true:
                    return is_callable($callback) ? true : $output;
                case $temp === false:
                    return false;
                default:
                    if (is_callable($callback)) {
                        if (call_user_func($callback, $temp) === true) {
                            $this->close_channel(self::CHANNEL_EXEC);
                            return true;
                        }
                    } else {
                        $output.= $temp;
                    }
            }
        }
    }

    /**
     * Creates an interactive shell
     *
     * @see self::read()
     * @see self::write()
     * @return bool
     * @throws \UnexpectedValueException on receipt of unexpected packets
     * @throws \RuntimeException on other errors
     * @access private
     */
    private function initShell()
    {
        if ($this->in_request_pty_exec === true) {
            return true;
        }

        $this->window_size_server_to_client[self::CHANNEL_SHELL] = $this->window_size;
        $packet_size = 0x4000;

        $packet = pack(
            'CNa*N3',
            NET_SSH2_MSG_CHANNEL_OPEN,
            strlen('session'),
            'session',
            self::CHANNEL_SHELL,
            $this->window_size_server_to_client[self::CHANNEL_SHELL],
            $packet_size
        );

        if (!$this->send_binary_packet($packet)) {
            return false;
        }

        $this->channel_status[self::CHANNEL_SHELL] = NET_SSH2_MSG_CHANNEL_OPEN;

        $response = $this->get_channel_packet(self::CHANNEL_SHELL);
        if ($response === false) {
            return false;
        }

        $terminal_modes = pack('C', NET_SSH2_TTY_OP_END);
        $packet = pack(
            'CNNa*CNa*N5a*',
            NET_SSH2_MSG_CHANNEL_REQUEST,
            $this->server_channels[self::CHANNEL_SHELL],
            strlen('pty-req'),
            'pty-req',
            1,
            strlen('vt100'),
            'vt100',
            $this->windowColumns,
            $this->windowRows,
            0,
            0,
            strlen($terminal_modes),
            $terminal_modes
        );

        if (!$this->send_binary_packet($packet)) {
            return false;
        }

        $response = $this->get_binary_packet();
        if ($response === false) {
            throw new \RuntimeException('Connection closed by server');
        }

        if (!strlen($response)) {
            return false;
        }
        list(, $type) = unpack('C', Strings::shift($response, 1));

        switch ($type) {
            case NET_SSH2_MSG_CHANNEL_SUCCESS:
            // if a pty can't be opened maybe commands can still be executed
            case NET_SSH2_MSG_CHANNEL_FAILURE:
                break;
            default:
                $this->disconnect_helper(NET_SSH2_DISCONNECT_BY_APPLICATION);
                throw new \UnexpectedValueException('Unable to request pseudo-terminal');
        }

        $packet = pack(
            'CNNa*C',
            NET_SSH2_MSG_CHANNEL_REQUEST,
            $this->server_channels[self::CHANNEL_SHELL],
            strlen('shell'),
            'shell',
            1
        );
        if (!$this->send_binary_packet($packet)) {
            return false;
        }

        $this->channel_status[self::CHANNEL_SHELL] = NET_SSH2_MSG_CHANNEL_REQUEST;

        $response = $this->get_channel_packet(self::CHANNEL_SHELL);
        if ($response === false) {
            return false;
        }

        $this->channel_status[self::CHANNEL_SHELL] = NET_SSH2_MSG_CHANNEL_DATA;

        $this->bitmap |= self::MASK_SHELL;

        return true;
    }

    /**
     * Return the channel to be used with read() / write()
     *
     * @see self::read()
     * @see self::write()
     * @return int
     * @access public
     */
    private function get_interactive_channel()
    {
        switch (true) {
            case $this->in_subsystem:
                return self::CHANNEL_SUBSYSTEM;
            case $this->in_request_pty_exec:
                return self::CHANNEL_EXEC;
            default:
                return self::CHANNEL_SHELL;
        }
    }

    /**
     * Return an available open channel
     *
     * @return int
     * @access public
     */
    private function get_open_channel()
    {
        $channel = self::CHANNEL_EXEC;
        do {
            if (isset($this->channel_status[$channel]) && $this->channel_status[$channel] == NET_SSH2_MSG_CHANNEL_OPEN) {
                return $channel;
            }
        } while ($channel++ < self::CHANNEL_SUBSYSTEM);

        return false;
    }

    /**
     * Returns the output of an interactive shell
     *
     * Returns when there's a match for $expect, which can take the form of a string literal or,
     * if $mode == self::READ_REGEX, a regular expression.
     *
     * @see self::write()
     * @param string $expect
     * @param int $mode
     * @return string
     * @throws \RuntimeException on connection error
     * @access public
     */
    public function read($expect = '', $mode = self::READ_SIMPLE)
    {
        $this->curTimeout = $this->timeout;
        $this->is_timeout = false;

        if (!$this->isAuthenticated()) {
            throw new \RuntimeException('Operation disallowed prior to login()');
        }

        if (!($this->bitmap & self::MASK_SHELL) && !$this->initShell()) {
            throw new \RuntimeException('Unable to initiate an interactive shell session');
        }

        $channel = $this->get_interactive_channel();

        if ($mode == self::READ_NEXT) {
            return $this->_get_channel_packet($channel);
        }

        $match = $expect;
        while (true) {
            if ($mode == self::READ_REGEX) {
                preg_match($expect, substr($this->interactiveBuffer, -1024), $matches);
                $match = isset($matches[0]) ? $matches[0] : '';
            }
            $pos = strlen($match) ? strpos($this->interactiveBuffer, $match) : false;
            if ($pos !== false) {
                return Strings::shift($this->interactiveBuffer, $pos + strlen($match));
            }
            $response = $this->get_channel_packet($channel);
            if (is_bool($response)) {
                $this->in_request_pty_exec = false;
                return $response ? Strings::shift($this->interactiveBuffer, strlen($this->interactiveBuffer)) : false;
            }

            $this->interactiveBuffer.= $response;
        }
    }

    /**
     * Inputs a command into an interactive shell.
     *
     * @see self::read()
     * @param string $cmd
     * @return bool
     * @throws \RuntimeException on connection error
     * @access public
     */
    public function write($cmd)
    {
        if (!$this->isAuthenticated()) {
            throw new \RuntimeException('Operation disallowed prior to login()');
        }

        if (!($this->bitmap & self::MASK_SHELL) && !$this->initShell()) {
            throw new \RuntimeException('Unable to initiate an interactive shell session');
        }

        return $this->send_channel_packet($this->get_interactive_channel(), $cmd);
    }

    /**
     * Start a subsystem.
     *
     * Right now only one subsystem at a time is supported. To support multiple subsystem's stopSubsystem() could accept
     * a string that contained the name of the subsystem, but at that point, only one subsystem of each type could be opened.
     * To support multiple subsystem's of the same name maybe it'd be best if startSubsystem() generated a new channel id and
     * returns that and then that that was passed into stopSubsystem() but that'll be saved for a future date and implemented
     * if there's sufficient demand for such a feature.
     *
     * @see self::stopSubsystem()
     * @param string $subsystem
     * @return bool
     * @access public
     */
    public function startSubsystem($subsystem)
    {
        $this->window_size_server_to_client[self::CHANNEL_SUBSYSTEM] = $this->window_size;

        $packet = pack(
            'CNa*N3',
            NET_SSH2_MSG_CHANNEL_OPEN,
            strlen('session'),
            'session',
            self::CHANNEL_SUBSYSTEM,
            $this->window_size,
            0x4000
        );

        if (!$this->send_binary_packet($packet)) {
            return false;
        }

        $this->channel_status[self::CHANNEL_SUBSYSTEM] = NET_SSH2_MSG_CHANNEL_OPEN;

        $response = $this->get_channel_packet(self::CHANNEL_SUBSYSTEM);
        if ($response === false) {
            return false;
        }

        $packet = pack(
            'CNNa*CNa*',
            NET_SSH2_MSG_CHANNEL_REQUEST,
            $this->server_channels[self::CHANNEL_SUBSYSTEM],
            strlen('subsystem'),
            'subsystem',
            1,
            strlen($subsystem),
            $subsystem
        );
        if (!$this->send_binary_packet($packet)) {
            return false;
        }

        $this->channel_status[self::CHANNEL_SUBSYSTEM] = NET_SSH2_MSG_CHANNEL_REQUEST;

        $response = $this->get_channel_packet(self::CHANNEL_SUBSYSTEM);

        if ($response === false) {
            return false;
        }

        $this->channel_status[self::CHANNEL_SUBSYSTEM] = NET_SSH2_MSG_CHANNEL_DATA;

        $this->bitmap |= self::MASK_SHELL;
        $this->in_subsystem = true;

        return true;
    }

    /**
     * Stops a subsystem.
     *
     * @see self::startSubsystem()
     * @return bool
     * @access public
     */
    public function stopSubsystem()
    {
        $this->in_subsystem = false;
        $this->close_channel(self::CHANNEL_SUBSYSTEM);
        return true;
    }

    /**
     * Closes a channel
     *
     * If read() timed out you might want to just close the channel and have it auto-restart on the next read() call
     *
     * @access public
     */
    public function reset()
    {
        $this->close_channel($this->get_interactive_channel());
    }

    /**
     * Is timeout?
     *
     * Did exec() or read() return because they timed out or because they encountered the end?
     *
     * @access public
     */
    public function isTimeout()
    {
        return $this->is_timeout;
    }

    /**
     * Disconnect
     *
     * @access public
     */
    public function disconnect()
    {
        $this->disconnect_helper(NET_SSH2_DISCONNECT_BY_APPLICATION);
        if (isset($this->realtime_log_file) && is_resource($this->realtime_log_file)) {
            fclose($this->realtime_log_file);
        }
        unset(self::$connections[$this->getResourceId()]);
    }

    /**
     * Destructor.
     *
     * Will be called, automatically, if you're supporting just PHP5.  If you're supporting PHP4, you'll need to call
     * disconnect().
     *
     * @access public
     */
    public function __destruct()
    {
        $this->disconnect();
    }

    /**
     * Is the connection still active?
     *
     * @return bool
     * @access public
     */
    public function isConnected()
    {
        return (bool) ($this->bitmap & self::MASK_CONNECTED);
    }

    /**
     * Have you successfully been logged in?
     *
     * @return bool
     * @access public
     */
    public function isAuthenticated()
    {
        return (bool) ($this->bitmap & self::MASK_LOGIN);
    }

    /**
     * Resets a connection for re-use
     *
     * @param int $reason
     * @access private
     */
    private function reset_connection($reason)
    {
        $this->disconnect_helper($reason);
        $this->decrypt = $this->encrypt = false;
        $this->decrypt_block_size = $this->encrypt_block_size = 8;
        $this->hmac_check = $this->hmac_create = false;
        $this->hmac_size = false;
        $this->session_id = false;
        $this->retry_connect = true;
        $this->get_seq_no = $this->send_seq_no = 0;
    }

    /**
     * Gets Binary Packets
     *
     * See '6. Binary Packet Protocol' of rfc4253 for more info.
     *
     * @see self::_send_binary_packet()
     * @param bool $filter_channel_packets
     * @return string
     * @access private
     */
<<<<<<< HEAD
    private function get_binary_packet($filter_channel_packets = false)
=======
    function _get_binary_packet($skip_channel_filter = false)
>>>>>>> 1f7e03b4
    {
        if (!is_resource($this->fsock) || feof($this->fsock)) {
            $this->bitmap = 0;
            throw new \RuntimeException('Connection closed prematurely');
        }

        $start = microtime(true);
        $raw = stream_get_contents($this->fsock, $this->decrypt_block_size);

        if (!strlen($raw)) {
            return '';
        }

        if ($this->decrypt !== false) {
            $raw = $this->decrypt->decrypt($raw);
        }

        if (strlen($raw) < 5) {
            return false;
        }
        extract(unpack('Npacket_length/Cpadding_length', Strings::shift($raw, 5)));

        $remaining_length = $packet_length + 4 - $this->decrypt_block_size;

        // quoting <http://tools.ietf.org/html/rfc4253#section-6.1>,
        // "implementations SHOULD check that the packet length is reasonable"
        // PuTTY uses 0x9000 as the actual max packet size and so to shall we
        if ($remaining_length < -$this->decrypt_block_size || $remaining_length > 0x9000 || $remaining_length % $this->decrypt_block_size != 0) {
            if (!$this->bad_key_size_fix && $this->bad_algorithm_candidate($this->decrypt_algorithm) && !($this->bitmap & SSH2::MASK_LOGIN)) {
                $this->bad_key_size_fix = true;
                $this->reset_connection(NET_SSH2_DISCONNECT_KEY_EXCHANGE_FAILED);
                return false;
            }
            throw new \RuntimeException('Invalid size');
        }

        $buffer = '';
        while ($remaining_length > 0) {
            $temp = stream_get_contents($this->fsock, $remaining_length);
            if ($temp === false || feof($this->fsock)) {
                $this->bitmap = 0;
                throw new \RuntimeException('Error reading from socket');
            }
            $buffer.= $temp;
            $remaining_length-= strlen($temp);
        }

        $stop = microtime(true);
        if (strlen($buffer)) {
            $raw.= $this->decrypt !== false ? $this->decrypt->decrypt($buffer) : $buffer;
        }

        $payload = Strings::shift($raw, $packet_length - $padding_length - 1);
        $padding = Strings::shift($raw, $padding_length); // should leave $raw empty

        if ($this->hmac_check !== false) {
            $hmac = stream_get_contents($this->fsock, $this->hmac_size);
            if ($hmac === false || strlen($hmac) != $this->hmac_size) {
                $this->bitmap = 0;
                throw new \RuntimeException('Error reading socket');
            } elseif ($hmac != $this->hmac_check->hash(pack('NNCa*', $this->get_seq_no, $packet_length, $padding_length, $payload . $padding))) {
                throw new \RuntimeException('Invalid HMAC');
            }
        }

        //if ($this->decompress) {
        //    $payload = gzinflate(substr($payload, 2));
        //}

        $this->get_seq_no++;

        if (defined('NET_SSH2_LOGGING')) {
            $current = microtime(true);
            $message_number = isset($this->message_numbers[ord($payload[0])]) ? $this->message_numbers[ord($payload[0])] : 'UNKNOWN (' . ord($payload[0]) . ')';
            $message_number = '<- ' . $message_number .
                              ' (since last: ' . round($current - $this->last_packet, 4) . ', network: ' . round($stop - $start, 4) . 's)';
            $this->append_log($message_number, $payload);
            $this->last_packet = $current;
        }

<<<<<<< HEAD
        return $this->filter($payload, $filter_channel_packets);
=======
        return $this->_filter($payload, $skip_channel_filter);
>>>>>>> 1f7e03b4
    }

    /**
     * Filter Binary Packets
     *
     * Because some binary packets need to be ignored...
     *
     * @see self::_get_binary_packet()
     * @param string $payload
     * @param bool $filter_channel_packets
     * @return string
     * @access private
     */
<<<<<<< HEAD
    private function filter($payload, $filter_channel_packets)
=======
    function _filter($payload, $skip_channel_filter)
>>>>>>> 1f7e03b4
    {
        switch (ord($payload[0])) {
            case NET_SSH2_MSG_DISCONNECT:
                Strings::shift($payload, 1);
                if (strlen($payload) < 8) {
                    return false;
                }
                extract(unpack('Nreason_code/Nlength', Strings::shift($payload, 8)));
                $this->errors[] = 'SSH_MSG_DISCONNECT: ' . $this->disconnect_reasons[$reason_code] . "\r\n" . utf8_decode(Strings::shift($payload, $length));
                $this->bitmap = 0;
                return false;
            case NET_SSH2_MSG_IGNORE:
                $payload = $this->get_binary_packet();
                break;
            case NET_SSH2_MSG_DEBUG:
                Strings::shift($payload, 2);
                if (strlen($payload) < 4) {
                    return false;
                }
                extract(unpack('Nlength', Strings::shift($payload, 4)));
                $this->errors[] = 'SSH_MSG_DEBUG: ' . utf8_decode(Strings::shift($payload, $length));
                $payload = $this->get_binary_packet();
                break;
            case NET_SSH2_MSG_UNIMPLEMENTED:
                return false;
            case NET_SSH2_MSG_KEXINIT:
                if ($this->session_id !== false) {
                    if (!$this->key_exchange($payload)) {
                        $this->bitmap = 0;
                        return false;
                    }
                    $payload = $this->get_binary_packet();
                }
        }

        // see http://tools.ietf.org/html/rfc4252#section-5.4; only called when the encryption has been activated and when we haven't already logged in
        if (($this->bitmap & self::MASK_CONNECTED) && !$this->isAuthenticated() && ord($payload[0]) == NET_SSH2_MSG_USERAUTH_BANNER) {
            Strings::shift($payload, 1);
            if (strlen($payload) < 4) {
                return false;
            }
            extract(unpack('Nlength', Strings::shift($payload, 4)));
            $this->banner_message = utf8_decode(Strings::shift($payload, $length));
            $payload = $this->get_binary_packet();
        }

        // only called when we've already logged in
        if (($this->bitmap & self::MASK_CONNECTED) && $this->isAuthenticated()) {
            switch (ord($payload[0])) {
                case NET_SSH2_MSG_CHANNEL_DATA:
                case NET_SSH2_MSG_CHANNEL_EXTENDED_DATA:
                case NET_SSH2_MSG_CHANNEL_REQUEST:
                case NET_SSH2_MSG_CHANNEL_CLOSE:
                case NET_SSH2_MSG_CHANNEL_EOF:
                    if (!$skip_channel_filter && !empty($this->server_channels)) {
                        $this->binary_packet_buffer = $payload;
<<<<<<< HEAD
                        $this->get_channel_packet(true);
                        $payload = $this->get_binary_packet(true);
=======
                        $this->_get_channel_packet(true);
                        $payload = $this->_get_binary_packet();
>>>>>>> 1f7e03b4
                    }
                    break;
                case NET_SSH2_MSG_GLOBAL_REQUEST: // see http://tools.ietf.org/html/rfc4254#section-4
                    if (strlen($payload) < 4) {
                        return false;
                    }
                    extract(unpack('Nlength', Strings::shift($payload, 4)));
                    $this->errors[] = 'SSH_MSG_GLOBAL_REQUEST: ' . Strings::shift($payload, $length);

                    if (!$this->send_binary_packet(pack('C', NET_SSH2_MSG_REQUEST_FAILURE))) {
                        return $this->disconnect_helper(NET_SSH2_DISCONNECT_BY_APPLICATION);
                    }

<<<<<<< HEAD
                    $payload = $this->get_binary_packet();
=======
                    $payload = $this->_get_binary_packet($skip_channel_filter);
>>>>>>> 1f7e03b4
                    break;
                case NET_SSH2_MSG_CHANNEL_OPEN: // see http://tools.ietf.org/html/rfc4254#section-5.1
                    Strings::shift($payload, 1);
                    if (strlen($payload) < 4) {
                        return false;
                    }
                    extract(unpack('Nlength', Strings::shift($payload, 4)));
                    $data = Strings::shift($payload, $length);
                    if (strlen($payload) < 4) {
                        return false;
                    }
                    extract(unpack('Nserver_channel', Strings::shift($payload, 4)));
                    switch ($data) {
                        case 'auth-agent':
                        case 'auth-agent@openssh.com':
                            if (isset($this->agent)) {
                                $new_channel = self::CHANNEL_AGENT_FORWARD;

                                if (strlen($payload) < 8) {
                                    return false;
                                }
                                extract(unpack('Nremote_window_size', Strings::shift($payload, 4)));
                                extract(unpack('Nremote_maximum_packet_size', Strings::shift($payload, 4)));

                                $this->packet_size_client_to_server[$new_channel] = $remote_window_size;
                                $this->window_size_server_to_client[$new_channel] = $remote_maximum_packet_size;
                                $this->window_size_client_to_server[$new_channel] = $this->window_size;

                                $packet_size = 0x4000;

                                $packet = pack(
                                    'CN4',
                                    NET_SSH2_MSG_CHANNEL_OPEN_CONFIRMATION,
                                    $server_channel,
                                    $new_channel,
                                    $packet_size,
                                    $packet_size
                                );

                                $this->server_channels[$new_channel] = $server_channel;
                                $this->channel_status[$new_channel] = NET_SSH2_MSG_CHANNEL_OPEN_CONFIRMATION;
                                if (!$this->send_binary_packet($packet)) {
                                    return false;
                                }
                            }
                            break;
                        default:
                            $packet = pack(
                                'CN3a*Na*',
                                NET_SSH2_MSG_REQUEST_FAILURE,
                                $server_channel,
                                NET_SSH2_OPEN_ADMINISTRATIVELY_PROHIBITED,
                                0,
                                '',
                                0,
                                ''
                            );

                            if (!$this->send_binary_packet($packet)) {
                                return $this->disconnect_helper(NET_SSH2_DISCONNECT_BY_APPLICATION);
                            }
                    }
<<<<<<< HEAD
                    $payload = $this->get_binary_packet();
=======
                    $payload = $this->_get_binary_packet($skip_channel_filter);
>>>>>>> 1f7e03b4
                    break;
                case NET_SSH2_MSG_CHANNEL_WINDOW_ADJUST:
                    Strings::shift($payload, 1);
                    if (strlen($payload) < 8) {
                        return false;
                    }
                    extract(unpack('Nchannel', Strings::shift($payload, 4)));
                    extract(unpack('Nwindow_size', Strings::shift($payload, 4)));

                    $this->window_size_client_to_server[$channel]+= $window_size;

<<<<<<< HEAD
                    $payload = ($this->bitmap & self::MASK_WINDOW_ADJUST) ? true : $this->get_binary_packet();
=======
                    $payload = ($this->bitmap & self::MASK_WINDOW_ADJUST) ? true : $this->_get_binary_packet($skip_channel_filter);
>>>>>>> 1f7e03b4
            }
        }

        return $payload;
    }

    /**
     * Enable Quiet Mode
     *
     * Suppress stderr from output
     *
     * @access public
     */
    public function enableQuietMode()
    {
        $this->quiet_mode = true;
    }

    /**
     * Disable Quiet Mode
     *
     * Show stderr in output
     *
     * @access public
     */
    public function disableQuietMode()
    {
        $this->quiet_mode = false;
    }

    /**
     * Returns whether Quiet Mode is enabled or not
     *
     * @see self::enableQuietMode()
     * @see self::disableQuietMode()
     * @access public
     * @return bool
     */
    public function isQuietModeEnabled()
    {
        return $this->quiet_mode;
    }

    /**
     * Enable request-pty when using exec()
     *
     * @access public
     */
    public function enablePTY()
    {
        $this->request_pty = true;
    }

    /**
     * Disable request-pty when using exec()
     *
     * @access public
     */
    public function disablePTY()
    {
        if ($this->in_request_pty_exec) {
            $this->close_channel(self::CHANNEL_EXEC);
            $this->in_request_pty_exec = false;
        }
        $this->request_pty = false;
    }

    /**
     * Returns whether request-pty is enabled or not
     *
     * @see self::enablePTY()
     * @see self::disablePTY()
     * @access public
     * @return bool
     */
    public function isPTYEnabled()
    {
        return $this->request_pty;
    }

    /**
     * Gets channel data
     *
     * Returns the data as a string if it's available and false if not.
     *
     * @param int $client_channel
     * @param bool $skip_extended
     * @return mixed
     * @throws \RuntimeException on connection error
     * @access private
     */
    protected function get_channel_packet($client_channel, $skip_extended = false)
    {
        if (!empty($this->channel_buffers[$client_channel])) {
            return array_shift($this->channel_buffers[$client_channel]);
        }

        while (true) {
            if ($this->binary_packet_buffer !== false) {
                $response = $this->binary_packet_buffer;
                $this->binary_packet_buffer = false;
            } else {
                if ($this->curTimeout) {
                    if ($this->curTimeout < 0) {
                        $this->is_timeout = true;
                        return true;
                    }

                    $read = [$this->fsock];
                    $write = $except = null;

                    $start = microtime(true);
                    $sec = floor($this->curTimeout);
                    $usec = 1000000 * ($this->curTimeout - $sec);
                    // on windows this returns a "Warning: Invalid CRT parameters detected" error
                    if (!@stream_select($read, $write, $except, $sec, $usec) && !count($read)) {
                        $this->is_timeout = true;
                        return true;
                    }
                    $elapsed = microtime(true) - $start;
                    $this->curTimeout-= $elapsed;
                }

<<<<<<< HEAD
                $response = $this->get_binary_packet();
=======
                $response = $this->_get_binary_packet(true);
>>>>>>> 1f7e03b4
                if ($response === false) {
                    throw new \RuntimeException('Connection closed by server');
                }
            }

            if ($client_channel == -1 && $response === true) {
                return true;
            }
            if (!strlen($response)) {
                return '';
            }

            if (!strlen($response)) {
                return false;
            }
            extract(unpack('Ctype', Strings::shift($response, 1)));

            if (strlen($response) < 4) {
                return false;
            }
            if ($type == NET_SSH2_MSG_CHANNEL_OPEN) {
                extract(unpack('Nlength', Strings::shift($response, 4)));
            } else {
                extract(unpack('Nchannel', Strings::shift($response, 4)));
            }

            // will not be setup yet on incoming channel open request
            if (isset($channel) && isset($this->channel_status[$channel]) && isset($this->window_size_server_to_client[$channel])) {
                $this->window_size_server_to_client[$channel]-= strlen($response);

                // resize the window, if appropriate
                if ($this->window_size_server_to_client[$channel] < 0) {
                    $packet = pack('CNN', NET_SSH2_MSG_CHANNEL_WINDOW_ADJUST, $this->server_channels[$channel], $this->window_size);
                    if (!$this->send_binary_packet($packet)) {
                        return false;
                    }
                    $this->window_size_server_to_client[$channel]+= $this->window_size;
                }

                if ($type == NET_SSH2_MSG_CHANNEL_EXTENDED_DATA) {
                    /*
                    if ($client_channel == NET_SSH2_CHANNEL_EXEC) {
                        $this->_send_channel_packet($client_channel, chr(0));
                    }
                    */
                    // currently, there's only one possible value for $data_type_code: NET_SSH2_EXTENDED_DATA_STDERR
                    if (strlen($response) < 8) {
                        return false;
                    }
                    extract(unpack('Ndata_type_code/Nlength', $this->_string_shift($response, 8)));
                    $data = $this->_string_shift($response, $length);
                    $this->stdErrorLog.= $data;
                    if ($skip_extended || $this->quiet_mode) {
                        break;
                    }
                    if ($client_channel == $channel && $this->channel_status[$channel] == NET_SSH2_MSG_CHANNEL_DATA) {
                        return $data;
                    }
                    if (!isset($this->channel_buffers[$channel])) {
                        $this->channel_buffers[$channel] = array();
                    }
                    $this->channel_buffers[$channel][] = $data;

                    continue;
                }

                switch ($this->channel_status[$channel]) {
                    case NET_SSH2_MSG_CHANNEL_OPEN:
                        switch ($type) {
                            case NET_SSH2_MSG_CHANNEL_OPEN_CONFIRMATION:
                                if (strlen($response) < 4) {
                                    return false;
                                }
                                extract(unpack('Nserver_channel', Strings::shift($response, 4)));
                                $this->server_channels[$channel] = $server_channel;
                                if (strlen($response) < 4) {
                                    return false;
                                }
                                extract(unpack('Nwindow_size', Strings::shift($response, 4)));

                                if ($window_size < 0) {
                                    $window_size&= 0x7FFFFFFF;
                                    $window_size+= 0x80000000;
                                }
                                $this->window_size_client_to_server[$channel] = $window_size;
                                if (strlen($response) < 4) {
                                     return false;
                                }
                                $temp = unpack('Npacket_size_client_to_server', Strings::shift($response, 4));

                                $this->packet_size_client_to_server[$channel] = $temp['packet_size_client_to_server'];
                                $result = $client_channel == $channel ? true : $this->get_channel_packet($client_channel, $skip_extended);
                                $this->on_channel_open();
                                return $result;
                            //case NET_SSH2_MSG_CHANNEL_OPEN_FAILURE:
                            default:
                                $this->disconnect_helper(NET_SSH2_DISCONNECT_BY_APPLICATION);
                                throw new \RuntimeException('Unable to open channel');
                        }
                        break;
                    case NET_SSH2_MSG_CHANNEL_REQUEST:
                        switch ($type) {
                            case NET_SSH2_MSG_CHANNEL_SUCCESS:
                                return true;
                            case NET_SSH2_MSG_CHANNEL_FAILURE:
                                return false;
                            default:
                                $this->disconnect_helper(NET_SSH2_DISCONNECT_BY_APPLICATION);
                                throw new \RuntimeException('Unable to fulfill channel request');
                        }
                    case NET_SSH2_MSG_CHANNEL_CLOSE:
                        return $type == NET_SSH2_MSG_CHANNEL_CLOSE ? true : $this->get_channel_packet($client_channel, $skip_extended);
                }
            }

            // ie. $this->channel_status[$channel] == NET_SSH2_MSG_CHANNEL_DATA

            switch ($type) {
                case NET_SSH2_MSG_CHANNEL_DATA:
                    /*
                    if ($channel == self::CHANNEL_EXEC) {
                        // SCP requires null packets, such as this, be sent.  further, in the case of the ssh.com SSH server
                        // this actually seems to make things twice as fast.  more to the point, the message right after
                        // SSH_MSG_CHANNEL_DATA (usually SSH_MSG_IGNORE) won't block for as long as it would have otherwise.
                        // in OpenSSH it slows things down but only by a couple thousandths of a second.
                        $this->send_channel_packet($channel, chr(0));
                    }
                    */
                    if (strlen($response) < 4) {
                        return false;
                    }
                    extract(unpack('Nlength', Strings::shift($response, 4)));
                    $data = Strings::shift($response, $length);

                    if ($channel == self::CHANNEL_AGENT_FORWARD) {
                        $agent_response = Objects::callFunc($this->agent, 'forward_data', [$data]);
                        if (!is_bool($agent_response)) {
                            $this->send_channel_packet($channel, $agent_response);
                        }
                        break;
                    }

                    if ($client_channel == $channel) {
                        return $data;
                    }
                    if (!isset($this->channel_buffers[$channel])) {
                        $this->channel_buffers[$channel] = [];
                    }
                    $this->channel_buffers[$channel][] = $data;
                    break;
<<<<<<< HEAD
                case NET_SSH2_MSG_CHANNEL_EXTENDED_DATA:
                    /*
                    if ($client_channel == self::CHANNEL_EXEC) {
                        $this->send_channel_packet($client_channel, chr(0));
                    }
                    */
                    // currently, there's only one possible value for $data_type_code: NET_SSH2_EXTENDED_DATA_STDERR
                    if (strlen($response) < 8) {
                        return false;
                    }
                    extract(unpack('Ndata_type_code/Nlength', Strings::shift($response, 8)));
                    $data = Strings::shift($response, $length);

                    $this->stdErrorLog.= $data;
                    if ($skip_extended || $this->quiet_mode) {
                        break;
                    }
                    if ($client_channel == $channel) {
                        return $data;
                    }
                    if (!isset($this->channel_buffers[$channel])) {
                        $this->channel_buffers[$channel] = [];
                    }
                    $this->channel_buffers[$channel][] = $data;
                    break;
=======
>>>>>>> 1f7e03b4
                case NET_SSH2_MSG_CHANNEL_REQUEST:
                    if (strlen($response) < 4) {
                        return false;
                    }
                    extract(unpack('Nlength', Strings::shift($response, 4)));
                    $value = Strings::shift($response, $length);
                    switch ($value) {
                        case 'exit-signal':
                            Strings::shift($response, 1);
                            if (strlen($response) < 4) {
                                return false;
                            }
                            extract(unpack('Nlength', Strings::shift($response, 4)));
                            $this->errors[] = 'SSH_MSG_CHANNEL_REQUEST (exit-signal): ' . Strings::shift($response, $length);
                            if (strlen($response) < 4) {
                                return false;
                            }
                            Strings::shift($response, 1);
                            extract(unpack('Nlength', Strings::shift($response, 4)));
                            if ($length) {
                                $this->errors[count($this->errors)].= "\r\n" . Strings::shift($response, $length);
                            }

                            $this->send_binary_packet(pack('CN', NET_SSH2_MSG_CHANNEL_EOF, $this->server_channels[$client_channel]));
                            $this->send_binary_packet(pack('CN', NET_SSH2_MSG_CHANNEL_CLOSE, $this->server_channels[$channel]));

                            $this->channel_status[$channel] = NET_SSH2_MSG_CHANNEL_EOF;

                            break;
                        case 'exit-status':
                            if (strlen($response) < 5) {
                                return false;
                            }
                            extract(unpack('Cfalse/Nexit_status', Strings::shift($response, 5)));

                            $this->exit_status = $exit_status;

                            // "The client MAY ignore these messages."
                            // -- http://tools.ietf.org/html/rfc4254#section-6.10

                            break;
                        default:
                            // "Some systems may not implement signals, in which case they SHOULD ignore this message."
                            //  -- http://tools.ietf.org/html/rfc4254#section-6.9
                            break;
                    }
                    break;
                case NET_SSH2_MSG_CHANNEL_CLOSE:
                    $this->curTimeout = 0;

                    if ($this->bitmap & self::MASK_SHELL) {
                        $this->bitmap&= ~self::MASK_SHELL;
                    }
                    if ($this->channel_status[$channel] != NET_SSH2_MSG_CHANNEL_EOF) {
                        $this->send_binary_packet(pack('CN', NET_SSH2_MSG_CHANNEL_CLOSE, $this->server_channels[$channel]));
                    }

                    $this->channel_status[$channel] = NET_SSH2_MSG_CHANNEL_CLOSE;
                    if ($client_channel == $channel) {
                        return true;
                    }
                case NET_SSH2_MSG_CHANNEL_EOF:
                    break;
                default:
                    $this->disconnect_helper(NET_SSH2_DISCONNECT_BY_APPLICATION);
                    throw new \RuntimeException('Error reading channel data');
            }
        }
    }

    /**
     * Sends Binary Packets
     *
     * See '6. Binary Packet Protocol' of rfc4253 for more info.
     *
     * @param string $data
     * @param string $logged
     * @see self::_get_binary_packet()
     * @return bool
     * @access private
     */
    protected function send_binary_packet($data, $logged = null)
    {
        if (!is_resource($this->fsock) || feof($this->fsock)) {
            $this->bitmap = 0;
            throw new \RuntimeException('Connection closed prematurely');
        }

        //if ($this->compress) {
        //    // the -4 removes the checksum:
        //    // http://php.net/function.gzcompress#57710
        //    $data = substr(gzcompress($data), 0, -4);
        //}

        // 4 (packet length) + 1 (padding length) + 4 (minimal padding amount) == 9
        $packet_length = strlen($data) + 9;
        // round up to the nearest $this->encrypt_block_size
        $packet_length+= (($this->encrypt_block_size - 1) * $packet_length) % $this->encrypt_block_size;
        // subtracting strlen($data) is obvious - subtracting 5 is necessary because of packet_length and padding_length
        $padding_length = $packet_length - strlen($data) - 5;
        $padding = Random::string($padding_length);

        // we subtract 4 from packet_length because the packet_length field isn't supposed to include itself
        $packet = pack('NCa*', $packet_length - 4, $padding_length, $data . $padding);

        $hmac = $this->hmac_create !== false ? $this->hmac_create->hash(pack('Na*', $this->send_seq_no, $packet)) : '';
        $this->send_seq_no++;

        if ($this->encrypt !== false) {
            $packet = $this->encrypt->encrypt($packet);
        }

        $packet.= $hmac;

        $start = microtime(true);
        $result = strlen($packet) == fputs($this->fsock, $packet);
        $stop = microtime(true);

        if (defined('NET_SSH2_LOGGING')) {
            $current = microtime(true);
            $message_number = isset($this->message_numbers[ord($data[0])]) ? $this->message_numbers[ord($data[0])] : 'UNKNOWN (' . ord($data[0]) . ')';
            $message_number = '-> ' . $message_number .
                              ' (since last: ' . round($current - $this->last_packet, 4) . ', network: ' . round($stop - $start, 4) . 's)';
            $this->append_log($message_number, isset($logged) ? $logged : $data);
            $this->last_packet = $current;
        }

        return $result;
    }

    /**
     * Logs data packets
     *
     * Makes sure that only the last 1MB worth of packets will be logged
     *
     * @param string $message_number
     * @param string $message
     * @access private
     */
    private function append_log($message_number, $message)
    {
        // remove the byte identifying the message type from all but the first two messages (ie. the identification strings)
        if (strlen($message_number) > 2) {
            Strings::shift($message);
        }

        switch (NET_SSH2_LOGGING) {
            // useful for benchmarks
            case self::LOG_SIMPLE:
                $this->message_number_log[] = $message_number;
                break;
            // the most useful log for SSH2
            case self::LOG_COMPLEX:
                $this->message_number_log[] = $message_number;
                $this->log_size+= strlen($message);
                $this->message_log[] = $message;
                while ($this->log_size > self::LOG_MAX_SIZE) {
                    $this->log_size-= strlen(array_shift($this->message_log));
                    array_shift($this->message_number_log);
                }
                break;
            // dump the output out realtime; packets may be interspersed with non packets,
            // passwords won't be filtered out and select other packets may not be correctly
            // identified
            case self::LOG_REALTIME:
                switch (PHP_SAPI) {
                    case 'cli':
                        $start = $stop = "\r\n";
                        break;
                    default:
                        $start = '<pre>';
                        $stop = '</pre>';
                }
                echo $start . $this->format_log([$message], [$message_number]) . $stop;
                @flush();
                @ob_flush();
                break;
            // basically the same thing as self::LOG_REALTIME with the caveat that NET_SSH2_LOG_REALTIME_FILENAME
            // needs to be defined and that the resultant log file will be capped out at self::LOG_MAX_SIZE.
            // the earliest part of the log file is denoted by the first <<< START >>> and is not going to necessarily
            // at the beginning of the file
            case self::LOG_REALTIME_FILE:
                if (!isset($this->realtime_log_file)) {
                    // PHP doesn't seem to like using constants in fopen()
                    $filename = NET_SSH2_LOG_REALTIME_FILENAME;
                    $fp = fopen($filename, 'w');
                    $this->realtime_log_file = $fp;
                }
                if (!is_resource($this->realtime_log_file)) {
                    break;
                }
                $entry = $this->format_log([$message], [$message_number]);
                if ($this->realtime_log_wrap) {
                    $temp = "<<< START >>>\r\n";
                    $entry.= $temp;
                    fseek($this->realtime_log_file, ftell($this->realtime_log_file) - strlen($temp));
                }
                $this->realtime_log_size+= strlen($entry);
                if ($this->realtime_log_size > self::LOG_MAX_SIZE) {
                    fseek($this->realtime_log_file, 0);
                    $this->realtime_log_size = strlen($entry);
                    $this->realtime_log_wrap = true;
                }
                fputs($this->realtime_log_file, $entry);
        }
    }

    /**
     * Sends channel data
     *
     * Spans multiple SSH_MSG_CHANNEL_DATAs if appropriate
     *
     * @param int $client_channel
     * @param string $data
     * @return bool
     * @access private
     */
    protected function send_channel_packet($client_channel, $data)
    {
        while (strlen($data)) {
            if (!$this->window_size_client_to_server[$client_channel]) {
                $this->bitmap^= self::MASK_WINDOW_ADJUST;
                // using an invalid channel will let the buffers be built up for the valid channels
                $this->get_channel_packet(-1);
                $this->bitmap^= self::MASK_WINDOW_ADJUST;
            }

            /* The maximum amount of data allowed is determined by the maximum
               packet size for the channel, and the current window size, whichever
               is smaller.
                 -- http://tools.ietf.org/html/rfc4254#section-5.2 */
            $max_size = min(
                $this->packet_size_client_to_server[$client_channel],
                $this->window_size_client_to_server[$client_channel]
            );

            $temp = Strings::shift($data, $max_size);
            $packet = pack(
                'CN2a*',
                NET_SSH2_MSG_CHANNEL_DATA,
                $this->server_channels[$client_channel],
                strlen($temp),
                $temp
            );
            $this->window_size_client_to_server[$client_channel]-= strlen($temp);
            if (!$this->send_binary_packet($packet)) {
                return false;
            }
        }

        return true;
    }

    /**
     * Closes and flushes a channel
     *
     * \phpseclib\Net\SSH2 doesn't properly close most channels.  For exec() channels are normally closed by the server
     * and for SFTP channels are presumably closed when the client disconnects.  This functions is intended
     * for SCP more than anything.
     *
     * @param int $client_channel
     * @param bool $want_reply
     * @return bool
     * @access private
     */
    private function close_channel($client_channel, $want_reply = false)
    {
        // see http://tools.ietf.org/html/rfc4254#section-5.3

        $this->send_binary_packet(pack('CN', NET_SSH2_MSG_CHANNEL_EOF, $this->server_channels[$client_channel]));

        if (!$want_reply) {
            $this->send_binary_packet(pack('CN', NET_SSH2_MSG_CHANNEL_CLOSE, $this->server_channels[$client_channel]));
        }

        $this->channel_status[$client_channel] = NET_SSH2_MSG_CHANNEL_CLOSE;

        $this->curTimeout = 0;

        while (!is_bool($this->get_channel_packet($client_channel))) {
        }

        if ($want_reply) {
            $this->send_binary_packet(pack('CN', NET_SSH2_MSG_CHANNEL_CLOSE, $this->server_channels[$client_channel]));
        }

        if ($this->bitmap & self::MASK_SHELL) {
            $this->bitmap&= ~self::MASK_SHELL;
        }
    }

    /**
     * Disconnect
     *
     * @param int $reason
     * @return bool
     * @access protected
     */
    protected function disconnect_helper($reason)
    {
        if ($this->bitmap & self::MASK_CONNECTED) {
            $data = pack('CNNa*Na*', NET_SSH2_MSG_DISCONNECT, $reason, 0, '', 0, '');
            $this->send_binary_packet($data);
            $this->bitmap = 0;
            fclose($this->fsock);
            return false;
        }
    }

    /**
     * Define Array
     *
     * Takes any number of arrays whose indices are integers and whose values are strings and defines a bunch of
     * named constants from it, using the value as the name of the constant and the index as the value of the constant.
     * If any of the constants that would be defined already exists, none of the constants will be defined.
     *
     * @param array $array
     * @access protected
     */
    protected function define_array()
    {
        $args = func_get_args();
        foreach ($args as $arg) {
            foreach ($arg as $key => $value) {
                if (!defined($value)) {
                    define($value, $key);
                } else {
                    break 2;
                }
            }
        }
    }

    /**
     * Returns a log of the packets that have been sent and received.
     *
     * Returns a string if NET_SSH2_LOGGING == self::LOG_COMPLEX, an array if NET_SSH2_LOGGING == self::LOG_SIMPLE and false if !defined('NET_SSH2_LOGGING')
     *
     * @access public
     * @return array|false|string
     */
    public function getLog()
    {
        if (!defined('NET_SSH2_LOGGING')) {
            return false;
        }

        switch (NET_SSH2_LOGGING) {
            case self::LOG_SIMPLE:
                return $this->message_number_log;
            case self::LOG_COMPLEX:
                $log = $this->format_log($this->message_log, $this->message_number_log);
                return PHP_SAPI == 'cli' ? $log : '<pre>' . $log . '</pre>';
            default:
                return false;
        }
    }

    /**
     * Formats a log for printing
     *
     * @param array $message_log
     * @param array $message_number_log
     * @access private
     * @return string
     */
    protected function format_log($message_log, $message_number_log)
    {
        $output = '';
        for ($i = 0; $i < count($message_log); $i++) {
            $output.= $message_number_log[$i] . "\r\n";
            $current_log = $message_log[$i];
            $j = 0;
            do {
                if (strlen($current_log)) {
                    $output.= str_pad(dechex($j), 7, '0', STR_PAD_LEFT) . '0  ';
                }
                $fragment = Strings::shift($current_log, $this->log_short_width);
                $hex = substr(preg_replace_callback('#.#s', [$this, 'format_log_helper'], $fragment), strlen($this->log_boundary));
                // replace non ASCII printable characters with dots
                // http://en.wikipedia.org/wiki/ASCII#ASCII_printable_characters
                // also replace < with a . since < messes up the output on web browsers
                $raw = preg_replace('#[^\x20-\x7E]|<#', '.', $fragment);
                $output.= str_pad($hex, $this->log_long_width - $this->log_short_width, ' ') . $raw . "\r\n";
                $j++;
            } while (strlen($current_log));
            $output.= "\r\n";
        }

        return $output;
    }

    /**
     * Helper function for _format_log
     *
     * For use with preg_replace_callback()
     *
     * @param array $matches
     * @access private
     * @return string
     */
    private function format_log_helper($matches)
    {
        return $this->log_boundary . str_pad(dechex(ord($matches[0])), 2, '0', STR_PAD_LEFT);
    }

    /**
     * Helper function for agent->on_channel_open()
     *
     * Used when channels are created to inform agent
     * of said channel opening. Must be called after
     * channel open confirmation received
     *
     * @access private
     */
    private function on_channel_open()
    {
        if (isset($this->agent)) {
            Objects::callFunc($this->agent, 'on_channel_open', [$this]);
        }
    }

    /**
     * Returns the first value of the intersection of two arrays or false if
     * the intersection is empty. The order is defined by the first parameter.
     *
     * @param array $array1
     * @param array $array2
     * @return mixed False if intersection is empty, else intersected value.
     * @access private
     */
    private function array_intersect_first($array1, $array2)
    {
        foreach ($array1 as $value) {
            if (in_array($value, $array2)) {
                return $value;
            }
        }
        return false;
    }

    /**
     * Returns all errors
     *
     * @return string[]
     * @access public
     */
    public function getErrors()
    {
        return $this->errors;
    }

    /**
     * Returns the last error
     *
     * @return string
     * @access public
     */
    public function getLastError()
    {
        $count = count($this->errors);

        if ($count > 0) {
            return $this->errors[$count - 1];
        }
    }

    /**
     * Return the server identification.
     *
     * @return string
     * @access public
     */
    public function getServerIdentification()
    {
        $this->connect();

        return $this->server_identifier;
    }

    /**
     * Return a list of the key exchange algorithms the server supports.
     *
     * @return array
     * @access public
     */
    public function getKexAlgorithms()
    {
        $this->connect();

        return $this->kex_algorithms;
    }

    /**
     * Return a list of the host key (public key) algorithms the server supports.
     *
     * @return array
     * @access public
     */
    public function getServerHostKeyAlgorithms()
    {
        $this->connect();

        return $this->server_host_key_algorithms;
    }

    /**
     * Return a list of the (symmetric key) encryption algorithms the server supports, when receiving stuff from the client.
     *
     * @return array
     * @access public
     */
    public function getEncryptionAlgorithmsClient2Server()
    {
        $this->connect();

        return $this->encryption_algorithms_client_to_server;
    }

    /**
     * Return a list of the (symmetric key) encryption algorithms the server supports, when sending stuff to the client.
     *
     * @return array
     * @access public
     */
    public function getEncryptionAlgorithmsServer2Client()
    {
        $this->connect();

        return $this->encryption_algorithms_server_to_client;
    }

    /**
     * Return a list of the MAC algorithms the server supports, when receiving stuff from the client.
     *
     * @return array
     * @access public
     */
    public function getMACAlgorithmsClient2Server()
    {
        $this->connect();

        return $this->mac_algorithms_client_to_server;
    }

    /**
     * Return a list of the MAC algorithms the server supports, when sending stuff to the client.
     *
     * @return array
     * @access public
     */
    public function getMACAlgorithmsServer2Client()
    {
        $this->connect();

        return $this->mac_algorithms_server_to_client;
    }

    /**
     * Return a list of the compression algorithms the server supports, when receiving stuff from the client.
     *
     * @return array
     * @access public
     */
    public function getCompressionAlgorithmsClient2Server()
    {
        $this->connect();

        return $this->compression_algorithms_client_to_server;
    }

    /**
     * Return a list of the compression algorithms the server supports, when sending stuff to the client.
     *
     * @return array
     * @access public
     */
    public function getCompressionAlgorithmsServer2Client()
    {
        $this->connect();

        return $this->compression_algorithms_server_to_client;
    }

    /**
     * Return a list of the languages the server supports, when sending stuff to the client.
     *
     * @return array
     * @access public
     */
    public function getLanguagesServer2Client()
    {
        $this->connect();

        return $this->languages_server_to_client;
    }

    /**
     * Return a list of the languages the server supports, when receiving stuff from the client.
     *
     * @return array
     * @access public
     */
    public function getLanguagesClient2Server()
    {
        $this->connect();

        return $this->languages_client_to_server;
    }

    /**
     * Returns the banner message.
     *
     * Quoting from the RFC, "in some jurisdictions, sending a warning message before
     * authentication may be relevant for getting legal protection."
     *
     * @return string
     * @access public
     */
    public function getBannerMessage()
    {
        return $this->banner_message;
    }

    /**
     * Returns the server public host key.
     *
     * Caching this the first time you connect to a server and checking the result on subsequent connections
     * is recommended.  Returns false if the server signature is not signed correctly with the public host key.
     *
     * @return mixed
     * @throws \RuntimeException on badly formatted keys
     * @throws \phpseclib\Exception\NoSupportedAlgorithmsException when the key isn't in a supported format
     * @access public
     */
    public function getServerPublicHostKey()
    {
        if (!($this->bitmap & self::MASK_CONSTRUCTOR)) {
            if (!$this->connect()) {
                return false;
            }
        }

        $signature = $this->signature;
        $server_public_host_key = $this->server_public_host_key;

        if (strlen($server_public_host_key) < 4) {
            return false;
        }
        extract(unpack('Nlength', Strings::shift($server_public_host_key, 4)));
        Strings::shift($server_public_host_key, $length);

        if ($this->signature_validated) {
            return $this->bitmap ?
                $this->signature_format . ' ' . Base64::encode($this->server_public_host_key) :
                false;
        }

        $this->signature_validated = true;

        switch ($this->signature_format) {
            case 'ssh-dss':
                $zero = new BigInteger();

                if (strlen($server_public_host_key) < 4) {
                    return false;
                }
                $temp = unpack('Nlength', Strings::shift($server_public_host_key, 4));
                $p = new BigInteger(Strings::shift($server_public_host_key, $temp['length']), -256);

                if (strlen($server_public_host_key) < 4) {
                    return false;
                }
                $temp = unpack('Nlength', Strings::shift($server_public_host_key, 4));
                $q = new BigInteger(Strings::shift($server_public_host_key, $temp['length']), -256);

                if (strlen($server_public_host_key) < 4) {
                    return false;
                }
                $temp = unpack('Nlength', Strings::shift($server_public_host_key, 4));
                $g = new BigInteger(Strings::shift($server_public_host_key, $temp['length']), -256);

                if (strlen($server_public_host_key) < 4) {
                    return false;
                }
                $temp = unpack('Nlength', Strings::shift($server_public_host_key, 4));
                $y = new BigInteger(Strings::shift($server_public_host_key, $temp['length']), -256);

                /* The value for 'dss_signature_blob' is encoded as a string containing
                   r, followed by s (which are 160-bit integers, without lengths or
                   padding, unsigned, and in network byte order). */
                $temp = unpack('Nlength', Strings::shift($signature, 4));
                if ($temp['length'] != 40) {
                    $this->disconnect_helper(NET_SSH2_DISCONNECT_KEY_EXCHANGE_FAILED);
                    throw new \RuntimeException('Invalid signature');
                }

                $r = new BigInteger(Strings::shift($signature, 20), 256);
                $s = new BigInteger(Strings::shift($signature, 20), 256);

                switch (true) {
                    case $r->equals($zero):
                    case $r->compare($q) >= 0:
                    case $s->equals($zero):
                    case $s->compare($q) >= 0:
                        $this->disconnect_helper(NET_SSH2_DISCONNECT_KEY_EXCHANGE_FAILED);
                        throw new \RuntimeException('Invalid signature');
                }

                $w = $s->modInverse($q);

                $u1 = $w->multiply(new BigInteger(sha1($this->exchange_hash), 16));
                list(, $u1) = $u1->divide($q);

                $u2 = $w->multiply($r);
                list(, $u2) = $u2->divide($q);

                $g = $g->modPow($u1, $p);
                $y = $y->modPow($u2, $p);

                $v = $g->multiply($y);
                list(, $v) = $v->divide($p);
                list(, $v) = $v->divide($q);

                if (!$v->equals($r)) {
                    //user_error('Bad server signature');
                    return $this->disconnect_helper(NET_SSH2_DISCONNECT_HOST_KEY_NOT_VERIFIABLE);
                }

                break;
            case 'ssh-rsa':
                if (strlen($server_public_host_key) < 4) {
                    return false;
                }
                $temp = unpack('Nlength', Strings::shift($server_public_host_key, 4));
                $e = new BigInteger(Strings::shift($server_public_host_key, $temp['length']), -256);

                if (strlen($server_public_host_key) < 4) {
                    return false;
                }
                $temp = unpack('Nlength', Strings::shift($server_public_host_key, 4));
                $rawN = Strings::shift($server_public_host_key, $temp['length']);
                $n = new BigInteger($rawN, -256);
                $nLength = strlen(ltrim($rawN, "\0"));

                /*
                if (strlen($signature) < 4) {
                    return false;
                }
                $temp = unpack('Nlength', Strings::shift($signature, 4));
                $signature = Strings::shift($signature, $temp['length']);

                $rsa = new RSA();
                $rsa->load(['e' => $e, 'n' => $n], 'raw');
                $rsa->setHash('sha1');
                if (!$rsa->verify($this->exchange_hash, $signature, RSA::PADDING_PKCS1)) {
                    //user_error('Bad server signature');
                    return $this->disconnect_helper(NET_SSH2_DISCONNECT_HOST_KEY_NOT_VERIFIABLE);
                }
                */

                if (strlen($signature) < 4) {
                    return false;
                }
                $temp = unpack('Nlength', Strings::shift($signature, 4));
                $s = new BigInteger(Strings::shift($signature, $temp['length']), 256);

                // validate an RSA signature per "8.2 RSASSA-PKCS1-v1_5", "5.2.2 RSAVP1", and "9.1 EMSA-PSS" in the
                // following URL:
                // ftp://ftp.rsasecurity.com/pub/pkcs/pkcs-1/pkcs-1v2-1.pdf

                // also, see SSHRSA.c (rsa2_verifysig) in PuTTy's source.

                if ($s->compare(new BigInteger()) < 0 || $s->compare($n->subtract(new BigInteger(1))) > 0) {
                    $this->disconnect_helper(NET_SSH2_DISCONNECT_KEY_EXCHANGE_FAILED);
                    throw new \RuntimeException('Invalid signature');
                }

                $s = $s->modPow($e, $n);
                $s = $s->toBytes();

                $h = pack('N4H*', 0x00302130, 0x0906052B, 0x0E03021A, 0x05000414, sha1($this->exchange_hash));
                $h = chr(0x01) . str_repeat(chr(0xFF), $nLength - 2 - strlen($h)) . $h;

                if ($s != $h) {
                    //user_error('Bad server signature');
                    return $this->disconnect_helper(NET_SSH2_DISCONNECT_HOST_KEY_NOT_VERIFIABLE);
                }
                break;
            default:
                $this->disconnect_helper(NET_SSH2_DISCONNECT_HOST_KEY_NOT_VERIFIABLE);
                throw new NoSupportedAlgorithmsException('Unsupported signature format');
        }

        return $this->signature_format . ' ' . Base64::encode($this->server_public_host_key);
    }

    /**
     * Returns the exit status of an SSH command or false.
     *
     * @return false|int
     * @access public
     */
    public function getExitStatus()
    {
        if (is_null($this->exit_status)) {
            return false;
        }
        return $this->exit_status;
    }

    /**
     * Returns the number of columns for the terminal window size.
     *
     * @return int
     * @access public
     */
    public function getWindowColumns()
    {
        return $this->windowColumns;
    }

    /**
     * Returns the number of rows for the terminal window size.
     *
     * @return int
     * @access public
     */
    public function getWindowRows()
    {
        return $this->windowRows;
    }

    /**
     * Sets the number of columns for the terminal window size.
     *
     * @param int $value
     * @access public
     */
    public function setWindowColumns($value)
    {
        $this->windowColumns = $value;
    }

    /**
     * Sets the number of rows for the terminal window size.
     *
     * @param int $value
     * @access public
     */
    public function setWindowRows($value)
    {
        $this->windowRows = $value;
    }

    /**
     * Sets the number of columns and rows for the terminal window size.
     *
     * @param int $columns
     * @param int $rows
     * @access public
     */
    public function setWindowSize($columns = 80, $rows = 24)
    {
        $this->windowColumns = $columns;
        $this->windowRows = $rows;
    }

    /**
     * To String Magic Method
     *
     * @return string
     * @access public
     */
    public function __toString()
    {
        return $this->getResourceId();
    }

    /**
     * Get Resource ID
     *
     * We use {} because that symbols should not be in URL according to
     * {@link http://tools.ietf.org/html/rfc3986#section-2 RFC}.
     * It will safe us from any conflicts, because otherwise regexp will
     * match all alphanumeric domains.
     *
     * @return string
     */
    public function getResourceId()
    {
        return '{' . spl_object_hash($this) . '}';
    }

    /**
     * Return existing connection
     *
     * @param string $id
     *
     * @return bool|SSH2 will return false if no such connection
     */
    public static function getConnectionByResourceId($id)
    {
        return isset(self::$connections[$id]) ? self::$connections[$id] : false;
    }

    /**
     * Return all excising connections
     *
     * @return SSH2[]
     */
    public static function getConnections()
    {
        return self::$connections;
    }
}<|MERGE_RESOLUTION|>--- conflicted
+++ resolved
@@ -2742,11 +2742,7 @@
                 return false;
             }
 
-<<<<<<< HEAD
-            $response = $this->get_binary_packet(true);
-=======
-            $response = $this->_get_binary_packet();
->>>>>>> 1f7e03b4
+            $response = $this->get_binary_packet();
             if ($response === false) {
                 throw new \RuntimeException('Connection closed by server');
             }
@@ -3228,11 +3224,7 @@
      * @return string
      * @access private
      */
-<<<<<<< HEAD
-    private function get_binary_packet($filter_channel_packets = false)
-=======
-    function _get_binary_packet($skip_channel_filter = false)
->>>>>>> 1f7e03b4
+    private function get_binary_packet($skip_channel_filter = false)
     {
         if (!is_resource($this->fsock) || feof($this->fsock)) {
             $this->bitmap = 0;
@@ -3313,11 +3305,7 @@
             $this->last_packet = $current;
         }
 
-<<<<<<< HEAD
-        return $this->filter($payload, $filter_channel_packets);
-=======
-        return $this->_filter($payload, $skip_channel_filter);
->>>>>>> 1f7e03b4
+        return $this->filter($payload, $skip_channel_filter);
     }
 
     /**
@@ -3331,11 +3319,7 @@
      * @return string
      * @access private
      */
-<<<<<<< HEAD
-    private function filter($payload, $filter_channel_packets)
-=======
-    function _filter($payload, $skip_channel_filter)
->>>>>>> 1f7e03b4
+    private function filter($payload, $skip_channel_filter)
     {
         switch (ord($payload[0])) {
             case NET_SSH2_MSG_DISCONNECT:
@@ -3392,13 +3376,8 @@
                 case NET_SSH2_MSG_CHANNEL_EOF:
                     if (!$skip_channel_filter && !empty($this->server_channels)) {
                         $this->binary_packet_buffer = $payload;
-<<<<<<< HEAD
                         $this->get_channel_packet(true);
-                        $payload = $this->get_binary_packet(true);
-=======
-                        $this->_get_channel_packet(true);
-                        $payload = $this->_get_binary_packet();
->>>>>>> 1f7e03b4
+                        $payload = $this->get_binary_packet();
                     }
                     break;
                 case NET_SSH2_MSG_GLOBAL_REQUEST: // see http://tools.ietf.org/html/rfc4254#section-4
@@ -3412,11 +3391,7 @@
                         return $this->disconnect_helper(NET_SSH2_DISCONNECT_BY_APPLICATION);
                     }
 
-<<<<<<< HEAD
-                    $payload = $this->get_binary_packet();
-=======
-                    $payload = $this->_get_binary_packet($skip_channel_filter);
->>>>>>> 1f7e03b4
+                    $payload = $this->get_binary_packet($skip_channel_filter);
                     break;
                 case NET_SSH2_MSG_CHANNEL_OPEN: // see http://tools.ietf.org/html/rfc4254#section-5.1
                     Strings::shift($payload, 1);
@@ -3479,11 +3454,8 @@
                                 return $this->disconnect_helper(NET_SSH2_DISCONNECT_BY_APPLICATION);
                             }
                     }
-<<<<<<< HEAD
-                    $payload = $this->get_binary_packet();
-=======
-                    $payload = $this->_get_binary_packet($skip_channel_filter);
->>>>>>> 1f7e03b4
+
+                    $payload = $this->get_binary_packet($skip_channel_filter);
                     break;
                 case NET_SSH2_MSG_CHANNEL_WINDOW_ADJUST:
                     Strings::shift($payload, 1);
@@ -3495,11 +3467,7 @@
 
                     $this->window_size_client_to_server[$channel]+= $window_size;
 
-<<<<<<< HEAD
-                    $payload = ($this->bitmap & self::MASK_WINDOW_ADJUST) ? true : $this->get_binary_packet();
-=======
-                    $payload = ($this->bitmap & self::MASK_WINDOW_ADJUST) ? true : $this->_get_binary_packet($skip_channel_filter);
->>>>>>> 1f7e03b4
+                    $payload = ($this->bitmap & self::MASK_WINDOW_ADJUST) ? true : $this->get_binary_packet($skip_channel_filter);
             }
         }
 
@@ -3623,11 +3591,7 @@
                     $this->curTimeout-= $elapsed;
                 }
 
-<<<<<<< HEAD
-                $response = $this->get_binary_packet();
-=======
-                $response = $this->_get_binary_packet(true);
->>>>>>> 1f7e03b4
+                $response = $this->get_binary_packet(true);
                 if ($response === false) {
                     throw new \RuntimeException('Connection closed by server');
                 }
@@ -3678,7 +3642,7 @@
                         return false;
                     }
                     extract(unpack('Ndata_type_code/Nlength', $this->_string_shift($response, 8)));
-                    $data = $this->_string_shift($response, $length);
+                    $data = Strings::shift($response, $length);
                     $this->stdErrorLog.= $data;
                     if ($skip_extended || $this->quiet_mode) {
                         break;
@@ -3778,34 +3742,6 @@
                     }
                     $this->channel_buffers[$channel][] = $data;
                     break;
-<<<<<<< HEAD
-                case NET_SSH2_MSG_CHANNEL_EXTENDED_DATA:
-                    /*
-                    if ($client_channel == self::CHANNEL_EXEC) {
-                        $this->send_channel_packet($client_channel, chr(0));
-                    }
-                    */
-                    // currently, there's only one possible value for $data_type_code: NET_SSH2_EXTENDED_DATA_STDERR
-                    if (strlen($response) < 8) {
-                        return false;
-                    }
-                    extract(unpack('Ndata_type_code/Nlength', Strings::shift($response, 8)));
-                    $data = Strings::shift($response, $length);
-
-                    $this->stdErrorLog.= $data;
-                    if ($skip_extended || $this->quiet_mode) {
-                        break;
-                    }
-                    if ($client_channel == $channel) {
-                        return $data;
-                    }
-                    if (!isset($this->channel_buffers[$channel])) {
-                        $this->channel_buffers[$channel] = [];
-                    }
-                    $this->channel_buffers[$channel][] = $data;
-                    break;
-=======
->>>>>>> 1f7e03b4
                 case NET_SSH2_MSG_CHANNEL_REQUEST:
                     if (strlen($response) < 4) {
                         return false;
