<?php

/**
 * Pure-PHP implementation of SSHv2.
 *
 * PHP version 5
 *
 * Here are some examples of how to use this library:
 * <code>
 * <?php
 *    include 'vendor/autoload.php';
 *
 *    $ssh = new \phpseclib\Net\SSH2('www.domain.tld');
 *    if (!$ssh->login('username', 'password')) {
 *        exit('Login Failed');
 *    }
 *
 *    echo $ssh->exec('pwd');
 *    echo $ssh->exec('ls -la');
 * ?>
 * </code>
 *
 * <code>
 * <?php
 *    include 'vendor/autoload.php';
 *
 *    $key = new \phpseclib\Crypt\RSA();
 *    //$key->setPassword('whatever');
 *    $key->load(file_get_contents('privatekey'));
 *
 *    $ssh = new \phpseclib\Net\SSH2('www.domain.tld');
 *    if (!$ssh->login('username', $key)) {
 *        exit('Login Failed');
 *    }
 *
 *    echo $ssh->read('username@username:~$');
 *    $ssh->write("ls -la\n");
 *    echo $ssh->read('username@username:~$');
 * ?>
 * </code>
 *
 * @category  Net
 * @package   SSH2
 * @author    Jim Wigginton <terrafrost@php.net>
 * @copyright 2007 Jim Wigginton
 * @license   http://www.opensource.org/licenses/mit-license.html  MIT License
 * @link      http://phpseclib.sourceforge.net
 */

namespace phpseclib\Net;

use ParagonIE\ConstantTime\Base64;
use phpseclib\Crypt\Blowfish;
use phpseclib\Crypt\Hash;
use phpseclib\Crypt\Random;
use phpseclib\Crypt\RC4;
use phpseclib\Crypt\Rijndael;
use phpseclib\Crypt\AES;
use phpseclib\Crypt\RSA;
use phpseclib\Crypt\TripleDES;
use phpseclib\Crypt\Twofish;
use phpseclib\Math\BigInteger; // Used to do Diffie-Hellman key exchange and DSA/RSA signature verification.
use phpseclib\System\SSH\Agent;
use phpseclib\System\SSH\Agent\Identity as AgentIdentity;
use phpseclib\Exception\NoSupportedAlgorithmsException;
use phpseclib\Common\Functions\Strings;
use phpseclib\Common\Functions\Objects;

/**
 * Pure-PHP implementation of SSHv2.
 *
 * @package SSH2
 * @author  Jim Wigginton <terrafrost@php.net>
 * @access  public
 */
class SSH2
{
    /**#@+
     * Execution Bitmap Masks
     *
     * @see \phpseclib\Net\SSH2::bitmap
     * @access private
     */
    const MASK_CONSTRUCTOR   = 0x00000001;
    const MASK_CONNECTED     = 0x00000002;
    const MASK_LOGIN_REQ     = 0x00000004;
    const MASK_LOGIN         = 0x00000008;
    const MASK_SHELL         = 0x00000010;
    const MASK_WINDOW_ADJUST = 0x00000020;
    /**#@-*/

    /**#@+
     * Channel constants
     *
     * RFC4254 refers not to client and server channels but rather to sender and recipient channels.  we don't refer
     * to them in that way because RFC4254 toggles the meaning. the client sends a SSH_MSG_CHANNEL_OPEN message with
     * a sender channel and the server sends a SSH_MSG_CHANNEL_OPEN_CONFIRMATION in response, with a sender and a
     * recipient channel.  at first glance, you might conclude that SSH_MSG_CHANNEL_OPEN_CONFIRMATION's sender channel
     * would be the same thing as SSH_MSG_CHANNEL_OPEN's sender channel, but it's not, per this snippet:
     *     The 'recipient channel' is the channel number given in the original
     *     open request, and 'sender channel' is the channel number allocated by
     *     the other side.
     *
     * @see \phpseclib\Net\SSH2::send_channel_packet()
     * @see \phpseclib\Net\SSH2::get_channel_packet()
     * @access private
    */
    const CHANNEL_EXEC          = 1; // PuTTy uses 0x100
    const CHANNEL_SHELL         = 2;
    const CHANNEL_SUBSYSTEM     = 3;
    const CHANNEL_AGENT_FORWARD = 4;
    /**#@-*/

    /**#@+
     * @access public
     * @see \phpseclib\Net\SSH2::getLog()
    */
    /**
     * Returns the message numbers
     */
    const LOG_SIMPLE = 1;
    /**
     * Returns the message content
     */
    const LOG_COMPLEX = 2;
    /**
     * Outputs the content real-time
     */
    const LOG_REALTIME = 3;
    /**
     * Dumps the content real-time to a file
     */
    const LOG_REALTIME_FILE = 4;
    /**
     * Make sure that the log never gets larger than this
     */
    const LOG_MAX_SIZE = 1048576; // 1024 * 1024
    /**#@-*/

    /**#@+
     * @access public
     * @see \phpseclib\Net\SSH2::read()
    */
    /**
     * Returns when a string matching $expect exactly is found
     */
    const READ_SIMPLE = 1;
    /**
     * Returns when a string matching the regular expression $expect is found
     */
    const READ_REGEX = 2;
    /**
     * Returns when a string matching the regular expression $expect is found
     */
    const READ_NEXT = 3;
    /**#@-*/

    /**
     * The SSH identifier
     *
     * @var string
     * @access private
     */
    private $identifier;

    /**
     * The Socket Object
     *
     * @var object
     * @access private
     */
    private $fsock;

    /**
     * Execution Bitmap
     *
     * The bits that are set represent functions that have been called already.  This is used to determine
     * if a requisite function has been successfully executed.  If not, an error should be thrown.
     *
     * @var int
     * @access private
     */
    protected $bitmap = 0;

    /**
     * Error information
     *
     * @see self::getErrors()
     * @see self::getLastError()
     * @var array
     * @access private
     */
    private $errors = [];

    /**
     * Server Identifier
     *
     * @see self::getServerIdentification()
     * @var array|false
     * @access private
     */
    private $server_identifier = false;

    /**
     * Key Exchange Algorithms
     *
     * @see self::getKexAlgorithims()
     * @var array|false
     * @access private
     */
    private $kex_algorithms = false;

    /**
     * Minimum Diffie-Hellman Group Bit Size in RFC 4419 Key Exchange Methods
     *
     * @see self::_key_exchange()
     * @var int
     * @access private
     */
    private $kex_dh_group_size_min = 1536;

    /**
     * Preferred Diffie-Hellman Group Bit Size in RFC 4419 Key Exchange Methods
     *
     * @see self::_key_exchange()
     * @var int
     * @access private
     */
    private $kex_dh_group_size_preferred = 2048;

    /**
     * Maximum Diffie-Hellman Group Bit Size in RFC 4419 Key Exchange Methods
     *
     * @see self::_key_exchange()
     * @var int
     * @access private
     */
    private $kex_dh_group_size_max = 4096;

    /**
     * Server Host Key Algorithms
     *
     * @see self::getServerHostKeyAlgorithms()
     * @var array|false
     * @access private
     */
    private $server_host_key_algorithms = false;

    /**
     * Encryption Algorithms: Client to Server
     *
     * @see self::getEncryptionAlgorithmsClient2Server()
     * @var array|false
     * @access private
     */
    private $encryption_algorithms_client_to_server = false;

    /**
     * Encryption Algorithms: Server to Client
     *
     * @see self::getEncryptionAlgorithmsServer2Client()
     * @var array|false
     * @access private
     */
    private $encryption_algorithms_server_to_client = false;

    /**
     * MAC Algorithms: Client to Server
     *
     * @see self::getMACAlgorithmsClient2Server()
     * @var array|false
     * @access private
     */
    private $mac_algorithms_client_to_server = false;

    /**
     * MAC Algorithms: Server to Client
     *
     * @see self::getMACAlgorithmsServer2Client()
     * @var array|false
     * @access private
     */
    private $mac_algorithms_server_to_client = false;

    /**
     * Compression Algorithms: Client to Server
     *
     * @see self::getCompressionAlgorithmsClient2Server()
     * @var array|false
     * @access private
     */
    private $compression_algorithms_client_to_server = false;

    /**
     * Compression Algorithms: Server to Client
     *
     * @see self::getCompressionAlgorithmsServer2Client()
     * @var array|false
     * @access private
     */
    private $compression_algorithms_server_to_client = false;

    /**
     * Languages: Server to Client
     *
     * @see self::getLanguagesServer2Client()
     * @var array|false
     * @access private
     */
    private $languages_server_to_client = false;

    /**
     * Languages: Client to Server
     *
     * @see self::getLanguagesClient2Server()
     * @var array|false
     * @access private
     */
    private $languages_client_to_server = false;

    /**
     * Block Size for Server to Client Encryption
     *
     * "Note that the length of the concatenation of 'packet_length',
     *  'padding_length', 'payload', and 'random padding' MUST be a multiple
     *  of the cipher block size or 8, whichever is larger.  This constraint
     *  MUST be enforced, even when using stream ciphers."
     *
     *  -- http://tools.ietf.org/html/rfc4253#section-6
     *
     * @see self::__construct()
     * @see self::_send_binary_packet()
     * @var int
     * @access private
     */
    private $encrypt_block_size = 8;

    /**
     * Block Size for Client to Server Encryption
     *
     * @see self::__construct()
     * @see self::_get_binary_packet()
     * @var int
     * @access private
     */
    private $decrypt_block_size = 8;

    /**
     * Server to Client Encryption Object
     *
     * @see self::_get_binary_packet()
     * @var object
     * @access private
     */
    private $decrypt = false;

    /**
     * Client to Server Encryption Object
     *
     * @see self::_send_binary_packet()
     * @var object
     * @access private
     */
    private $encrypt = false;

    /**
     * Client to Server HMAC Object
     *
     * @see self::_send_binary_packet()
     * @var object
     * @access private
     */
    private $hmac_create = false;

    /**
     * Server to Client HMAC Object
     *
     * @see self::_get_binary_packet()
     * @var object
     * @access private
     */
    private $hmac_check = false;

    /**
     * Size of server to client HMAC
     *
     * We need to know how big the HMAC will be for the server to client direction so that we know how many bytes to read.
     * For the client to server side, the HMAC object will make the HMAC as long as it needs to be.  All we need to do is
     * append it.
     *
     * @see self::_get_binary_packet()
     * @var int
     * @access private
     */
    private $hmac_size = false;

    /**
     * Server Public Host Key
     *
     * @see self::getServerPublicHostKey()
     * @var string
     * @access private
     */
    private $server_public_host_key;

    /**
     * Session identifier
     *
     * "The exchange hash H from the first key exchange is additionally
     *  used as the session identifier, which is a unique identifier for
     *  this connection."
     *
     *  -- http://tools.ietf.org/html/rfc4253#section-7.2
     *
     * @see self::_key_exchange()
     * @var string
     * @access private
     */
    private $session_id = false;

    /**
     * Exchange hash
     *
     * The current exchange hash
     *
     * @see self::_key_exchange()
     * @var string
     * @access private
     */
    private $exchange_hash = false;

    /**
     * Message Numbers
     *
     * @see self::__construct()
     * @var array
     * @access private
     */
    private $message_numbers = [];

    /**
     * Disconnection Message 'reason codes' defined in RFC4253
     *
     * @see self::__construct()
     * @var array
     * @access private
     */
    private $disconnect_reasons = [];

    /**
     * SSH_MSG_CHANNEL_OPEN_FAILURE 'reason codes', defined in RFC4254
     *
     * @see self::__construct()
     * @var array
     * @access private
     */
    private $channel_open_failure_reasons = [];

    /**
     * Terminal Modes
     *
     * @link http://tools.ietf.org/html/rfc4254#section-8
     * @see self::__construct()
     * @var array
     * @access private
     */
    private $terminal_modes = [];

    /**
     * SSH_MSG_CHANNEL_EXTENDED_DATA's data_type_codes
     *
     * @link http://tools.ietf.org/html/rfc4254#section-5.2
     * @see self::__construct()
     * @var array
     * @access private
     */
    private $channel_extended_data_type_codes = [];

    /**
     * Send Sequence Number
     *
     * See 'Section 6.4.  Data Integrity' of rfc4253 for more info.
     *
     * @see self::_send_binary_packet()
     * @var int
     * @access private
     */
    private $send_seq_no = 0;

    /**
     * Get Sequence Number
     *
     * See 'Section 6.4.  Data Integrity' of rfc4253 for more info.
     *
     * @see self::_get_binary_packet()
     * @var int
     * @access private
     */
    private $get_seq_no = 0;

    /**
     * Server Channels
     *
     * Maps client channels to server channels
     *
     * @see self::get_channel_packet()
     * @see self::exec()
     * @var array
     * @access private
     */
    protected $server_channels = [];

    /**
     * Channel Buffers
     *
     * If a client requests a packet from one channel but receives two packets from another those packets should
     * be placed in a buffer
     *
     * @see self::get_channel_packet()
     * @see self::exec()
     * @var array
     * @access private
     */
    private $channel_buffers = [];

    /**
     * Channel Status
     *
     * Contains the type of the last sent message
     *
     * @see self::get_channel_packet()
     * @var array
     * @access private
     */
    protected $channel_status = [];

    /**
     * Packet Size
     *
     * Maximum packet size indexed by channel
     *
     * @see self::send_channel_packet()
     * @var array
     * @access private
     */
    private $packet_size_client_to_server = [];

    /**
     * Message Number Log
     *
     * @see self::getLog()
     * @var array
     * @access private
     */
    private $message_number_log = [];

    /**
     * Message Log
     *
     * @see self::getLog()
     * @var array
     * @access private
     */
    private $message_log = [];

    /**
     * The Window Size
     *
     * Bytes the other party can send before it must wait for the window to be adjusted (0x7FFFFFFF = 2GB)
     *
     * @var int
     * @see self::send_channel_packet()
     * @see self::exec()
     * @access private
     */
    protected $window_size = 0x7FFFFFFF;

    /**
     * Window size, server to client
     *
     * Window size indexed by channel
     *
     * @see self::send_channel_packet()
     * @var array
     * @access private
     */
    protected $window_size_server_to_client = [];

    /**
     * Window size, client to server
     *
     * Window size indexed by channel
     *
     * @see self::get_channel_packet()
     * @var array
     * @access private
     */
    private $window_size_client_to_server = [];

    /**
     * Server signature
     *
     * Verified against $this->session_id
     *
     * @see self::getServerPublicHostKey()
     * @var string
     * @access private
     */
    private $signature = '';

    /**
     * Server signature format
     *
     * ssh-rsa or ssh-dss.
     *
     * @see self::getServerPublicHostKey()
     * @var string
     * @access private
     */
    private $signature_format = '';

    /**
     * Interactive Buffer
     *
     * @see self::read()
     * @var array
     * @access private
     */
    private $interactiveBuffer = '';

    /**
     * Current log size
     *
     * Should never exceed self::LOG_MAX_SIZE
     *
     * @see self::_send_binary_packet()
     * @see self::_get_binary_packet()
     * @var int
     * @access private
     */
    private $log_size;

    /**
     * Timeout
     *
     * @see self::setTimeout()
     * @access private
     */
    private $timeout;

    /**
     * Current Timeout
     *
     * @see self::get_channel_packet()
     * @access private
     */
    protected $curTimeout;

    /**
     * Real-time log file pointer
     *
     * @see self::_append_log()
     * @var resource
     * @access private
     */
    private $realtime_log_file;

    /**
     * Real-time log file size
     *
     * @see self::_append_log()
     * @var int
     * @access private
     */
    private $realtime_log_size;

    /**
     * Has the signature been validated?
     *
     * @see self::getServerPublicHostKey()
     * @var bool
     * @access private
     */
    private $signature_validated = false;

    /**
     * Real-time log file wrap boolean
     *
     * @see self::_append_log()
     * @access private
     */
    private $realtime_log_wrap;

    /**
     * Flag to suppress stderr from output
     *
     * @see self::enableQuietMode()
     * @access private
     */
    private $quiet_mode = false;

    /**
     * Time of first network activity
     *
     * @var int
     * @access private
     */
    private $last_packet;

    /**
     * Exit status returned from ssh if any
     *
     * @var int
     * @access private
     */
    private $exit_status;

    /**
     * Flag to request a PTY when using exec()
     *
     * @var bool
     * @see self::enablePTY()
     * @access private
     */
    private $request_pty = false;

    /**
     * Flag set while exec() is running when using enablePTY()
     *
     * @var bool
     * @access private
     */
    private $in_request_pty_exec = false;

    /**
     * Flag set after startSubsystem() is called
     *
     * @var bool
     * @access private
     */
    private $in_subsystem;

    /**
     * Contents of stdError
     *
     * @var string
     * @access private
     */
    private $stdErrorLog;

    /**
     * The Last Interactive Response
     *
     * @see self::_keyboard_interactive_process()
     * @var string
     * @access private
     */
    private $last_interactive_response = '';

    /**
     * Keyboard Interactive Request / Responses
     *
     * @see self::_keyboard_interactive_process()
     * @var array
     * @access private
     */
    private $keyboard_requests_responses = [];

    /**
     * Banner Message
     *
     * Quoting from the RFC, "in some jurisdictions, sending a warning message before
     * authentication may be relevant for getting legal protection."
     *
     * @see self::_filter()
     * @see self::getBannerMessage()
     * @var string
     * @access private
     */
    private $banner_message = '';

    /**
     * Did read() timeout or return normally?
     *
     * @see self::isTimeout()
     * @var bool
     * @access private
     */
    private $is_timeout = false;

    /**
     * Log Boundary
     *
     * @see self::_format_log()
     * @var string
     * @access private
     */
    private $log_boundary = ':';

    /**
     * Log Long Width
     *
     * @see self::_format_log()
     * @var int
     * @access private
     */
    private $log_long_width = 65;

    /**
     * Log Short Width
     *
     * @see self::_format_log()
     * @var int
     * @access private
     */
    private $log_short_width = 16;

    /**
     * Hostname
     *
     * @see self::__construct()
     * @see self::_connect()
     * @var string
     * @access private
     */
    private $host;

    /**
     * Port Number
     *
     * @see self::__construct()
     * @see self::_connect()
     * @var int
     * @access private
     */
    private $port;

    /**
     * Number of columns for terminal window size
     *
     * @see self::getWindowColumns()
     * @see self::setWindowColumns()
     * @see self::setWindowSize()
     * @var int
     * @access private
     */
    private $windowColumns = 80;

    /**
     * Number of columns for terminal window size
     *
     * @see self::getWindowRows()
     * @see self::setWindowRows()
     * @see self::setWindowSize()
     * @var int
     * @access private
     */
    private $windowRows = 24;

    /**
     * Crypto Engine
     *
     * @see self::setCryptoEngine()
     * @see self::_key_exchange()
     * @var int
     * @access private
     */
    private $crypto_engine = false;

    /**
     * A System_SSH_Agent for use in the SSH2 Agent Forwarding scenario
     *
     * @var \phpseclib\System\Ssh\Agent
     * @access private
     */
    private $agent;

    /**
     * Connection storage to replicates ssh2 extension functionality:
     * {@link http://php.net/manual/en/wrappers.ssh2.php#refsect1-wrappers.ssh2-examples}
     *
     * @var SSH2[]
     */
    private static $connections;

    /**
     * Send the identification string first?
     *
     * @var bool
     * @access private
     */
    private $send_id_string_first = true;

    /**
     * Send the key exchange initiation packet first?
     *
     * @var bool
     * @access private
     */
    private $send_kex_first = true;

    /**
     * Some versions of OpenSSH incorrectly calculate the key size
     *
     * @var bool
     * @access private
     */
    private $bad_key_size_fix = false;

    /**
     * Should we try to re-connect to re-establish keys?
     *
     * @var bool
     * @access private
     */
    private $retry_connect = false;

    /**
     * Binary Packet Buffer
     *
     * @var string|false
     * @access private
     */
    private $binary_packet_buffer = false;

    /**
     * Preferred Signature Format
     *
     * @var string|false
     * @access private
     */
    var $preferred_signature_format = false;

    /**
     * Authentication Credentials
     *
     * @var array
     * @access private
     */
    var $auth = array();

    /**
     * Default Constructor.
     *
     * $host can either be a string, representing the host, or a stream resource.
     *
     * @param mixed $host
     * @param int $port
     * @param int $timeout
     * @see self::login()
     * @return SSH2|void
     * @access public
     */
    public function __construct($host, $port = 22, $timeout = 10)
    {
        $this->message_numbers = [
            1 => 'NET_SSH2_MSG_DISCONNECT',
            2 => 'NET_SSH2_MSG_IGNORE',
            3 => 'NET_SSH2_MSG_UNIMPLEMENTED',
            4 => 'NET_SSH2_MSG_DEBUG',
            5 => 'NET_SSH2_MSG_SERVICE_REQUEST',
            6 => 'NET_SSH2_MSG_SERVICE_ACCEPT',
            20 => 'NET_SSH2_MSG_KEXINIT',
            21 => 'NET_SSH2_MSG_NEWKEYS',
            30 => 'NET_SSH2_MSG_KEXDH_INIT',
            31 => 'NET_SSH2_MSG_KEXDH_REPLY',
            50 => 'NET_SSH2_MSG_USERAUTH_REQUEST',
            51 => 'NET_SSH2_MSG_USERAUTH_FAILURE',
            52 => 'NET_SSH2_MSG_USERAUTH_SUCCESS',
            53 => 'NET_SSH2_MSG_USERAUTH_BANNER',

            80 => 'NET_SSH2_MSG_GLOBAL_REQUEST',
            81 => 'NET_SSH2_MSG_REQUEST_SUCCESS',
            82 => 'NET_SSH2_MSG_REQUEST_FAILURE',
            90 => 'NET_SSH2_MSG_CHANNEL_OPEN',
            91 => 'NET_SSH2_MSG_CHANNEL_OPEN_CONFIRMATION',
            92 => 'NET_SSH2_MSG_CHANNEL_OPEN_FAILURE',
            93 => 'NET_SSH2_MSG_CHANNEL_WINDOW_ADJUST',
            94 => 'NET_SSH2_MSG_CHANNEL_DATA',
            95 => 'NET_SSH2_MSG_CHANNEL_EXTENDED_DATA',
            96 => 'NET_SSH2_MSG_CHANNEL_EOF',
            97 => 'NET_SSH2_MSG_CHANNEL_CLOSE',
            98 => 'NET_SSH2_MSG_CHANNEL_REQUEST',
            99 => 'NET_SSH2_MSG_CHANNEL_SUCCESS',
            100 => 'NET_SSH2_MSG_CHANNEL_FAILURE'
        ];
        $this->disconnect_reasons = [
            1 => 'NET_SSH2_DISCONNECT_HOST_NOT_ALLOWED_TO_CONNECT',
            2 => 'NET_SSH2_DISCONNECT_PROTOCOL_ERROR',
            3 => 'NET_SSH2_DISCONNECT_KEY_EXCHANGE_FAILED',
            4 => 'NET_SSH2_DISCONNECT_RESERVED',
            5 => 'NET_SSH2_DISCONNECT_MAC_ERROR',
            6 => 'NET_SSH2_DISCONNECT_COMPRESSION_ERROR',
            7 => 'NET_SSH2_DISCONNECT_SERVICE_NOT_AVAILABLE',
            8 => 'NET_SSH2_DISCONNECT_PROTOCOL_VERSION_NOT_SUPPORTED',
            9 => 'NET_SSH2_DISCONNECT_HOST_KEY_NOT_VERIFIABLE',
            10 => 'NET_SSH2_DISCONNECT_CONNECTION_LOST',
            11 => 'NET_SSH2_DISCONNECT_BY_APPLICATION',
            12 => 'NET_SSH2_DISCONNECT_TOO_MANY_CONNECTIONS',
            13 => 'NET_SSH2_DISCONNECT_AUTH_CANCELLED_BY_USER',
            14 => 'NET_SSH2_DISCONNECT_NO_MORE_AUTH_METHODS_AVAILABLE',
            15 => 'NET_SSH2_DISCONNECT_ILLEGAL_USER_NAME'
        ];
        $this->channel_open_failure_reasons = [
            1 => 'NET_SSH2_OPEN_ADMINISTRATIVELY_PROHIBITED'
        ];
        $this->terminal_modes = [
            0 => 'NET_SSH2_TTY_OP_END'
        ];
        $this->channel_extended_data_type_codes = [
            1 => 'NET_SSH2_EXTENDED_DATA_STDERR'
        ];

        $this->define_array(
            $this->message_numbers,
            $this->disconnect_reasons,
            $this->channel_open_failure_reasons,
            $this->terminal_modes,
            $this->channel_extended_data_type_codes,
            [60 => 'NET_SSH2_MSG_USERAUTH_PASSWD_CHANGEREQ'],
            [60 => 'NET_SSH2_MSG_USERAUTH_PK_OK'],
            [60 => 'NET_SSH2_MSG_USERAUTH_INFO_REQUEST',
                  61 => 'NET_SSH2_MSG_USERAUTH_INFO_RESPONSE'],
            // RFC 4419 - diffie-hellman-group-exchange-sha{1,256}
            [30 => 'NET_SSH2_MSG_KEXDH_GEX_REQUEST_OLD',
                  31 => 'NET_SSH2_MSG_KEXDH_GEX_GROUP',
                  32 => 'NET_SSH2_MSG_KEXDH_GEX_INIT',
                  33 => 'NET_SSH2_MSG_KEXDH_GEX_REPLY',
                  34 => 'NET_SSH2_MSG_KEXDH_GEX_REQUEST'],
            // RFC 5656 - Elliptic Curves (for curve25519-sha256@libssh.org)
            [30 => 'NET_SSH2_MSG_KEX_ECDH_INIT',
                  31 => 'NET_SSH2_MSG_KEX_ECDH_REPLY']
        );

        self::$connections[$this->getResourceId()] = $this;

        if (is_resource($host)) {
            $this->fsock = $host;
            return;
        }

        if (is_string($host)) {
            $this->host = $host;
            $this->port = $port;
            $this->timeout = $timeout;
        }
    }

    /**
     * Set Crypto Engine Mode
     *
     * Possible $engine values:
     * OpenSSL, mcrypt, Eval, PHP
     *
     * @param int $engine
     * @access public
     */
    public function setCryptoEngine($engine)
    {
        $this->crypto_engine = $engine;
    }

    /**
     * Send Identification String First
     *
     * https://tools.ietf.org/html/rfc4253#section-4.2 says "when the connection has been established,
     * both sides MUST send an identification string". It does not say which side sends it first. In
     * theory it shouldn't matter but it is a fact of life that some SSH servers are simply buggy
     *
     * @access public
     */
    public function sendIdentificationStringFirst()
    {
        $this->send_id_string_first = true;
    }

    /**
     * Send Identification String Last
     *
     * https://tools.ietf.org/html/rfc4253#section-4.2 says "when the connection has been established,
     * both sides MUST send an identification string". It does not say which side sends it first. In
     * theory it shouldn't matter but it is a fact of life that some SSH servers are simply buggy
     *
     * @access public
     */
    public function sendIdentificationStringLast()
    {
        $this->send_id_string_first = false;
    }

    /**
     * Send SSH_MSG_KEXINIT First
     *
     * https://tools.ietf.org/html/rfc4253#section-7.1 says "key exchange begins by each sending
     * sending the [SSH_MSG_KEXINIT] packet". It does not say which side sends it first. In theory
     * it shouldn't matter but it is a fact of life that some SSH servers are simply buggy
     *
     * @access public
     */
    public function sendKEXINITFirst()
    {
        $this->send_kex_first = true;
    }

    /**
     * Send SSH_MSG_KEXINIT Last
     *
     * https://tools.ietf.org/html/rfc4253#section-7.1 says "key exchange begins by each sending
     * sending the [SSH_MSG_KEXINIT] packet". It does not say which side sends it first. In theory
     * it shouldn't matter but it is a fact of life that some SSH servers are simply buggy
     *
     * @access public
     */
    public function sendKEXINITLast()
    {
        $this->send_kex_first = false;
    }

    /**
     * Connect to an SSHv2 server
     *
     * @return bool
     * @throws \UnexpectedValueException on receipt of unexpected packets
     * @throws \RuntimeException on other errors
     * @access private
     */
    private function connect()
    {
        if ($this->bitmap & self::MASK_CONSTRUCTOR) {
            return false;
        }

        $this->bitmap |= self::MASK_CONSTRUCTOR;

        $this->curTimeout = $this->timeout;

        $this->last_packet = microtime(true);

        if (!is_resource($this->fsock)) {
            $start = microtime(true);
            // with stream_select a timeout of 0 means that no timeout takes place;
            // with fsockopen a timeout of 0 means that you instantly timeout
            // to resolve this incompatibility a timeout of 100,000 will be used for fsockopen if timeout is 0
            $this->fsock = @fsockopen($this->host, $this->port, $errno, $errstr, $this->curTimeout == 0 ? 100000 : $this->curTimeout);
            if (!$this->fsock) {
                $host = $this->host . ':' . $this->port;
                throw new \RuntimeException(rtrim("Cannot connect to $host. Error $errno. $errstr"));
            }
            $elapsed = microtime(true) - $start;

            if ($this->curTimeout) {
                $this->curTimeout-= $elapsed;
                if ($this->curTimeout < 0) {
                    $this->is_timeout = true;
                    return false;
                }
            }
        }

        $this->identifier = $this->generate_identifier();

        if ($this->send_id_string_first) {
            fputs($this->fsock, $this->identifier . "\r\n");
        }

        /* According to the SSH2 specs,

          "The server MAY send other lines of data before sending the version
           string.  Each line SHOULD be terminated by a Carriage Return and Line
           Feed.  Such lines MUST NOT begin with "SSH-", and SHOULD be encoded
           in ISO-10646 UTF-8 [RFC3629] (language is not specified).  Clients
           MUST be able to process such lines." */
        $data = '';
        while (!feof($this->fsock) && !preg_match('#(.*)^(SSH-(\d\.\d+).*)#ms', $data, $matches)) {
            $line = '';
            while (true) {
                if ($this->curTimeout) {
                    if ($this->curTimeout < 0) {
                        $this->is_timeout = true;
                        return false;
                    }
                    $read = [$this->fsock];
                    $write = $except = null;
                    $start = microtime(true);
                    $sec = floor($this->curTimeout);
                    $usec = 1000000 * ($this->curTimeout - $sec);
                    // on windows this returns a "Warning: Invalid CRT parameters detected" error
                    // the !count() is done as a workaround for <https://bugs.php.net/42682>
                    if (!@stream_select($read, $write, $except, $sec, $usec) && !count($read)) {
                        $this->is_timeout = true;
                        return false;
                    }
                    $elapsed = microtime(true) - $start;
                    $this->curTimeout-= $elapsed;
                }

                $temp = stream_get_line($this->fsock, 255, "\n");
                if (strlen($temp) == 255) {
                    continue;
                }

                $line.= "$temp\n";

                // quoting RFC4253, "Implementers who wish to maintain
                // compatibility with older, undocumented versions of this protocol may
                // want to process the identification string without expecting the
                // presence of the carriage return character for reasons described in
                // Section 5 of this document."

                //if (substr($line, -2) == "\r\n") {
                //    break;
                //}

                break;
            }

            $data.= $line;
        }

        if (feof($this->fsock)) {
            $this->bitmap = 0;
            throw new \RuntimeException('Connection closed by server');
        }

        $extra = $matches[1];

        if (defined('NET_SSH2_LOGGING')) {
            $this->append_log('<-', $matches[0]);
            $this->append_log('->', $this->identifier . "\r\n");
        }

        $this->server_identifier = trim($temp, "\r\n");
        if (strlen($extra)) {
            $this->errors[] = $data;
        }

        if (version_compare($matches[3], '1.99', '<')) {
            throw new \RuntimeException("Cannot connect to SSH $matches[3] servers");
        }

        if (!$this->send_id_string_first) {
            fputs($this->fsock, $this->identifier . "\r\n");
        }

        if (!$this->send_kex_first) {
            $response = $this->get_binary_packet();
            if ($response === false) {
                $this->bitmap = 0;
                throw new \RuntimeException('Connection closed by server');
            }

            if (!strlen($response) || ord($response[0]) != NET_SSH2_MSG_KEXINIT) {
                throw new \UnexpectedValueException('Expected SSH_MSG_KEXINIT');
            }

            if (!$this->key_exchange($response)) {
                return false;
            }
        }

        if ($this->send_kex_first && !$this->key_exchange()) {
            return false;
        }

        $this->bitmap|= self::MASK_CONNECTED;

        return true;
    }

    /**
     * Generates the SSH identifier
     *
     * You should overwrite this method in your own class if you want to use another identifier
     *
     * @access protected
     * @return string
     */
    private function generate_identifier()
    {
        $identifier = 'SSH-2.0-phpseclib_2.0';

        $ext = [];
        if (function_exists('\\Sodium\\library_version_major')) {
            $ext[] = 'libsodium';
        }

        if (extension_loaded('openssl')) {
            $ext[] = 'openssl';
        } elseif (extension_loaded('mcrypt')) {
            $ext[] = 'mcrypt';
        }

        if (extension_loaded('gmp')) {
            $ext[] = 'gmp';
        } elseif (extension_loaded('bcmath')) {
            $ext[] = 'bcmath';
        }

        if (!empty($ext)) {
            $identifier .= ' (' . implode(', ', $ext) . ')';
        }

        return $identifier;
    }

    /**
     * Key Exchange
     * @return bool
     * @param string|bool $kexinit_payload_server optional
     * @throws \UnexpectedValueException on receipt of unexpected packets
     * @throws \RuntimeException on other errors
     * @throws \phpseclib\Exception\NoSupportedAlgorithmsException when none of the algorithms phpseclib has loaded are compatible
     * @access private
     */
    private function key_exchange($kexinit_payload_server = false)
    {
        $kex_algorithms = [
            // Elliptic Curve Diffie-Hellman Key Agreement (ECDH) using
            // Curve25519. See doc/curve25519-sha256@libssh.org.txt in the
            // libssh repository for more information.
            'curve25519-sha256@libssh.org',

            // Diffie-Hellman Key Agreement (DH) using integer modulo prime
            // groups.
            'diffie-hellman-group1-sha1', // REQUIRED
            'diffie-hellman-group14-sha1', // REQUIRED
            'diffie-hellman-group-exchange-sha1', // RFC 4419
            'diffie-hellman-group-exchange-sha256', // RFC 4419
        ];
        if (!function_exists('\\Sodium\\library_version_major')) {
            $kex_algorithms = array_diff(
                $kex_algorithms,
                ['curve25519-sha256@libssh.org']
            );
        }

        $server_host_key_algorithms = [
            'rsa-sha2-256', // RFC 8332
            'rsa-sha2-512', // RFC 8332
            'ssh-rsa', // RECOMMENDED  sign   Raw RSA Key
            'ssh-dss'  // REQUIRED     sign   Raw DSS Key
        ];

        $encryption_algorithms = [
            // from <http://tools.ietf.org/html/rfc4345#section-4>:
            'arcfour256',
            'arcfour128',

            //'arcfour',      // OPTIONAL          the ARCFOUR stream cipher with a 128-bit key

            // from <https://tools.ietf.org/html/rfc5647>:
            'aes128-gcm@openssh.com',
            'aes256-gcm@openssh.com',

            // CTR modes from <http://tools.ietf.org/html/rfc4344#section-4>:
            'aes128-ctr',     // RECOMMENDED       AES (Rijndael) in SDCTR mode, with 128-bit key
            'aes192-ctr',     // RECOMMENDED       AES with 192-bit key
            'aes256-ctr',     // RECOMMENDED       AES with 256-bit key

            'twofish128-ctr', // OPTIONAL          Twofish in SDCTR mode, with 128-bit key
            'twofish192-ctr', // OPTIONAL          Twofish with 192-bit key
            'twofish256-ctr', // OPTIONAL          Twofish with 256-bit key

            'aes128-cbc',     // RECOMMENDED       AES with a 128-bit key
            'aes192-cbc',     // OPTIONAL          AES with a 192-bit key
            'aes256-cbc',     // OPTIONAL          AES in CBC mode, with a 256-bit key

            'twofish128-cbc', // OPTIONAL          Twofish with a 128-bit key
            'twofish192-cbc', // OPTIONAL          Twofish with a 192-bit key
            'twofish256-cbc',
            'twofish-cbc',    // OPTIONAL          alias for "twofish256-cbc"
                              //                   (this is being retained for historical reasons)

            'blowfish-ctr',   // OPTIONAL          Blowfish in SDCTR mode

            'blowfish-cbc',   // OPTIONAL          Blowfish in CBC mode

            '3des-ctr',       // RECOMMENDED       Three-key 3DES in SDCTR mode

            '3des-cbc',       // REQUIRED          three-key 3DES in CBC mode
             //'none'           // OPTIONAL          no encryption; NOT RECOMMENDED
        ];

        if (extension_loaded('openssl') && !extension_loaded('mcrypt')) {
            // OpenSSL does not support arcfour256 in any capacity and arcfour128 / arcfour support is limited to
            // instances that do not use continuous buffers
            $encryption_algorithms = array_diff(
                $encryption_algorithms,
                ['arcfour256', 'arcfour128', 'arcfour']
            );
        }

        if (class_exists('\phpseclib\Crypt\RC4') === false) {
            $encryption_algorithms = array_diff(
                $encryption_algorithms,
                ['arcfour256', 'arcfour128', 'arcfour']
            );
        }
        if (class_exists('\phpseclib\Crypt\Rijndael') === false) {
            $encryption_algorithms = array_diff(
                $encryption_algorithms,
                ['aes128-ctr', 'aes192-ctr', 'aes256-ctr', 'aes128-cbc', 'aes192-cbc', 'aes256-cbc']
            );
        }
        if (class_exists('\phpseclib\Crypt\Twofish') === false) {
            $encryption_algorithms = array_diff(
                $encryption_algorithms,
                ['twofish128-ctr', 'twofish192-ctr', 'twofish256-ctr', 'twofish128-cbc', 'twofish192-cbc', 'twofish256-cbc', 'twofish-cbc']
            );
        }
        if (class_exists('\phpseclib\Crypt\Blowfish') === false) {
            $encryption_algorithms = array_diff(
                $encryption_algorithms,
                ['blowfish-ctr', 'blowfish-cbc']
            );
        }
        if (class_exists('\phpseclib\Crypt\TripleDES') === false) {
            $encryption_algorithms = array_diff(
                $encryption_algorithms,
                ['3des-ctr', '3des-cbc']
            );
        }
        $encryption_algorithms = array_values($encryption_algorithms);

        $mac_algorithms = [
            // from <http://www.ietf.org/rfc/rfc6668.txt>:
            'hmac-sha2-256',// RECOMMENDED     HMAC-SHA256 (digest length = key length = 32)

            'hmac-sha1-96', // RECOMMENDED     first 96 bits of HMAC-SHA1 (digest length = 12, key length = 20)
            'hmac-sha1',    // REQUIRED        HMAC-SHA1 (digest length = key length = 20)
            'hmac-md5-96',  // OPTIONAL        first 96 bits of HMAC-MD5 (digest length = 12, key length = 16)
            'hmac-md5',     // OPTIONAL        HMAC-MD5 (digest length = key length = 16)
            //'none'          // OPTIONAL        no MAC; NOT RECOMMENDED
        ];

        $compression_algorithms = [
            'none'   // REQUIRED        no compression
            //'zlib' // OPTIONAL        ZLIB (LZ77) compression
        ];

        // some SSH servers have buggy implementations of some of the above algorithms
        switch (true) {
            case $this->server_identifier == 'SSH-2.0-SSHD':
            case substr($this->server_identifier, 0, 13) == 'SSH-2.0-DLINK':
                $mac_algorithms = array_values(array_diff(
                    $mac_algorithms,
                    ['hmac-sha1-96', 'hmac-md5-96']
                ));
        }

        $str_kex_algorithms = implode(',', $kex_algorithms);
        $str_server_host_key_algorithms = implode(',', $server_host_key_algorithms);
        $encryption_algorithms_server_to_client = $encryption_algorithms_client_to_server = implode(',', $encryption_algorithms);
        $mac_algorithms_server_to_client = $mac_algorithms_client_to_server = implode(',', $mac_algorithms);
        $compression_algorithms_server_to_client = $compression_algorithms_client_to_server = implode(',', $compression_algorithms);
        $client_cookie = Random::string(16);

        $kexinit_payload_client = pack(
            'Ca*Na*Na*Na*Na*Na*Na*Na*Na*Na*Na*CN',
            NET_SSH2_MSG_KEXINIT,
            $client_cookie,
            strlen($str_kex_algorithms),
            $str_kex_algorithms,
            strlen($str_server_host_key_algorithms),
            $str_server_host_key_algorithms,
            strlen($encryption_algorithms_client_to_server),
            $encryption_algorithms_client_to_server,
            strlen($encryption_algorithms_server_to_client),
            $encryption_algorithms_server_to_client,
            strlen($mac_algorithms_client_to_server),
            $mac_algorithms_client_to_server,
            strlen($mac_algorithms_server_to_client),
            $mac_algorithms_server_to_client,
            strlen($compression_algorithms_client_to_server),
            $compression_algorithms_client_to_server,
            strlen($compression_algorithms_server_to_client),
            $compression_algorithms_server_to_client,
            0,
            '',
            0,
            '',
            0,
            0
        );

        if ($this->send_kex_first) {
            if (!$this->send_binary_packet($kexinit_payload_client)) {
                return false;
            }

            $kexinit_payload_server = $this->get_binary_packet();
            if ($kexinit_payload_server === false) {
                $this->bitmap = 0;
                throw new \RuntimeException('Connection closed by server');
            }

            if (!strlen($kexinit_payload_server) || ord($kexinit_payload_server[0]) != NET_SSH2_MSG_KEXINIT) {
                throw new \UnexpectedValueException('Expected SSH_MSG_KEXINIT');
            }
        }

        $response = $kexinit_payload_server;
        Strings::shift($response, 1); // skip past the message number (it should be SSH_MSG_KEXINIT)
        $server_cookie = Strings::shift($response, 16);

        if (strlen($response) < 4) {
            return false;
        }
        $temp = unpack('Nlength', Strings::shift($response, 4));
        $this->kex_algorithms = explode(',', Strings::shift($response, $temp['length']));

        if (strlen($response) < 4) {
            return false;
        }
        $temp = unpack('Nlength', Strings::shift($response, 4));
        $this->server_host_key_algorithms = explode(',', Strings::shift($response, $temp['length']));

        if (strlen($response) < 4) {
            return false;
        }
        $temp = unpack('Nlength', Strings::shift($response, 4));
        $this->encryption_algorithms_client_to_server = explode(',', Strings::shift($response, $temp['length']));

        if (strlen($response) < 4) {
            return false;
        }
        $temp = unpack('Nlength', Strings::shift($response, 4));
        $this->encryption_algorithms_server_to_client = explode(',', Strings::shift($response, $temp['length']));

        if (strlen($response) < 4) {
            return false;
        }
        $temp = unpack('Nlength', Strings::shift($response, 4));
        $this->mac_algorithms_client_to_server = explode(',', Strings::shift($response, $temp['length']));

        if (strlen($response) < 4) {
            return false;
        }
        $temp = unpack('Nlength', Strings::shift($response, 4));
        $this->mac_algorithms_server_to_client = explode(',', Strings::shift($response, $temp['length']));

        if (strlen($response) < 4) {
            return false;
        }
        $temp = unpack('Nlength', Strings::shift($response, 4));
        $this->compression_algorithms_client_to_server = explode(',', Strings::shift($response, $temp['length']));

        if (strlen($response) < 4) {
            return false;
        }
        $temp = unpack('Nlength', Strings::shift($response, 4));
        $this->compression_algorithms_server_to_client = explode(',', Strings::shift($response, $temp['length']));

        if (strlen($response) < 4) {
            return false;
        }
        $temp = unpack('Nlength', Strings::shift($response, 4));
        $this->languages_client_to_server = explode(',', Strings::shift($response, $temp['length']));

        if (strlen($response) < 4) {
            return false;
        }
        $temp = unpack('Nlength', Strings::shift($response, 4));
        $this->languages_server_to_client = explode(',', Strings::shift($response, $temp['length']));

        if (!strlen($response)) {
            return false;
        }
        extract(unpack('Cfirst_kex_packet_follows', Strings::shift($response, 1)));
        /** @var integer $first_kex_packet_follows */
        $first_kex_packet_follows = $first_kex_packet_follows != 0;

        if (!$this->send_kex_first && !$this->send_binary_packet($kexinit_payload_client)) {
            return false;
        }

        // we need to decide upon the symmetric encryption algorithms before we do the diffie-hellman key exchange

        // we don't initialize any crypto-objects, yet - we do that, later. for now, we need the lengths to make the
        // diffie-hellman key exchange as fast as possible
        $decrypt = $this->array_intersect_first($encryption_algorithms, $this->encryption_algorithms_server_to_client);
        $decryptKeyLength = $this->encryption_algorithm_to_key_size($decrypt);
        if ($decryptKeyLength === null) {
            $this->disconnect_helper(NET_SSH2_DISCONNECT_KEY_EXCHANGE_FAILED);
            throw new NoSupportedAlgorithmsException('No compatible server to client encryption algorithms found');
        }

        $encrypt = $this->array_intersect_first($encryption_algorithms, $this->encryption_algorithms_client_to_server);
        $encryptKeyLength = $this->encryption_algorithm_to_key_size($encrypt);
        if ($encryptKeyLength === null) {
            $this->disconnect_helper(NET_SSH2_DISCONNECT_KEY_EXCHANGE_FAILED);
            throw new NoSupportedAlgorithmsException('No compatible client to server encryption algorithms found');
        }

        // through diffie-hellman key exchange a symmetric key is obtained
        $kex_algorithm = $this->array_intersect_first($kex_algorithms, $this->kex_algorithms);
        if ($kex_algorithm === false) {
            $this->disconnect_helper(NET_SSH2_DISCONNECT_KEY_EXCHANGE_FAILED);
            throw new NoSupportedAlgorithmsException('No compatible key exchange algorithms found');
        }

        // Only relevant in diffie-hellman-group-exchange-sha{1,256}, otherwise empty.
        $exchange_hash_rfc4419 = '';

        if ($kex_algorithm === 'curve25519-sha256@libssh.org') {
            $x = Random::string(32);
            $eBytes = \Sodium\crypto_box_publickey_from_secretkey($x);
            $clientKexInitMessage = NET_SSH2_MSG_KEX_ECDH_INIT;
            $serverKexReplyMessage = NET_SSH2_MSG_KEX_ECDH_REPLY;
            $kexHash = new Hash('sha256');
        } else {
            if (strpos($kex_algorithm, 'diffie-hellman-group-exchange') === 0) {
                $dh_group_sizes_packed = pack(
                    'NNN',
                    $this->kex_dh_group_size_min,
                    $this->kex_dh_group_size_preferred,
                    $this->kex_dh_group_size_max
                );
                $packet = pack(
                    'Ca*',
                    NET_SSH2_MSG_KEXDH_GEX_REQUEST,
                    $dh_group_sizes_packed
                );
                if (!$this->send_binary_packet($packet)) {
                    return false;
                }

                $response = $this->get_binary_packet();
                if ($response === false) {
                    $this->bitmap = 0;
                    throw new \RuntimeException('Connection closed by server');
                }
                extract(unpack('Ctype', Strings::shift($response, 1)));
                /** @var integer $type */
                if ($type != NET_SSH2_MSG_KEXDH_GEX_GROUP) {
                    throw new \UnexpectedValueException('Expected SSH_MSG_KEX_DH_GEX_GROUP');
                }

                if (strlen($response) < 4) {
                    return false;
                }
                extract(unpack('NprimeLength', Strings::shift($response, 4)));
                /** @var integer $primeLength*/
                $primeBytes = Strings::shift($response, $primeLength);
                $prime = new BigInteger($primeBytes, -256);

                if (strlen($response) < 4) {
                    return false;
                }
                extract(unpack('NgLength', Strings::shift($response, 4)));
                /** @var integer $gLength */
                $gBytes = Strings::shift($response, $gLength);
                $g = new BigInteger($gBytes, -256);

                $exchange_hash_rfc4419 = pack(
                    'a*Na*Na*',
                    $dh_group_sizes_packed,
                    $primeLength,
                    $primeBytes,
                    $gLength,
                    $gBytes
                );

                $clientKexInitMessage = NET_SSH2_MSG_KEXDH_GEX_INIT;
                $serverKexReplyMessage = NET_SSH2_MSG_KEXDH_GEX_REPLY;
            } else {
                switch ($kex_algorithm) {
                    // see http://tools.ietf.org/html/rfc2409#section-6.2 and
                    // http://tools.ietf.org/html/rfc2412, appendex E
                    case 'diffie-hellman-group1-sha1':
                        $prime = 'FFFFFFFFFFFFFFFFC90FDAA22168C234C4C6628B80DC1CD129024E088A67CC74' .
                                 '020BBEA63B139B22514A08798E3404DDEF9519B3CD3A431B302B0A6DF25F1437' .
                                 '4FE1356D6D51C245E485B576625E7EC6F44C42E9A637ED6B0BFF5CB6F406B7ED' .
                                 'EE386BFB5A899FA5AE9F24117C4B1FE649286651ECE65381FFFFFFFFFFFFFFFF';
                        break;
                    // see http://tools.ietf.org/html/rfc3526#section-3
                    case 'diffie-hellman-group14-sha1':
                        $prime = 'FFFFFFFFFFFFFFFFC90FDAA22168C234C4C6628B80DC1CD129024E088A67CC74' .
                                 '020BBEA63B139B22514A08798E3404DDEF9519B3CD3A431B302B0A6DF25F1437' .
                                 '4FE1356D6D51C245E485B576625E7EC6F44C42E9A637ED6B0BFF5CB6F406B7ED' .
                                 'EE386BFB5A899FA5AE9F24117C4B1FE649286651ECE45B3DC2007CB8A163BF05' .
                                 '98DA48361C55D39A69163FA8FD24CF5F83655D23DCA3AD961C62F356208552BB' .
                                 '9ED529077096966D670C354E4ABC9804F1746C08CA18217C32905E462E36CE3B' .
                                 'E39E772C180E86039B2783A2EC07A28FB5C55DF06F4C52C9DE2BCBF695581718' .
                                 '3995497CEA956AE515D2261898FA051015728E5A8AACAA68FFFFFFFFFFFFFFFF';
                        break;
                }
                // For both diffie-hellman-group1-sha1 and diffie-hellman-group14-sha1
                // the generator field element is 2 (decimal) and the hash function is sha1.
                $g = new BigInteger(2);
                $prime = new BigInteger($prime, 16);
                $clientKexInitMessage = NET_SSH2_MSG_KEXDH_INIT;
                $serverKexReplyMessage = NET_SSH2_MSG_KEXDH_REPLY;
            }

            switch ($kex_algorithm) {
                case 'diffie-hellman-group-exchange-sha256':
                    $kexHash = new Hash('sha256');
                    break;
                default:
                    $kexHash = new Hash('sha1');
            }

            /* To increase the speed of the key exchange, both client and server may
            reduce the size of their private exponents.  It should be at least
            twice as long as the key material that is generated from the shared
            secret.  For more details, see the paper by van Oorschot and Wiener
            [VAN-OORSCHOT].

            -- http://tools.ietf.org/html/rfc4419#section-6.2 */
            $one = new BigInteger(1);
            $keyLength = min($kexHash->getLengthInBytes(), max($encryptKeyLength, $decryptKeyLength));
            $max = $one->bitwise_leftShift(16 * $keyLength); // 2 * 8 * $keyLength
            $max = $max->subtract($one);

            $x = BigInteger::randomRange($one, $max);
            $e = $g->modPow($x, $prime);

            $eBytes = $e->toBytes(true);
        }
        $data = pack('CNa*', $clientKexInitMessage, strlen($eBytes), $eBytes);

        if (!$this->send_binary_packet($data)) {
            $this->bitmap = 0;
            throw new \RuntimeException('Connection closed by server');
        }

        $response = $this->get_binary_packet();
        if ($response === false) {
            $this->bitmap = 0;
            throw new \RuntimeException('Connection closed by server');
        }
        if (!strlen($response)) {
            return false;
        }
        extract(unpack('Ctype', Strings::shift($response, 1)));
        /** @var integer $type */
        if ($type != $serverKexReplyMessage) {
            throw new \UnexpectedValueException('Expected SSH_MSG_KEXDH_REPLY');
        }

        if (strlen($response) < 4) {
            return false;
        }
        $temp = unpack('Nlength', Strings::shift($response, 4));
        $this->server_public_host_key = $server_public_host_key = Strings::shift($response, $temp['length']);

        if (strlen($server_public_host_key) < 4) {
            return false;
        }
        $temp = unpack('Nlength', Strings::shift($server_public_host_key, 4));
        $public_key_format = Strings::shift($server_public_host_key, $temp['length']);

        if (strlen($response) < 4) {
            return false;
        }
        $temp = unpack('Nlength', Strings::shift($response, 4));
        $fBytes = Strings::shift($response, $temp['length']);

        if (strlen($response) < 4) {
            return false;
        }
        $temp = unpack('Nlength', Strings::shift($response, 4));
        $this->signature = Strings::shift($response, $temp['length']);

        if (strlen($this->signature) < 4) {
            return false;
        }
        $temp = unpack('Nlength', Strings::shift($this->signature, 4));
        $this->signature_format = Strings::shift($this->signature, $temp['length']);

        if ($kex_algorithm === 'curve25519-sha256@libssh.org') {
            if (strlen($fBytes) !== 32) {
                throw new \RuntimeException('Received curve25519 public key of invalid length.');
                return false;
            }
            $key = new BigInteger(\Sodium\crypto_scalarmult($x, $fBytes), 256);
            \Sodium\memzero($x);
        } else {
            $f = new BigInteger($fBytes, -256);
            $key = $f->modPow($x, $prime);
        }
        $keyBytes = $key->toBytes(true);

        $this->exchange_hash = pack(
            'Na*Na*Na*Na*Na*a*Na*Na*Na*',
            strlen($this->identifier),
            $this->identifier,
            strlen($this->server_identifier),
            $this->server_identifier,
            strlen($kexinit_payload_client),
            $kexinit_payload_client,
            strlen($kexinit_payload_server),
            $kexinit_payload_server,
            strlen($this->server_public_host_key),
            $this->server_public_host_key,
            $exchange_hash_rfc4419,
            strlen($eBytes),
            $eBytes,
            strlen($fBytes),
            $fBytes,
            strlen($keyBytes),
            $keyBytes
        );

        $this->exchange_hash = $kexHash->hash($this->exchange_hash);

        if ($this->session_id === false) {
            $this->session_id = $this->exchange_hash;
        }

        $server_host_key_algorithm = $this->array_intersect_first($server_host_key_algorithms, $this->server_host_key_algorithms);
        if ($server_host_key_algorithm === false) {
            $this->disconnect_helper(NET_SSH2_DISCONNECT_KEY_EXCHANGE_FAILED);
            throw new NoSupportedAlgorithmsException('No compatible server host key algorithms found');
        }

        switch ($server_host_key_algorithm) {
            case 'ssh-dss':
                $expected_key_format = 'ssh-dss';
                break;
            //case 'rsa-sha2-256':
            //case 'rsa-sha2-512':
            //case 'ssh-rsa':
            default:
                $expected_key_format = 'ssh-rsa';
        }

        if ($public_key_format != $expected_key_format || $this->signature_format != $server_host_key_algorithm) {
            $this->disconnect_helper(NET_SSH2_DISCONNECT_KEY_EXCHANGE_FAILED);
            throw new \RuntimeException('Server Host Key Algorithm Mismatch');
        }

        $packet = pack(
            'C',
            NET_SSH2_MSG_NEWKEYS
        );

        if (!$this->send_binary_packet($packet)) {
            return false;
        }

        $response = $this->get_binary_packet();

        if ($response === false) {
            $this->bitmap = 0;
            throw new \RuntimeException('Connection closed by server');
        }

        if (!strlen($response)) {
            return false;
        }
        extract(unpack('Ctype', Strings::shift($response, 1)));
        /** @var integer $type */
        if ($type != NET_SSH2_MSG_NEWKEYS) {
            throw new \UnexpectedValueException('Expected SSH_MSG_NEWKEYS');
        }

        $keyBytes = pack('Na*', strlen($keyBytes), $keyBytes);

        $this->encrypt = $this->encryption_algorithm_to_crypt_instance($encrypt);
        if ($this->encrypt) {
            if ($this->crypto_engine) {
                $this->encrypt->setPreferredEngine($this->crypto_engine);
            }
            if ($this->encrypt->getBlockLengthInBytes()) {
                $this->encrypt_block_size = $this->encrypt->getBlockLengthInBytes();
            }
            $this->encrypt->disablePadding();

            if ($this->encrypt->usesIV()) {
                $iv = $kexHash->hash($keyBytes . $this->exchange_hash . 'A' . $this->session_id);
                while ($this->encrypt_block_size > strlen($iv)) {
                    $iv.= $kexHash->hash($keyBytes . $this->exchange_hash . $iv);
                }
                $this->encrypt->setIV(substr($iv, 0, $this->encrypt_block_size));
            }

            // currently, only AES GCM uses a nonce and per RFC5647,
            // "SSH AES-GCM requires a 12-octet Initial IV"
            if (!$this->encrypt->usesNonce()) {
                $this->encrypt->enableContinuousBuffer();
            } else {
                $nonce = $kexHash->hash($keyBytes . $this->exchange_hash . 'A' . $this->session_id);
                $this->encrypt->fixed = substr($nonce, 0, 4);
                $this->encrypt->invocation_counter = substr($nonce, 4, 8);
            }

            $key = $kexHash->hash($keyBytes . $this->exchange_hash . 'C' . $this->session_id);
            while ($encryptKeyLength > strlen($key)) {
                $key.= $kexHash->hash($keyBytes . $this->exchange_hash . $key);
            }
            $this->encrypt->setKey(substr($key, 0, $encryptKeyLength));
            $this->encrypt->name = $encrypt;
        }

        $this->decrypt = $this->encryption_algorithm_to_crypt_instance($decrypt);
        if ($this->decrypt) {
            if ($this->crypto_engine) {
                $this->decrypt->setPreferredEngine($this->crypto_engine);
            }
            if ($this->decrypt->getBlockLengthInBytes()) {
                $this->decrypt_block_size = $this->decrypt->getBlockLengthInBytes();
            }
            $this->decrypt->disablePadding();

            if ($this->decrypt->usesIV()) {
                $iv = $kexHash->hash($keyBytes . $this->exchange_hash . 'B' . $this->session_id);
                while ($this->decrypt_block_size > strlen($iv)) {
                    $iv.= $kexHash->hash($keyBytes . $this->exchange_hash . $iv);
                }
                $this->decrypt->setIV(substr($iv, 0, $this->decrypt_block_size));
            }

            if (!$this->decrypt->usesNonce()) {
                $this->decrypt->enableContinuousBuffer();
            } else {
                // see https://tools.ietf.org/html/rfc5647#section-7.1
                $nonce = $kexHash->hash($keyBytes . $this->exchange_hash . 'B' . $this->session_id);
                $this->decrypt->fixed = substr($nonce, 0, 4);
                $this->decrypt->invocation_counter = substr($nonce, 4, 8);
            }

            $key = $kexHash->hash($keyBytes . $this->exchange_hash . 'D' . $this->session_id);
            while ($decryptKeyLength > strlen($key)) {
                $key.= $kexHash->hash($keyBytes . $this->exchange_hash . $key);
            }
            $this->decrypt->setKey(substr($key, 0, $decryptKeyLength));
            $this->decrypt->name = $decrypt;
        }

        /* The "arcfour128" algorithm is the RC4 cipher, as described in
           [SCHNEIER], using a 128-bit key.  The first 1536 bytes of keystream
           generated by the cipher MUST be discarded, and the first byte of the
           first encrypted packet MUST be encrypted using the 1537th byte of
           keystream.

           -- http://tools.ietf.org/html/rfc4345#section-4 */
        if ($encrypt == 'arcfour128' || $encrypt == 'arcfour256') {
            $this->encrypt->encrypt(str_repeat("\0", 1536));
        }
        if ($decrypt == 'arcfour128' || $decrypt == 'arcfour256') {
            $this->decrypt->decrypt(str_repeat("\0", 1536));
        }

        $mac_algorithm = $this->array_intersect_first($mac_algorithms, $this->mac_algorithms_client_to_server);
        if ($mac_algorithm === false) {
            $this->disconnect_helper(NET_SSH2_DISCONNECT_KEY_EXCHANGE_FAILED);
            throw new NoSupportedAlgorithmsException('No compatible client to server message authentication algorithms found');
        }

        if ($this->encrypt->usesNonce()) {
            $mac_algorithm = 'none';
        }

        $createKeyLength = 0; // ie. $mac_algorithm == 'none'
        switch ($mac_algorithm) {
            case 'hmac-sha2-256':
                $this->hmac_create = new Hash('sha256');
                $createKeyLength = 32;
                break;
            case 'hmac-sha1':
                $this->hmac_create = new Hash('sha1');
                $createKeyLength = 20;
                break;
            case 'hmac-sha1-96':
                $this->hmac_create = new Hash('sha1-96');
                $createKeyLength = 20;
                break;
            case 'hmac-md5':
                $this->hmac_create = new Hash('md5');
                $createKeyLength = 16;
                break;
            case 'hmac-md5-96':
                $this->hmac_create = new Hash('md5-96');
                $createKeyLength = 16;
        }

        if ($this->hmac_create) {
            $key = $kexHash->hash($keyBytes . $this->exchange_hash . 'E' . $this->session_id);
            while ($createKeyLength > strlen($key)) {
                $key.= $kexHash->hash($keyBytes . $this->exchange_hash . $key);
            }
            $this->hmac_create->setKey(substr($key, 0, $createKeyLength));
            $this->hmac_create->name = $mac_algorithm;
        }

        $mac_algorithm = $this->array_intersect_first($mac_algorithms, $this->mac_algorithms_server_to_client);
        if ($mac_algorithm === false) {
            $this->disconnect_helper(NET_SSH2_DISCONNECT_KEY_EXCHANGE_FAILED);
            throw new NoSupportedAlgorithmsException('No compatible server to client message authentication algorithms found');
        }

        if ($this->decrypt->usesNonce()) {
            $mac_algorithm = 'none';
        }

        $checkKeyLength = 0;
        $this->hmac_size = 0;
        switch ($mac_algorithm) {
            case 'hmac-sha2-256':
                $this->hmac_check = new Hash('sha256');
                $checkKeyLength = 32;
                $this->hmac_size = 32;
                break;
            case 'hmac-sha1':
                $this->hmac_check = new Hash('sha1');
                $checkKeyLength = 20;
                $this->hmac_size = 20;
                break;
            case 'hmac-sha1-96':
                $this->hmac_check = new Hash('sha1-96');
                $checkKeyLength = 20;
                $this->hmac_size = 12;
                break;
            case 'hmac-md5':
                $this->hmac_check = new Hash('md5');
                $checkKeyLength = 16;
                $this->hmac_size = 16;
                break;
            case 'hmac-md5-96':
                $this->hmac_check = new Hash('md5-96');
                $checkKeyLength = 16;
                $this->hmac_size = 12;
        }

        if ($this->hmac_check) {
            $key = $kexHash->hash($keyBytes . $this->exchange_hash . 'F' . $this->session_id);
            while ($checkKeyLength > strlen($key)) {
                $key.= $kexHash->hash($keyBytes . $this->exchange_hash . $key);
            }
            $this->hmac_check->setKey(substr($key, 0, $checkKeyLength));
            $this->hmac_check->name = $mac_algorithm;
        }

        $compression_algorithm = $this->array_intersect_first($compression_algorithms, $this->compression_algorithms_server_to_client);
        if ($compression_algorithm === false) {
            $this->disconnect_helper(NET_SSH2_DISCONNECT_KEY_EXCHANGE_FAILED);
            throw new NoSupportedAlgorithmsException('No compatible server to client compression algorithms found');
        }
        $this->decompress = $compression_algorithm == 'zlib';

        $compression_algorithm = $this->array_intersect_first($compression_algorithms, $this->compression_algorithms_client_to_server);
        if ($compression_algorithm === false) {
            $this->disconnect_helper(NET_SSH2_DISCONNECT_KEY_EXCHANGE_FAILED);
            throw new NoSupportedAlgorithmsException('No compatible client to server compression algorithms found');
        }
        $this->compress = $compression_algorithm == 'zlib';

        return true;
    }

    /**
     * Maps an encryption algorithm name to the number of key bytes.
     *
     * @param string $algorithm Name of the encryption algorithm
     * @return int|null Number of bytes as an integer or null for unknown
     * @access private
     */
    private function encryption_algorithm_to_key_size($algorithm)
    {
        if ($this->bad_key_size_fix && self::bad_algorithm_candidate($algorithm)) {
            return 16;
        }

        switch ($algorithm) {
            case 'none':
                return 0;
            case 'aes128-gcm@openssh.com':
            case 'aes128-cbc':
            case 'aes128-ctr':
            case 'arcfour':
            case 'arcfour128':
            case 'blowfish-cbc':
            case 'blowfish-ctr':
            case 'twofish128-cbc':
            case 'twofish128-ctr':
                return 16;
            case '3des-cbc':
            case '3des-ctr':
            case 'aes192-cbc':
            case 'aes192-ctr':
            case 'twofish192-cbc':
            case 'twofish192-ctr':
                return 24;
            case 'aes256-gcm@openssh.com':
            case 'aes256-cbc':
            case 'aes256-ctr':
            case 'arcfour256':
            case 'twofish-cbc':
            case 'twofish256-cbc':
            case 'twofish256-ctr':
                return 32;
        }
        return null;
    }

    /**
     * Maps an encryption algorithm name to an instance of a subclass of
     * \phpseclib\Crypt\Base.
     *
     * @param string $algorithm Name of the encryption algorithm
     * @return mixed Instance of \phpseclib\Crypt\Base or null for unknown
     * @access private
     */
    private function encryption_algorithm_to_crypt_instance($algorithm)
    {
        switch ($algorithm) {
            case '3des-cbc':
                return new TripleDES('cbc');
            case '3des-ctr':
                return new TripleDES('ctr');
            case 'aes256-cbc':
            case 'aes192-cbc':
            case 'aes128-cbc':
                return new Rijndael('cbc');
            case 'aes256-ctr':
            case 'aes192-ctr':
            case 'aes128-ctr':
                return new Rijndael('ctr');
            case 'blowfish-cbc':
                return new Blowfish('cbc');
            case 'blowfish-ctr':
                return new Blowfish('ctr');
            case 'twofish128-cbc':
            case 'twofish192-cbc':
            case 'twofish256-cbc':
            case 'twofish-cbc':
                return new Twofish('cbc');
            case 'twofish128-ctr':
            case 'twofish192-ctr':
            case 'twofish256-ctr':
                return new Twofish('ctr');
            case 'arcfour':
            case 'arcfour128':
            case 'arcfour256':
                return new RC4();
            case 'aes128-gcm@openssh.com':
            case 'aes256-gcm@openssh.com':
                return new AES('gcm');
        }
        return null;
    }

    /*
     * Tests whether or not proposed algorithm has a potential for issues
     *
     * @link https://www.chiark.greenend.org.uk/~sgtatham/putty/wishlist/ssh2-aesctr-openssh.html
     * @link https://bugzilla.mindrot.org/show_bug.cgi?id=1291
     * @param string $algorithm Name of the encryption algorithm
     * @return bool
     * @access private
     */
    private static function bad_algorithm_candidate($algorithm)
    {
        switch ($algorithm) {
            case 'arcfour256':
            case 'aes192-ctr':
            case 'aes256-ctr':
                return true;
        }

        return false;
    }

    /**
     * Login
     *
     * The $password parameter can be a plaintext password, a \phpseclib\Crypt\RSA object or an array
     *
     * @param string $username
     * @param $args[] param mixed $password
     * @return bool
     * @see self::_login()
     * @access public
     */
    public function login($username, ...$args)
    {
        $this->auth[] = array_merge([$username], $args);
        return $this->sublogin($username, ...$args);
    }

    /**
     * Login Helper
     *
     * @param string $username
     * @param $args[] param mixed $password
     * @return bool
     * @see self::_login_helper()
     * @access private
     */
    protected function sublogin($username, ...$args)
    {
        if (!($this->bitmap & self::MASK_CONSTRUCTOR)) {
            if (!$this->connect()) {
                return false;
            }
        }

        if (empty($args)) {
            return $this->login_helper($username);
        }

        foreach ($args as $arg) {
            if ($this->login_helper($username, $arg)) {
                return true;
            }
        }
        return false;
    }

    /**
     * Login Helper
     *
     * @param string $username
     * @param string $password
     * @return bool
     * @throws \UnexpectedValueException on receipt of unexpected packets
     * @throws \RuntimeException on other errors
     * @access private
     * @internal It might be worthwhile, at some point, to protect against {@link http://tools.ietf.org/html/rfc4251#section-9.3.9 traffic analysis}
     *           by sending dummy SSH_MSG_IGNORE messages.
     */
    private function login_helper($username, $password = null)
    {
        if (!($this->bitmap & self::MASK_CONNECTED)) {
            return false;
        }

        if (!($this->bitmap & self::MASK_LOGIN_REQ)) {
            $packet = pack(
                'CNa*',
                NET_SSH2_MSG_SERVICE_REQUEST,
                strlen('ssh-userauth'),
                'ssh-userauth'
            );

            if (!$this->send_binary_packet($packet)) {
                return false;
            }

            $response = $this->get_binary_packet();
            if ($response === false) {
                if ($this->retry_connect) {
                    $this->retry_connect = false;
                    if (!$this->connect()) {
                        return false;
                    }
                    return $this->login_helper($username, $password);
                }
                $this->bitmap = 0;
                throw new \RuntimeException('Connection closed by server');
            }

            if (strlen($response) < 4) {
                return false;
            }
            extract(unpack('Ctype', Strings::shift($response, 1)));
            /** @var integer $type */
            if ($type != NET_SSH2_MSG_SERVICE_ACCEPT) {
                throw new \UnexpectedValueException('Expected SSH_MSG_SERVICE_ACCEPT');
            }
            $this->bitmap |= self::MASK_LOGIN_REQ;
        }

        if (strlen($this->last_interactive_response)) {
            return !is_string($password) && !is_array($password) ? false : $this->keyboard_interactive_process($password);
        }

        if ($password instanceof RSA) {
            return $this->privatekey_login($username, $password);
        } elseif ($password instanceof Agent) {
            return $this->ssh_agent_login($username, $password);
        }

        if (is_array($password)) {
            if ($this->keyboard_interactive_login($username, $password)) {
                $this->bitmap |= self::MASK_LOGIN;
                return true;
            }
            return false;
        }

        if (!isset($password)) {
            $packet = pack(
                'CNa*Na*Na*',
                NET_SSH2_MSG_USERAUTH_REQUEST,
                strlen($username),
                $username,
                strlen('ssh-connection'),
                'ssh-connection',
                strlen('none'),
                'none'
            );

            if (!$this->send_binary_packet($packet)) {
                return false;
            }

            $response = $this->get_binary_packet();
            if ($response === false) {
                $this->bitmap = 0;
                throw new \RuntimeException('Connection closed by server');
            }

            if (!strlen($response)) {
                return false;
            }
            extract(unpack('Ctype', Strings::shift($response, 1)));
            /** @var integer $type */
            switch ($type) {
                case NET_SSH2_MSG_USERAUTH_SUCCESS:
                    $this->bitmap |= self::MASK_LOGIN;
                    return true;
                //case NET_SSH2_MSG_USERAUTH_FAILURE:
                default:
                    return false;
            }
        }

        $packet = pack(
            'CNa*Na*Na*CNa*',
            NET_SSH2_MSG_USERAUTH_REQUEST,
            strlen($username),
            $username,
            strlen('ssh-connection'),
            'ssh-connection',
            strlen('password'),
            'password',
            0,
            strlen($password),
            $password
        );

        // remove the username and password from the logged packet
        if (!defined('NET_SSH2_LOGGING')) {
            $logged = null;
        } else {
            $logged = pack(
                'CNa*Na*Na*CNa*',
                NET_SSH2_MSG_USERAUTH_REQUEST,
                strlen('username'),
                'username',
                strlen('ssh-connection'),
                'ssh-connection',
                strlen('password'),
                'password',
                0,
                strlen('password'),
                'password'
            );
        }

        if (!$this->send_binary_packet($packet, $logged)) {
            return false;
        }

        $response = $this->get_binary_packet();
        if ($response === false) {
            $this->bitmap = 0;
            throw new \RuntimeException('Connection closed by server');
        }

        if (!strlen($response)) {
            return false;
        }
        extract(unpack('Ctype', Strings::shift($response, 1)));
        /** @var integer $type */
        switch ($type) {
            case NET_SSH2_MSG_USERAUTH_PASSWD_CHANGEREQ: // in theory, the password can be changed
                if (defined('NET_SSH2_LOGGING')) {
                    $this->message_number_log[count($this->message_number_log) - 1] = 'NET_SSH2_MSG_USERAUTH_PASSWD_CHANGEREQ';
                }

                if (strlen($response) < 4) {
                    return false;
                }
                extract(unpack('Nlength', Strings::shift($response, 4)));
                /** @var integer $length */

                $this->errors[] = 'SSH_MSG_USERAUTH_PASSWD_CHANGEREQ: ' . Strings::shift($response, $length);

                return $this->disconnect_helper(NET_SSH2_DISCONNECT_AUTH_CANCELLED_BY_USER);
            case NET_SSH2_MSG_USERAUTH_FAILURE:
                // can we use keyboard-interactive authentication?  if not then either the login is bad or the server employees
                // multi-factor authentication
                if (strlen($response) < 4) {
                    return false;
                }
                extract(unpack('Nlength', Strings::shift($response, 4)));
                /** @var integer $length */

                $auth_methods = explode(',', Strings::shift($response, $length));
                if (!strlen($response)) {
                    return false;
                }
                extract(unpack('Cpartial_success', Strings::shift($response, 1)));
                /** @var integer $partial_success */

                $partial_success = $partial_success != 0;

                if (!$partial_success && in_array('keyboard-interactive', $auth_methods)) {
                    if ($this->keyboard_interactive_login($username, $password)) {
                        $this->bitmap |= self::MASK_LOGIN;
                        return true;
                    }
                    return false;
                }
                return false;
            case NET_SSH2_MSG_USERAUTH_SUCCESS:
                $this->bitmap |= self::MASK_LOGIN;
                return true;
        }

        return false;
    }

    /**
     * Login via keyboard-interactive authentication
     *
     * See {@link http://tools.ietf.org/html/rfc4256 RFC4256} for details.  This is not a full-featured keyboard-interactive authenticator.
     *
     * @param string $username
     * @param string $password
     * @return bool
     * @access private
     */
    private function keyboard_interactive_login($username, $password)
    {
        $packet = pack(
            'CNa*Na*Na*Na*Na*',
            NET_SSH2_MSG_USERAUTH_REQUEST,
            strlen($username),
            $username,
            strlen('ssh-connection'),
            'ssh-connection',
            strlen('keyboard-interactive'),
            'keyboard-interactive',
            0,
            '',
            0,
            ''
        );

        if (!$this->send_binary_packet($packet)) {
            return false;
        }

        return $this->keyboard_interactive_process($password);
    }

    /**
     * Handle the keyboard-interactive requests / responses.
     *
     * @param $responses[]
     * @return bool
     * @throws \RuntimeException on connection error
     * @access private
     */
    private function keyboard_interactive_process(...$responses)
    {
        if (strlen($this->last_interactive_response)) {
            $response = $this->last_interactive_response;
        } else {
            $orig = $response = $this->get_binary_packet();
            if ($response === false) {
                $this->bitmap = 0;
                throw new \RuntimeException('Connection closed by server');
            }
        }

        if (!strlen($response)) {
            return false;
        }
        extract(unpack('Ctype', Strings::shift($response, 1)));
        /** @var integer $type */
        switch ($type) {
            case NET_SSH2_MSG_USERAUTH_INFO_REQUEST:
                if (strlen($response) < 4) {
                    return false;
                }
                extract(unpack('Nlength', Strings::shift($response, 4)));
                /** @var integer $length */

                Strings::shift($response, $length); // name; may be empty
                if (strlen($response) < 4) {
                    return false;
                }
                extract(unpack('Nlength', Strings::shift($response, 4)));
                /** @var integer $length */

                Strings::shift($response, $length); // instruction; may be empty
                if (strlen($response) < 4) {
                    return false;
                }
                extract(unpack('Nlength', Strings::shift($response, 4)));
                /** @var integer $length */

                Strings::shift($response, $length); // language tag; may be empty
                if (strlen($response) < 4) {
                    return false;
                }
                extract(unpack('Nnum_prompts', Strings::shift($response, 4)));
                /** @var integer $num_prompts */

                for ($i = 0; $i < count($responses); $i++) {
                    if (is_array($responses[$i])) {
                        foreach ($responses[$i] as $key => $value) {
                            $this->keyboard_requests_responses[$key] = $value;
                        }
                        unset($responses[$i]);
                    }
                }
                $responses = array_values($responses);

                if (isset($this->keyboard_requests_responses)) {
                    for ($i = 0; $i < $num_prompts; $i++) {
                        if (strlen($response) < 4) {
                            return false;
                        }
                        extract(unpack('Nlength', Strings::shift($response, 4)));
                        /** @var integer $length */

                        // prompt - ie. "Password: "; must not be empty
                        $prompt = Strings::shift($response, $length);
                        //$echo = Strings::shift($response) != chr(0);
                        foreach ($this->keyboard_requests_responses as $key => $value) {
                            if (substr($prompt, 0, strlen($key)) == $key) {
                                $responses[] = $value;
                                break;
                            }
                        }
                    }
                }

                // see http://tools.ietf.org/html/rfc4256#section-3.2
                if (strlen($this->last_interactive_response)) {
                    $this->last_interactive_response = '';
                } elseif (defined('NET_SSH2_LOGGING')) {
                    $this->message_number_log[count($this->message_number_log) - 1] = str_replace(
                        'UNKNOWN',
                        'NET_SSH2_MSG_USERAUTH_INFO_REQUEST',
                        $this->message_number_log[count($this->message_number_log) - 1]
                    );
                }

                if (!count($responses) && $num_prompts) {
                    $this->last_interactive_response = $orig;
                    return false;
                }

                /*
                   After obtaining the requested information from the user, the client
                   MUST respond with an SSH_MSG_USERAUTH_INFO_RESPONSE message.
                */
                // see http://tools.ietf.org/html/rfc4256#section-3.4
                $packet = $logged = pack('CN', NET_SSH2_MSG_USERAUTH_INFO_RESPONSE, count($responses));
                for ($i = 0; $i < count($responses); $i++) {
                    $packet.= pack('Na*', strlen($responses[$i]), $responses[$i]);
                    $logged.= pack('Na*', strlen('dummy-answer'), 'dummy-answer');
                }

                if (!$this->send_binary_packet($packet, $logged)) {
                    return false;
                }

                if (defined('NET_SSH2_LOGGING') && NET_SSH2_LOGGING == self::LOG_COMPLEX) {
                    $this->message_number_log[count($this->message_number_log) - 1] = str_replace(
                        'UNKNOWN',
                        'NET_SSH2_MSG_USERAUTH_INFO_RESPONSE',
                        $this->message_number_log[count($this->message_number_log) - 1]
                    );
                }

                /*
                   After receiving the response, the server MUST send either an
                   SSH_MSG_USERAUTH_SUCCESS, SSH_MSG_USERAUTH_FAILURE, or another
                   SSH_MSG_USERAUTH_INFO_REQUEST message.
                */
                // maybe phpseclib should force close the connection after x request / responses?  unless something like that is done
                // there could be an infinite loop of request / responses.
                return $this->keyboard_interactive_process();
            case NET_SSH2_MSG_USERAUTH_SUCCESS:
                return true;
            case NET_SSH2_MSG_USERAUTH_FAILURE:
                return false;
        }

        return false;
    }

    /**
     * Login with an ssh-agent provided key
     *
     * @param string $username
     * @param \phpseclib\System\SSH\Agent $agent
     * @return bool
     * @access private
     */
    private function ssh_agent_login($username, $agent)
    {
        $this->agent = $agent;
        $keys = $agent->requestIdentities();
        foreach ($keys as $key) {
            if ($this->privatekey_login($username, $key)) {
                return true;
            }
        }

        return false;
    }

    /**
     * Login with an RSA private key
     *
     * @param string $username
     * @param \phpseclib\Crypt\RSA $password
     * @return bool
     * @throws \RuntimeException on connection error
     * @access private
     * @internal It might be worthwhile, at some point, to protect against {@link http://tools.ietf.org/html/rfc4251#section-9.3.9 traffic analysis}
     *           by sending dummy SSH_MSG_IGNORE messages.
     */
    private function privatekey_login($username, $privatekey)
    {
        // see http://tools.ietf.org/html/rfc4253#page-15
        $publickey = $privatekey->getPublicKey('Raw');
        if ($publickey === false) {
            return false;
        }

        $publickey = [
            'e' => $publickey['e']->toBytes(true),
            'n' => $publickey['n']->toBytes(true)
        ];
        $publickey = pack(
            'Na*Na*Na*',
            strlen('ssh-rsa'),
            'ssh-rsa',
            strlen($publickey['e']),
            $publickey['e'],
            strlen($publickey['n']),
            $publickey['n']
        );

        switch ($this->signature_format) {
            case 'rsa-sha2-512':
                $hash = 'sha512';
                $signatureType = 'rsa-sha2-512';
                break;
            case 'rsa-sha2-256':
                $hash = 'sha256';
                $signatureType = 'rsa-sha2-256';
                break;
            //case 'ssh-rsa':
            default:
                $hash = 'sha1';
                $signatureType = 'ssh-rsa';
        }

        $part1 = pack(
            'CNa*Na*Na*',
            NET_SSH2_MSG_USERAUTH_REQUEST,
            strlen($username),
            $username,
            strlen('ssh-connection'),
            'ssh-connection',
            strlen('publickey'),
            'publickey'
        );
        $part2 = pack('Na*Na*', strlen($signatureType), $signatureType, strlen($publickey), $publickey);

        $packet = $part1 . chr(0) . $part2;
        if (!$this->send_binary_packet($packet)) {
            return false;
        }

        $response = $this->get_binary_packet();
        if ($response === false) {
            $this->bitmap = 0;
            throw new \RuntimeException('Connection closed by server');
        }

        if (!strlen($response)) {
            return false;
        }
        extract(unpack('Ctype', Strings::shift($response, 1)));
        /** @var integer $type */

        switch ($type) {
            case NET_SSH2_MSG_USERAUTH_FAILURE:
                if (strlen($response) < 4) {
                    return false;
                }
                extract(unpack('Nlength', Strings::shift($response, 4)));
                /** @var integer $length */

                $this->errors[] = 'SSH_MSG_USERAUTH_FAILURE: ' . Strings::shift($response, $length);

                return false;
            case NET_SSH2_MSG_USERAUTH_PK_OK:
                // we'll just take it on faith that the public key blob and the public key algorithm name are as
                // they should be
                if (defined('NET_SSH2_LOGGING') && NET_SSH2_LOGGING == self::LOG_COMPLEX) {
                    $this->message_number_log[count($this->message_number_log) - 1] = str_replace(
                        'UNKNOWN',
                        'NET_SSH2_MSG_USERAUTH_PK_OK',
                        $this->message_number_log[count($this->message_number_log) - 1]
                    );
                }
        }

        $packet = $part1 . chr(1) . $part2;
<<<<<<< HEAD
        switch ($this->signature_format) {
            case 'rsa-sha2-512':
                $hash = 'sha512';
                $type = 'rsa-sha2-512';
                break;
            case 'rsa-sha2-256':
                $hash = 'sha256';
                $type = 'rsa-sha2-256';
                break;
            //case 'ssh-rsa':
            default:
                $hash = 'sha1';
                $type = 'ssh-rsa';
        }
        $privatekey->setHash($hash);
        $signature = $privatekey->sign(pack('Na*a*', strlen($this->session_id), $this->session_id, $packet), RSA::PADDING_PKCS1);
        $signature = pack('Na*Na*', strlen($type), $type, strlen($signature), $signature);
=======
        $privatekey->setSignatureMode(RSA::SIGNATURE_PKCS1);
        $privatekey->setHash($hash);
        $signature = $privatekey->sign(pack('Na*a*', strlen($this->session_id), $this->session_id, $packet));
        $signature = pack('Na*Na*', strlen($signatureType), $signatureType, strlen($signature), $signature);
>>>>>>> 31fbdb96
        $packet.= pack('Na*', strlen($signature), $signature);

        if (!$this->send_binary_packet($packet)) {
            return false;
        }

        $response = $this->get_binary_packet();
        if ($response === false) {
            $this->bitmap = 0;
            throw new \RuntimeException('Connection closed by server');
        }

        if (!strlen($response)) {
            return false;
        }
        extract(unpack('Ctype', Strings::shift($response, 1)));
        /** @var integer $type */

        switch ($type) {
            case NET_SSH2_MSG_USERAUTH_FAILURE:
                // either the login is bad or the server employs multi-factor authentication
                return false;
            case NET_SSH2_MSG_USERAUTH_SUCCESS:
                $this->bitmap |= self::MASK_LOGIN;
                return true;
        }

        return false;
    }

    /**
     * Set Timeout
     *
     * $ssh->exec('ping 127.0.0.1'); on a Linux host will never return and will run indefinitely.  setTimeout() makes it so it'll timeout.
     * Setting $timeout to false or 0 will mean there is no timeout.
     *
     * @param mixed $timeout
     * @access public
     */
    public function setTimeout($timeout)
    {
        $this->timeout = $this->curTimeout = $timeout;
    }

    /**
     * Get the output from stdError
     *
     * @access public
     */
    public function getStdError()
    {
        return $this->stdErrorLog;
    }

    /**
     * Execute Command
     *
     * If $callback is set to false then \phpseclib\Net\SSH2::get_channel_packet(self::CHANNEL_EXEC) will need to be called manually.
     * In all likelihood, this is not a feature you want to be taking advantage of.
     *
     * @param string $command
     * @param Callback $callback
     * @return string
     * @throws \RuntimeException on connection error
     * @access public
     */
    public function exec($command, $callback = null)
    {
        $this->curTimeout = $this->timeout;
        $this->is_timeout = false;
        $this->stdErrorLog = '';

        if (!$this->isAuthenticated()) {
            return false;
        }

        if ($this->in_request_pty_exec) {
            throw new \RuntimeException('If you want to run multiple exec()\'s you will need to disable (and re-enable if appropriate) a PTY for each one.');
        }

        // RFC4254 defines the (client) window size as "bytes the other party can send before it must wait for the window to
        // be adjusted".  0x7FFFFFFF is, at 2GB, the max size.  technically, it should probably be decremented, but,
        // honestly, if you're transferring more than 2GB, you probably shouldn't be using phpseclib, anyway.
        // see http://tools.ietf.org/html/rfc4254#section-5.2 for more info
        $this->window_size_server_to_client[self::CHANNEL_EXEC] = $this->window_size;
        // 0x8000 is the maximum max packet size, per http://tools.ietf.org/html/rfc4253#section-6.1, although since PuTTy
        // uses 0x4000, that's what will be used here, as well.
        $packet_size = 0x4000;

        $packet = pack(
            'CNa*N3',
            NET_SSH2_MSG_CHANNEL_OPEN,
            strlen('session'),
            'session',
            self::CHANNEL_EXEC,
            $this->window_size_server_to_client[self::CHANNEL_EXEC],
            $packet_size
        );

        if (!$this->send_binary_packet($packet)) {
            return false;
        }

        $this->channel_status[self::CHANNEL_EXEC] = NET_SSH2_MSG_CHANNEL_OPEN;

        $response = $this->get_channel_packet(self::CHANNEL_EXEC);
        if ($response === false) {
            return false;
        }

        if ($this->request_pty === true) {
            $terminal_modes = pack('C', NET_SSH2_TTY_OP_END);
            $packet = pack(
                'CNNa*CNa*N5a*',
                NET_SSH2_MSG_CHANNEL_REQUEST,
                $this->server_channels[self::CHANNEL_EXEC],
                strlen('pty-req'),
                'pty-req',
                1,
                strlen('vt100'),
                'vt100',
                $this->windowColumns,
                $this->windowRows,
                0,
                0,
                strlen($terminal_modes),
                $terminal_modes
            );

            if (!$this->send_binary_packet($packet)) {
                return false;
            }

            $response = $this->get_binary_packet();
            if ($response === false) {
                $this->bitmap = 0;
                throw new \RuntimeException('Connection closed by server');
            }

            if (!strlen($response)) {
                return false;
            }
            list(, $type) = unpack('C', Strings::shift($response, 1));

            switch ($type) {
                case NET_SSH2_MSG_CHANNEL_SUCCESS:
                    break;
                case NET_SSH2_MSG_CHANNEL_FAILURE:
                default:
                    $this->disconnect_helper(NET_SSH2_DISCONNECT_BY_APPLICATION);
                    throw new \RuntimeException('Unable to request pseudo-terminal');
            }
            $this->in_request_pty_exec = true;
        }

        // sending a pty-req SSH_MSG_CHANNEL_REQUEST message is unnecessary and, in fact, in most cases, slows things
        // down.  the one place where it might be desirable is if you're doing something like \phpseclib\Net\SSH2::exec('ping localhost &').
        // with a pty-req SSH_MSG_CHANNEL_REQUEST, exec() will return immediately and the ping process will then
        // then immediately terminate.  without such a request exec() will loop indefinitely.  the ping process won't end but
        // neither will your script.

        // although, in theory, the size of SSH_MSG_CHANNEL_REQUEST could exceed the maximum packet size established by
        // SSH_MSG_CHANNEL_OPEN_CONFIRMATION, RFC4254#section-5.1 states that the "maximum packet size" refers to the
        // "maximum size of an individual data packet". ie. SSH_MSG_CHANNEL_DATA.  RFC4254#section-5.2 corroborates.
        $packet = pack(
            'CNNa*CNa*',
            NET_SSH2_MSG_CHANNEL_REQUEST,
            $this->server_channels[self::CHANNEL_EXEC],
            strlen('exec'),
            'exec',
            1,
            strlen($command),
            $command
        );
        if (!$this->send_binary_packet($packet)) {
            return false;
        }

        $this->channel_status[self::CHANNEL_EXEC] = NET_SSH2_MSG_CHANNEL_REQUEST;

        $response = $this->get_channel_packet(self::CHANNEL_EXEC);
        if ($response === false) {
            return false;
        }

        $this->channel_status[self::CHANNEL_EXEC] = NET_SSH2_MSG_CHANNEL_DATA;

        if ($callback === false || $this->in_request_pty_exec) {
            return true;
        }

        $output = '';
        while (true) {
            $temp = $this->get_channel_packet(self::CHANNEL_EXEC);
            switch (true) {
                case $temp === true:
                    return is_callable($callback) ? true : $output;
                case $temp === false:
                    return false;
                default:
                    if (is_callable($callback)) {
                        if (call_user_func($callback, $temp) === true) {
                            $this->close_channel(self::CHANNEL_EXEC);
                            return true;
                        }
                    } else {
                        $output.= $temp;
                    }
            }
        }
    }

    /**
     * Creates an interactive shell
     *
     * @see self::read()
     * @see self::write()
     * @return bool
     * @throws \UnexpectedValueException on receipt of unexpected packets
     * @throws \RuntimeException on other errors
     * @access private
     */
    private function initShell()
    {
        if ($this->in_request_pty_exec === true) {
            return true;
        }

        $this->window_size_server_to_client[self::CHANNEL_SHELL] = $this->window_size;
        $packet_size = 0x4000;

        $packet = pack(
            'CNa*N3',
            NET_SSH2_MSG_CHANNEL_OPEN,
            strlen('session'),
            'session',
            self::CHANNEL_SHELL,
            $this->window_size_server_to_client[self::CHANNEL_SHELL],
            $packet_size
        );

        if (!$this->send_binary_packet($packet)) {
            return false;
        }

        $this->channel_status[self::CHANNEL_SHELL] = NET_SSH2_MSG_CHANNEL_OPEN;

        $response = $this->get_channel_packet(self::CHANNEL_SHELL);
        if ($response === false) {
            return false;
        }

        $terminal_modes = pack('C', NET_SSH2_TTY_OP_END);
        $packet = pack(
            'CNNa*CNa*N5a*',
            NET_SSH2_MSG_CHANNEL_REQUEST,
            $this->server_channels[self::CHANNEL_SHELL],
            strlen('pty-req'),
            'pty-req',
            1,
            strlen('vt100'),
            'vt100',
            $this->windowColumns,
            $this->windowRows,
            0,
            0,
            strlen($terminal_modes),
            $terminal_modes
        );

        if (!$this->send_binary_packet($packet)) {
            return false;
        }

        $response = $this->get_binary_packet();
        if ($response === false) {
            $this->bitmap = 0;
            throw new \RuntimeException('Connection closed by server');
        }

        if (!strlen($response)) {
            return false;
        }
        list(, $type) = unpack('C', Strings::shift($response, 1));

        switch ($type) {
            case NET_SSH2_MSG_CHANNEL_SUCCESS:
            // if a pty can't be opened maybe commands can still be executed
            case NET_SSH2_MSG_CHANNEL_FAILURE:
                break;
            default:
                $this->disconnect_helper(NET_SSH2_DISCONNECT_BY_APPLICATION);
                throw new \UnexpectedValueException('Unable to request pseudo-terminal');
        }

        $packet = pack(
            'CNNa*C',
            NET_SSH2_MSG_CHANNEL_REQUEST,
            $this->server_channels[self::CHANNEL_SHELL],
            strlen('shell'),
            'shell',
            1
        );
        if (!$this->send_binary_packet($packet)) {
            return false;
        }

        $this->channel_status[self::CHANNEL_SHELL] = NET_SSH2_MSG_CHANNEL_REQUEST;

        $response = $this->get_channel_packet(self::CHANNEL_SHELL);
        if ($response === false) {
            return false;
        }

        $this->channel_status[self::CHANNEL_SHELL] = NET_SSH2_MSG_CHANNEL_DATA;

        $this->bitmap |= self::MASK_SHELL;

        return true;
    }

    /**
     * Return the channel to be used with read() / write()
     *
     * @see self::read()
     * @see self::write()
     * @return int
     * @access public
     */
    private function get_interactive_channel()
    {
        switch (true) {
            case $this->in_subsystem:
                return self::CHANNEL_SUBSYSTEM;
            case $this->in_request_pty_exec:
                return self::CHANNEL_EXEC;
            default:
                return self::CHANNEL_SHELL;
        }
    }

    /**
     * Return an available open channel
     *
     * @return int
     * @access public
     */
    private function get_open_channel()
    {
        $channel = self::CHANNEL_EXEC;
        do {
            if (isset($this->channel_status[$channel]) && $this->channel_status[$channel] == NET_SSH2_MSG_CHANNEL_OPEN) {
                return $channel;
            }
        } while ($channel++ < self::CHANNEL_SUBSYSTEM);

        return false;
    }

    /**
     * Returns the output of an interactive shell
     *
     * Returns when there's a match for $expect, which can take the form of a string literal or,
     * if $mode == self::READ_REGEX, a regular expression.
     *
     * @see self::write()
     * @param string $expect
     * @param int $mode
     * @return string|bool|null
     * @throws \RuntimeException on connection error
     * @access public
     */
    public function read($expect = '', $mode = self::READ_SIMPLE)
    {
        $this->curTimeout = $this->timeout;
        $this->is_timeout = false;

        if (!$this->isAuthenticated()) {
            throw new \RuntimeException('Operation disallowed prior to login()');
        }

        if (!($this->bitmap & self::MASK_SHELL) && !$this->initShell()) {
            throw new \RuntimeException('Unable to initiate an interactive shell session');
        }

        $channel = $this->get_interactive_channel();

        if ($mode == self::READ_NEXT) {
            return $this->get_channel_packet($channel);
        }

        $match = $expect;
        while (true) {
            if ($mode == self::READ_REGEX) {
                preg_match($expect, substr($this->interactiveBuffer, -1024), $matches);
                $match = isset($matches[0]) ? $matches[0] : '';
            }
            $pos = strlen($match) ? strpos($this->interactiveBuffer, $match) : false;
            if ($pos !== false) {
                return Strings::shift($this->interactiveBuffer, $pos + strlen($match));
            }
            $response = $this->get_channel_packet($channel);
            if (is_bool($response)) {
                $this->in_request_pty_exec = false;
                return $response ? Strings::shift($this->interactiveBuffer, strlen($this->interactiveBuffer)) : false;
            }

            $this->interactiveBuffer.= $response;
        }
    }

    /**
     * Inputs a command into an interactive shell.
     *
     * @see self::read()
     * @param string $cmd
     * @return bool
     * @throws \RuntimeException on connection error
     * @access public
     */
    public function write($cmd)
    {
        if (!$this->isAuthenticated()) {
            throw new \RuntimeException('Operation disallowed prior to login()');
        }

        if (!($this->bitmap & self::MASK_SHELL) && !$this->initShell()) {
            throw new \RuntimeException('Unable to initiate an interactive shell session');
        }

        return $this->send_channel_packet($this->get_interactive_channel(), $cmd);
    }

    /**
     * Start a subsystem.
     *
     * Right now only one subsystem at a time is supported. To support multiple subsystem's stopSubsystem() could accept
     * a string that contained the name of the subsystem, but at that point, only one subsystem of each type could be opened.
     * To support multiple subsystem's of the same name maybe it'd be best if startSubsystem() generated a new channel id and
     * returns that and then that that was passed into stopSubsystem() but that'll be saved for a future date and implemented
     * if there's sufficient demand for such a feature.
     *
     * @see self::stopSubsystem()
     * @param string $subsystem
     * @return bool
     * @access public
     */
    public function startSubsystem($subsystem)
    {
        $this->window_size_server_to_client[self::CHANNEL_SUBSYSTEM] = $this->window_size;

        $packet = pack(
            'CNa*N3',
            NET_SSH2_MSG_CHANNEL_OPEN,
            strlen('session'),
            'session',
            self::CHANNEL_SUBSYSTEM,
            $this->window_size,
            0x4000
        );

        if (!$this->send_binary_packet($packet)) {
            return false;
        }

        $this->channel_status[self::CHANNEL_SUBSYSTEM] = NET_SSH2_MSG_CHANNEL_OPEN;

        $response = $this->get_channel_packet(self::CHANNEL_SUBSYSTEM);
        if ($response === false) {
            return false;
        }

        $packet = pack(
            'CNNa*CNa*',
            NET_SSH2_MSG_CHANNEL_REQUEST,
            $this->server_channels[self::CHANNEL_SUBSYSTEM],
            strlen('subsystem'),
            'subsystem',
            1,
            strlen($subsystem),
            $subsystem
        );
        if (!$this->send_binary_packet($packet)) {
            return false;
        }

        $this->channel_status[self::CHANNEL_SUBSYSTEM] = NET_SSH2_MSG_CHANNEL_REQUEST;

        $response = $this->get_channel_packet(self::CHANNEL_SUBSYSTEM);

        if ($response === false) {
            return false;
        }

        $this->channel_status[self::CHANNEL_SUBSYSTEM] = NET_SSH2_MSG_CHANNEL_DATA;

        $this->bitmap |= self::MASK_SHELL;
        $this->in_subsystem = true;

        return true;
    }

    /**
     * Stops a subsystem.
     *
     * @see self::startSubsystem()
     * @return bool
     * @access public
     */
    public function stopSubsystem()
    {
        $this->in_subsystem = false;
        $this->close_channel(self::CHANNEL_SUBSYSTEM);
        return true;
    }

    /**
     * Closes a channel
     *
     * If read() timed out you might want to just close the channel and have it auto-restart on the next read() call
     *
     * @access public
     */
    public function reset()
    {
        $this->close_channel($this->get_interactive_channel());
    }

    /**
     * Is timeout?
     *
     * Did exec() or read() return because they timed out or because they encountered the end?
     *
     * @access public
     */
    public function isTimeout()
    {
        return $this->is_timeout;
    }

    /**
     * Disconnect
     *
     * @access public
     */
    public function disconnect()
    {
        $this->disconnect_helper(NET_SSH2_DISCONNECT_BY_APPLICATION);
        if (isset($this->realtime_log_file) && is_resource($this->realtime_log_file)) {
            fclose($this->realtime_log_file);
        }
        unset(self::$connections[$this->getResourceId()]);
    }

    /**
     * Destructor.
     *
     * Will be called, automatically, if you're supporting just PHP5.  If you're supporting PHP4, you'll need to call
     * disconnect().
     *
     * @access public
     */
    public function __destruct()
    {
        $this->disconnect();
    }

    /**
     * Is the connection still active?
     *
     * @return bool
     * @access public
     */
    public function isConnected()
    {
        return (bool) ($this->bitmap & self::MASK_CONNECTED);
    }

    /**
     * Have you successfully been logged in?
     *
     * @return bool
     * @access public
     */
    public function isAuthenticated()
    {
        return (bool) ($this->bitmap & self::MASK_LOGIN);
    }

    /**
     * Pings a server connection, or tries to reconnect if the connection has gone down
     *
     * Inspired by http://php.net/manual/en/mysqli.ping.php
     *
     * @return bool
     */
    public function ping()
    {
        if (!$this->isAuthenticated()) {
            return false;
        }

        $this->window_size_server_to_client[NET_SSH2_CHANNEL_KEEP_ALIVE] = $this->window_size;
        $packet_size = 0x4000;
        $packet = pack(
            'CNa*N3',
            NET_SSH2_MSG_CHANNEL_OPEN,
            strlen('session'),
            'session',
            NET_SSH2_CHANNEL_KEEP_ALIVE,
            $this->window_size_server_to_client[NET_SSH2_CHANNEL_KEEP_ALIVE],
            $packet_size
        );

        try {
            $this->send_binary_packet($packet);

            $this->channel_status[NET_SSH2_CHANNEL_KEEP_ALIVE] = NET_SSH2_MSG_CHANNEL_OPEN;

            $response = $this->get_channel_packet(NET_SSH2_CHANNEL_KEEP_ALIVE);
        } catch (\RuntimeException $e) {
            return $this->reconnect();
        }

        $this->close_channel(NET_SSH2_CHANNEL_KEEP_ALIVE);
        return true;
    }

    /**
     * In situ reconnect method
     *
     * @return boolean
     */
    private function reconnect()
    {
        $this->reset_connection(NET_SSH2_DISCONNECT_CONNECTION_LOST);
        $this->retry_connect = true;
        if (!$this->connect()) {
            return false;
        }
        foreach ($this->auth as $auth) {
            $result = call_user_func_array(array(&$this, 'parent::login'), $auth);
        }
        return $result;
    }

    /**
     * Resets a connection for re-use
     *
     * @param int $reason
     * @access private
     */
    private function reset_connection($reason)
    {
        $this->disconnect_helper($reason);
        $this->decrypt = $this->encrypt = false;
        $this->decrypt_block_size = $this->encrypt_block_size = 8;
        $this->hmac_check = $this->hmac_create = false;
        $this->hmac_size = false;
        $this->session_id = false;
        $this->retry_connect = true;
        $this->get_seq_no = $this->send_seq_no = 0;
    }

    /**
     * Gets Binary Packets
     *
     * See '6. Binary Packet Protocol' of rfc4253 for more info.
     *
     * @see self::_send_binary_packet()
     * @param bool $filter_channel_packets
     * @return string
     * @access private
     */
    private function get_binary_packet($skip_channel_filter = false)
    {
        if (!is_resource($this->fsock) || feof($this->fsock)) {
            $this->bitmap = 0;
            throw new \RuntimeException('Connection closed prematurely');
        }

        $start = microtime(true);
        $raw = stream_get_contents($this->fsock, $this->decrypt_block_size);

        if (!strlen($raw)) {
            return '';
        }

        if ($this->decrypt) {
            // only aes128-gcm@openssh.com and aes256-gcm@openssh.com use nonces
            if (!$this->decrypt->usesNonce()) {
                $raw = $this->decrypt->decrypt($raw);
            } else {
                $this->decrypt->setNonce(
                    $this->decrypt->fixed .
                    $this->decrypt->invocation_counter
                );
                Strings::increment_str($this->decrypt->invocation_counter);
                $this->decrypt->setAAD($temp = Strings::shift($raw, 4));
                extract(unpack('Npacket_length', $temp));
                /**
                 * @var integer $packet_length
                 */

                $raw.= $this->read_remaining_bytes($packet_length - $this->decrypt_block_size + 4);
                $stop = microtime(true);
                $tag = stream_get_contents($this->fsock, $this->decrypt_block_size);
                $this->decrypt->setTag($tag);
                $raw = $this->decrypt->decrypt($raw);
                $raw = $temp . $raw;
                $remaining_length = 0;
            }
        }

        if (strlen($raw) < 5) {
            return false;
        }
        extract(unpack('Npacket_length/Cpadding_length', Strings::shift($raw, 5)));
        /**
         * @var integer $packet_length
         * @var integer $padding_length
         */

        if (!isset($remaining_length)) {
            $remaining_length = $packet_length + 4 - $this->decrypt_block_size;
        }

        // quoting <http://tools.ietf.org/html/rfc4253#section-6.1>,
        // "implementations SHOULD check that the packet length is reasonable"
        // PuTTY uses 0x9000 as the actual max packet size and so to shall we
        // don't do this when GCM mode is used since GCM mode doesn't encrypt the length
        if ($remaining_length < -$this->decrypt_block_size || $remaining_length > 0x9000 || $remaining_length % $this->decrypt_block_size != 0) {
            if (!$this->bad_key_size_fix && self::bad_algorithm_candidate($this->decrypt ? $this->decrypt->name : '') && !($this->bitmap & SSH2::MASK_LOGIN)) {
                $this->bad_key_size_fix = true;
                $this->reset_connection(NET_SSH2_DISCONNECT_KEY_EXCHANGE_FAILED);
                return false;
            }
            throw new \RuntimeException('Invalid size');
        }

        $buffer = $this->read_remaining_bytes($remaining_length);

        if (!isset($stop)) {
            $stop = microtime(true);
        }
        if (strlen($buffer)) {
            $raw.= $this->decrypt ? $this->decrypt->decrypt($buffer) : $buffer;
        }

        $payload = Strings::shift($raw, $packet_length - $padding_length - 1);
        $padding = Strings::shift($raw, $padding_length); // should leave $raw empty

        if ($this->hmac_check) {
            $hmac = stream_get_contents($this->fsock, $this->hmac_size);
            if ($hmac === false || strlen($hmac) != $this->hmac_size) {
                $this->bitmap = 0;
                throw new \RuntimeException('Error reading socket');
            } elseif ($hmac != $this->hmac_check->hash(pack('NNCa*', $this->get_seq_no, $packet_length, $padding_length, $payload . $padding))) {
                throw new \RuntimeException('Invalid HMAC');
            }
        }

        //if ($this->decompress) {
        //    $payload = gzinflate(substr($payload, 2));
        //}

        $this->get_seq_no++;

        if (defined('NET_SSH2_LOGGING')) {
            $current = microtime(true);
            $message_number = isset($this->message_numbers[ord($payload[0])]) ? $this->message_numbers[ord($payload[0])] : 'UNKNOWN (' . ord($payload[0]) . ')';
            $message_number = '<- ' . $message_number .
                              ' (since last: ' . round($current - $this->last_packet, 4) . ', network: ' . round($stop - $start, 4) . 's)';
            $this->append_log($message_number, $payload);
            $this->last_packet = $current;
        }

        return $this->filter($payload, $skip_channel_filter);
    }

    /**
     * Read Remaining Bytes
     *
     * @see self::get_binary_packet()
     * @param int $remaining_length
     * @return string
     * @access private
     */
    private function read_remaining_bytes($remaining_length)
    {
        $buffer = '';
        while ($remaining_length > 0) {
            $temp = stream_get_contents($this->fsock, $remaining_length);
            if ($temp === false || feof($this->fsock)) {
                $this->bitmap = 0;
                throw new \RuntimeException('Error reading from socket');
            }
            $buffer.= $temp;
            $remaining_length-= strlen($temp);
        }

        return $buffer;
    }

    /**
     * Filter Binary Packets
     *
     * Because some binary packets need to be ignored...
     *
     * @see self::_get_binary_packet()
     * @param string $payload
     * @param bool $filter_channel_packets
     * @return string
     * @access private
     */
    private function filter($payload, $skip_channel_filter)
    {
        switch (ord($payload[0])) {
            case NET_SSH2_MSG_DISCONNECT:
                Strings::shift($payload, 1);
                if (strlen($payload) < 8) {
                    return false;
                }
                extract(unpack('Nreason_code/Nlength', Strings::shift($payload, 8)));
                /**
                 * @var integer $reason_code
                 * @var integer $length
                 */

                $this->errors[] = 'SSH_MSG_DISCONNECT: ' . $this->disconnect_reasons[$reason_code] . "\r\n" . Strings::shift($payload, $length);
                $this->bitmap = 0;
                return false;
            case NET_SSH2_MSG_IGNORE:
                $payload = $this->get_binary_packet($skip_channel_filter);
                break;
            case NET_SSH2_MSG_DEBUG:
                Strings::shift($payload, 2);
                if (strlen($payload) < 4) {
                    return false;
                }
                extract(unpack('Nlength', Strings::shift($payload, 4)));
                /** @var integer $length */

                $this->errors[] = 'SSH_MSG_DEBUG: ' . Strings::shift($payload, $length);
                $payload = $this->get_binary_packet($skip_channel_filter);
                break;
            case NET_SSH2_MSG_UNIMPLEMENTED:
                return false;
            case NET_SSH2_MSG_KEXINIT:
                if ($this->session_id !== false) {
                    if (!$this->key_exchange($payload)) {
                        $this->bitmap = 0;
                        return false;
                    }
                    $payload = $this->get_binary_packet($skip_channel_filter);
                }
        }

        // see http://tools.ietf.org/html/rfc4252#section-5.4; only called when the encryption has been activated and when we haven't already logged in
        if (($this->bitmap & self::MASK_CONNECTED) && !$this->isAuthenticated() && ord($payload[0]) == NET_SSH2_MSG_USERAUTH_BANNER) {
            Strings::shift($payload, 1);
            if (strlen($payload) < 4) {
                return false;
            }
            extract(unpack('Nlength', Strings::shift($payload, 4)));
            /** @var integer $length */

            $this->banner_message = Strings::shift($payload, $length);
            $payload = $this->get_binary_packet();
        }

        // only called when we've already logged in
        if (($this->bitmap & self::MASK_CONNECTED) && $this->isAuthenticated()) {
            switch (ord($payload[0])) {
                case NET_SSH2_MSG_CHANNEL_DATA:
                case NET_SSH2_MSG_CHANNEL_EXTENDED_DATA:
                case NET_SSH2_MSG_CHANNEL_REQUEST:
                case NET_SSH2_MSG_CHANNEL_CLOSE:
                case NET_SSH2_MSG_CHANNEL_EOF:
                    if (!$skip_channel_filter && !empty($this->server_channels)) {
                        $this->binary_packet_buffer = $payload;
                        $this->get_channel_packet(true);
                        $payload = $this->get_binary_packet();
                    }
                    break;
                case NET_SSH2_MSG_GLOBAL_REQUEST: // see http://tools.ietf.org/html/rfc4254#section-4
                    if (strlen($payload) < 4) {
                        return false;
                    }
                    extract(unpack('Nlength', Strings::shift($payload, 4)));
                    /** @var integer $length */

                    $this->errors[] = 'SSH_MSG_GLOBAL_REQUEST: ' . Strings::shift($payload, $length);

                    if (!$this->send_binary_packet(pack('C', NET_SSH2_MSG_REQUEST_FAILURE))) {
                        return $this->disconnect_helper(NET_SSH2_DISCONNECT_BY_APPLICATION);
                    }

                    $payload = $this->get_binary_packet($skip_channel_filter);
                    break;
                case NET_SSH2_MSG_CHANNEL_OPEN: // see http://tools.ietf.org/html/rfc4254#section-5.1
                    Strings::shift($payload, 1);
                    if (strlen($payload) < 4) {
                        return false;
                    }
                    extract(unpack('Nlength', Strings::shift($payload, 4)));
                    /** @var integer $length */

                    $data = Strings::shift($payload, $length);
                    if (strlen($payload) < 4) {
                        return false;
                    }
                    extract(unpack('Nserver_channel', Strings::shift($payload, 4)));
                    /** @var integer $server_channel */

                    switch ($data) {
                        case 'auth-agent':
                        case 'auth-agent@openssh.com':
                            if (isset($this->agent)) {
                                $new_channel = self::CHANNEL_AGENT_FORWARD;

                                if (strlen($payload) < 8) {
                                    return false;
                                }
                                extract(unpack('Nremote_window_size', Strings::shift($payload, 4)));
                                /** @var integer $remote_window_size */
                                extract(unpack('Nremote_maximum_packet_size', Strings::shift($payload, 4)));
                                /** @var integer $remote_maximum_packet_size*/

                                $this->packet_size_client_to_server[$new_channel] = $remote_window_size;
                                $this->window_size_server_to_client[$new_channel] = $remote_maximum_packet_size;
                                $this->window_size_client_to_server[$new_channel] = $this->window_size;

                                $packet_size = 0x4000;

                                $packet = pack(
                                    'CN4',
                                    NET_SSH2_MSG_CHANNEL_OPEN_CONFIRMATION,
                                    $server_channel,
                                    $new_channel,
                                    $packet_size,
                                    $packet_size
                                );

                                $this->server_channels[$new_channel] = $server_channel;
                                $this->channel_status[$new_channel] = NET_SSH2_MSG_CHANNEL_OPEN_CONFIRMATION;
                                if (!$this->send_binary_packet($packet)) {
                                    return false;
                                }
                            }
                            break;
                        default:
                            $packet = pack(
                                'CN3a*Na*',
                                NET_SSH2_MSG_REQUEST_FAILURE,
                                $server_channel,
                                NET_SSH2_OPEN_ADMINISTRATIVELY_PROHIBITED,
                                0,
                                '',
                                0,
                                ''
                            );

                            if (!$this->send_binary_packet($packet)) {
                                return $this->disconnect_helper(NET_SSH2_DISCONNECT_BY_APPLICATION);
                            }
                    }

                    $payload = $this->get_binary_packet($skip_channel_filter);
                    break;
                case NET_SSH2_MSG_CHANNEL_WINDOW_ADJUST:
                    Strings::shift($payload, 1);
                    if (strlen($payload) < 8) {
                        return false;
                    }
                    extract(unpack('Nchannel', Strings::shift($payload, 4)));
                    /** @var integer $channel */
                    extract(unpack('Nwindow_size', Strings::shift($payload, 4)));
                    /** @var integer $window_size */

                    $this->window_size_client_to_server[$channel]+= $window_size;

                    $payload = ($this->bitmap & self::MASK_WINDOW_ADJUST) ? true : $this->get_binary_packet($skip_channel_filter);
            }
        }

        return $payload;
    }

    /**
     * Enable Quiet Mode
     *
     * Suppress stderr from output
     *
     * @access public
     */
    public function enableQuietMode()
    {
        $this->quiet_mode = true;
    }

    /**
     * Disable Quiet Mode
     *
     * Show stderr in output
     *
     * @access public
     */
    public function disableQuietMode()
    {
        $this->quiet_mode = false;
    }

    /**
     * Returns whether Quiet Mode is enabled or not
     *
     * @see self::enableQuietMode()
     * @see self::disableQuietMode()
     * @access public
     * @return bool
     */
    public function isQuietModeEnabled()
    {
        return $this->quiet_mode;
    }

    /**
     * Enable request-pty when using exec()
     *
     * @access public
     */
    public function enablePTY()
    {
        $this->request_pty = true;
    }

    /**
     * Disable request-pty when using exec()
     *
     * @access public
     */
    public function disablePTY()
    {
        if ($this->in_request_pty_exec) {
            $this->close_channel(self::CHANNEL_EXEC);
            $this->in_request_pty_exec = false;
        }
        $this->request_pty = false;
    }

    /**
     * Returns whether request-pty is enabled or not
     *
     * @see self::enablePTY()
     * @see self::disablePTY()
     * @access public
     * @return bool
     */
    public function isPTYEnabled()
    {
        return $this->request_pty;
    }

    /**
     * Gets channel data
     *
     * Returns the data as a string if it's available and false if not.
     *
     * @param int $client_channel
     * @param bool $skip_extended
     * @return mixed
     * @throws \RuntimeException on connection error
     * @access private
     */
    protected function get_channel_packet($client_channel, $skip_extended = false)
    {
        if (!empty($this->channel_buffers[$client_channel])) {
            return array_shift($this->channel_buffers[$client_channel]);
        }

        while (true) {
            if ($this->binary_packet_buffer !== false) {
                $response = $this->binary_packet_buffer;
                $this->binary_packet_buffer = false;
            } else {
                $read = array($this->fsock);
                $write = $except = null;

                if (!$this->curTimeout) {
                    @stream_select($read, $write, $except, null);
                } else {
                    if ($this->curTimeout < 0) {
                        $this->is_timeout = true;
                        return true;
                    }

                    $read = [$this->fsock];
                    $write = $except = null;

                    $start = microtime(true);
                    $sec = floor($this->curTimeout);
                    $usec = 1000000 * ($this->curTimeout - $sec);
                    // on windows this returns a "Warning: Invalid CRT parameters detected" error
                    if (!@stream_select($read, $write, $except, $sec, $usec) && !count($read)) {
                        $this->is_timeout = true;
                        return true;
                    }
                    $elapsed = microtime(true) - $start;
                    $this->curTimeout-= $elapsed;
                }

                $response = $this->get_binary_packet(true);
                if ($response === false) {
                    $this->bitmap = 0;
                    throw new \RuntimeException('Connection closed by server');
                }
            }

            if ($client_channel == -1 && $response === true) {
                return true;
            }
            if (!strlen($response)) {
                return false;
            }
            extract(unpack('Ctype', Strings::shift($response, 1)));
            /** @var integer $type */

            if (strlen($response) < 4) {
                return false;
            }
            if ($type == NET_SSH2_MSG_CHANNEL_OPEN) {
                extract(unpack('Nlength', Strings::shift($response, 4)));
                /** @var integer $length */
            } else {
                extract(unpack('Nchannel', Strings::shift($response, 4)));
                /** @var integer $channel */
            }

            // will not be setup yet on incoming channel open request
            if (isset($channel) && isset($this->channel_status[$channel]) && isset($this->window_size_server_to_client[$channel])) {
                $this->window_size_server_to_client[$channel]-= strlen($response);

                // resize the window, if appropriate
                if ($this->window_size_server_to_client[$channel] < 0) {
                    $packet = pack('CNN', NET_SSH2_MSG_CHANNEL_WINDOW_ADJUST, $this->server_channels[$channel], $this->window_size);
                    if (!$this->send_binary_packet($packet)) {
                        return false;
                    }
                    $this->window_size_server_to_client[$channel]+= $this->window_size;
                }

                switch ($type) {
                    case NET_SSH2_MSG_CHANNEL_EXTENDED_DATA:
                        /*
                        if ($client_channel == NET_SSH2_CHANNEL_EXEC) {
                            $this->send_channel_packet($client_channel, chr(0));
                        }
                        */
                        // currently, there's only one possible value for $data_type_code: NET_SSH2_EXTENDED_DATA_STDERR
                        if (strlen($response) < 8) {
                            return false;
                        }
                        extract(unpack('Ndata_type_code/Nlength', Strings::shift($response, 8)));
                        $data = Strings::shift($response, $length);
                        $this->stdErrorLog.= $data;
                        if ($skip_extended || $this->quiet_mode) {
                            continue 2;
                        }
                        if ($client_channel == $channel && $this->channel_status[$channel] == NET_SSH2_MSG_CHANNEL_DATA) {
                            return $data;
                        }
                        if (!isset($this->channel_buffers[$channel])) {
                            $this->channel_buffers[$channel] = array();
                        }
                        $this->channel_buffers[$channel][] = $data;

                        continue 2;
                    case NET_SSH2_MSG_CHANNEL_REQUEST:
                        if ($this->channel_status[$channel] == NET_SSH2_MSG_CHANNEL_CLOSE) {
                            continue 2;
                        }
                        if (strlen($response) < 4) {
                            return false;
                        }
                        extract(unpack('Nlength', Strings::shift($response, 4)));
                        $value = Strings::shift($response, $length);
                        switch ($value) {
                            case 'exit-signal':
                                Strings::shift($response, 1);
                                if (strlen($response) < 4) {
                                    return false;
                                }
                                extract(unpack('Nlength', Strings::shift($response, 4)));
                                /** @var integer $length */

                                $this->errors[] = 'SSH_MSG_CHANNEL_REQUEST (exit-signal): ' . Strings::shift($response, $length);
                                $this->_string_shift($response, 1);
                                if (strlen($response) < 4) {
                                    return false;
                                }
                                extract(unpack('Nlength', Strings::shift($response, 4)));
                                /** @var integer $length */

                                if ($length) {
                                    $this->errors[count($this->errors)].= "\r\n" . Strings::shift($response, $length);
                                }

                                $this->send_binary_packet(pack('CN', NET_SSH2_MSG_CHANNEL_EOF, $this->server_channels[$client_channel]));
                                $this->send_binary_packet(pack('CN', NET_SSH2_MSG_CHANNEL_CLOSE, $this->server_channels[$channel]));

                                $this->channel_status[$channel] = NET_SSH2_MSG_CHANNEL_EOF;

                                continue 3;
                            case 'exit-status':
                                if (strlen($response) < 5) {
                                    return false;
                                }
                                extract(unpack('Cfalse/Nexit_status', Strings::shift($response, 5)));
                                /**
                                 * @var integer $false
                                 * @var integer $exit_status
                                 */

                                $this->exit_status = $exit_status;

                                // "The client MAY ignore these messages."
                                // -- http://tools.ietf.org/html/rfc4254#section-6.10

                                continue 3;
                            default:
                                // "Some systems may not implement signals, in which case they SHOULD ignore this message."
                                //  -- http://tools.ietf.org/html/rfc4254#section-6.9
                                continue 3;
                        }
                }

                switch ($this->channel_status[$channel]) {
                    case NET_SSH2_MSG_CHANNEL_OPEN:
                        switch ($type) {
                            case NET_SSH2_MSG_CHANNEL_OPEN_CONFIRMATION:
                                if (strlen($response) < 4) {
                                    return false;
                                }
                                extract(unpack('Nserver_channel', Strings::shift($response, 4)));
                                /** @var integer $server_channel */
                                $this->server_channels[$channel] = $server_channel;
                                if (strlen($response) < 4) {
                                    return false;
                                }
                                extract(unpack('Nwindow_size', Strings::shift($response, 4)));
                                /** @var integer $window_size */

                                if ($window_size < 0) {
                                    $window_size&= 0x7FFFFFFF;
                                    $window_size+= 0x80000000;
                                }
                                $this->window_size_client_to_server[$channel] = $window_size;
                                if (strlen($response) < 4) {
                                     return false;
                                }
                                $temp = unpack('Npacket_size_client_to_server', Strings::shift($response, 4));

                                $this->packet_size_client_to_server[$channel] = $temp['packet_size_client_to_server'];
                                $result = $client_channel == $channel ? true : $this->get_channel_packet($client_channel, $skip_extended);
                                $this->on_channel_open();
                                return $result;
                            //case NET_SSH2_MSG_CHANNEL_OPEN_FAILURE:
                            default:
                                $this->disconnect_helper(NET_SSH2_DISCONNECT_BY_APPLICATION);
                                throw new \RuntimeException('Unable to open channel');
                        }
                        break;
                    case NET_SSH2_MSG_CHANNEL_REQUEST:
                        switch ($type) {
                            case NET_SSH2_MSG_CHANNEL_SUCCESS:
                                return true;
                            case NET_SSH2_MSG_CHANNEL_FAILURE:
                                return false;
                            default:
                                $this->disconnect_helper(NET_SSH2_DISCONNECT_BY_APPLICATION);
                                throw new \RuntimeException('Unable to fulfill channel request');
                        }
                    case NET_SSH2_MSG_CHANNEL_CLOSE:
                        return $type == NET_SSH2_MSG_CHANNEL_CLOSE ? true : $this->get_channel_packet($client_channel, $skip_extended);
                }
            }

            // ie. $this->channel_status[$channel] == NET_SSH2_MSG_CHANNEL_DATA

            switch ($type) {
                case NET_SSH2_MSG_CHANNEL_DATA:
                    /*
                    if ($channel == self::CHANNEL_EXEC) {
                        // SCP requires null packets, such as this, be sent.  further, in the case of the ssh.com SSH server
                        // this actually seems to make things twice as fast.  more to the point, the message right after
                        // SSH_MSG_CHANNEL_DATA (usually SSH_MSG_IGNORE) won't block for as long as it would have otherwise.
                        // in OpenSSH it slows things down but only by a couple thousandths of a second.
                        $this->send_channel_packet($channel, chr(0));
                    }
                    */
                    if (strlen($response) < 4) {
                        return false;
                    }
                    extract(unpack('Nlength', Strings::shift($response, 4)));
                    /** @var integer $length */

                    $data = Strings::shift($response, $length);

                    if ($channel == self::CHANNEL_AGENT_FORWARD) {
                        $agent_response = Objects::callFunc($this->agent, 'forward_data', [$data]);
                        if (!is_bool($agent_response)) {
                            $this->send_channel_packet($channel, $agent_response);
                        }
                        break;
                    }

                    if ($client_channel == $channel) {
                        return $data;
                    }
                    if (!isset($this->channel_buffers[$channel])) {
                        $this->channel_buffers[$channel] = [];
                    }
                    $this->channel_buffers[$channel][] = $data;
                    break;
                case NET_SSH2_MSG_CHANNEL_CLOSE:
                    $this->curTimeout = 0;

                    if ($this->bitmap & self::MASK_SHELL) {
                        $this->bitmap&= ~self::MASK_SHELL;
                    }
                    if ($this->channel_status[$channel] != NET_SSH2_MSG_CHANNEL_EOF) {
                        $this->send_binary_packet(pack('CN', NET_SSH2_MSG_CHANNEL_CLOSE, $this->server_channels[$channel]));
                    }

                    $this->channel_status[$channel] = NET_SSH2_MSG_CHANNEL_CLOSE;
                    if ($client_channel == $channel) {
                        return true;
                    }
                case NET_SSH2_MSG_CHANNEL_EOF:
                    break;
                default:
                    $this->disconnect_helper(NET_SSH2_DISCONNECT_BY_APPLICATION);
                    throw new \RuntimeException('Error reading channel data');
            }
        }
    }

    /**
     * Sends Binary Packets
     *
     * See '6. Binary Packet Protocol' of rfc4253 for more info.
     *
     * @param string $data
     * @param string $logged
     * @see self::_get_binary_packet()
     * @return bool
     * @access private
     */
    protected function send_binary_packet($data, $logged = null)
    {
        if (!is_resource($this->fsock) || feof($this->fsock)) {
            $this->bitmap = 0;
            throw new \RuntimeException('Connection closed prematurely');
        }

        //if ($this->compress) {
        //    // the -4 removes the checksum:
        //    // http://php.net/function.gzcompress#57710
        //    $data = substr(gzcompress($data), 0, -4);
        //}

        // 4 (packet length) + 1 (padding length) + 4 (minimal padding amount) == 9
        $packet_length = strlen($data) + 9;
        if ($this->encrypt && $this->encrypt->usesNonce()) {
            $packet_length-= 4;
        }
        // round up to the nearest $this->encrypt_block_size
        $packet_length+= (($this->encrypt_block_size - 1) * $packet_length) % $this->encrypt_block_size;
        // subtracting strlen($data) is obvious - subtracting 5 is necessary because of packet_length and padding_length
        $padding_length = $packet_length - strlen($data) - 5;
        if ($this->encrypt && $this->encrypt->usesNonce()) {
            $padding_length+= 4;
            $packet_length+= 4;
        }
        $padding = Random::string($padding_length);

        // we subtract 4 from packet_length because the packet_length field isn't supposed to include itself
        $packet = pack('NCa*', $packet_length - 4, $padding_length, $data . $padding);

        $hmac = $this->hmac_create ? $this->hmac_create->hash(pack('Na*', $this->send_seq_no, $packet)) : '';
        $this->send_seq_no++;

        if ($this->encrypt) {
            if (!$this->encrypt->usesNonce()) {
                $packet = $this->encrypt->encrypt($packet);
            } else {
                $this->encrypt->setNonce(
                    $this->encrypt->fixed .
                    $this->encrypt->invocation_counter
                );
                Strings::increment_str($this->encrypt->invocation_counter);
                $this->encrypt->setAAD($temp = substr($packet, 0, 4));
                $packet = $temp . $this->encrypt->encrypt(substr($packet, 4));
            }
        }

        $packet.= $this->encrypt && $this->encrypt->usesNonce() ? $this->encrypt->getTag() : $hmac;

        $start = microtime(true);
        $result = strlen($packet) == fputs($this->fsock, $packet);
        $stop = microtime(true);

        if (defined('NET_SSH2_LOGGING')) {
            $current = microtime(true);
            $message_number = isset($this->message_numbers[ord($data[0])]) ? $this->message_numbers[ord($data[0])] : 'UNKNOWN (' . ord($data[0]) . ')';
            $message_number = '-> ' . $message_number .
                              ' (since last: ' . round($current - $this->last_packet, 4) . ', network: ' . round($stop - $start, 4) . 's)';
            $this->append_log($message_number, isset($logged) ? $logged : $data);
            $this->last_packet = $current;
        }

        return $result;
    }

    /**
     * Logs data packets
     *
     * Makes sure that only the last 1MB worth of packets will be logged
     *
     * @param string $message_number
     * @param string $message
     * @access private
     */
    private function append_log($message_number, $message)
    {
        // remove the byte identifying the message type from all but the first two messages (ie. the identification strings)
        if (strlen($message_number) > 2) {
            Strings::shift($message);
        }

        switch (NET_SSH2_LOGGING) {
            // useful for benchmarks
            case self::LOG_SIMPLE:
                $this->message_number_log[] = $message_number;
                break;
            // the most useful log for SSH2
            case self::LOG_COMPLEX:
                $this->message_number_log[] = $message_number;
                $this->log_size+= strlen($message);
                $this->message_log[] = $message;
                while ($this->log_size > self::LOG_MAX_SIZE) {
                    $this->log_size-= strlen(array_shift($this->message_log));
                    array_shift($this->message_number_log);
                }
                break;
            // dump the output out realtime; packets may be interspersed with non packets,
            // passwords won't be filtered out and select other packets may not be correctly
            // identified
            case self::LOG_REALTIME:
                switch (PHP_SAPI) {
                    case 'cli':
                        $start = $stop = "\r\n";
                        break;
                    default:
                        $start = '<pre>';
                        $stop = '</pre>';
                }
                echo $start . $this->format_log([$message], [$message_number]) . $stop;
                @flush();
                @ob_flush();
                break;
            // basically the same thing as self::LOG_REALTIME with the caveat that NET_SSH2_LOG_REALTIME_FILENAME
            // needs to be defined and that the resultant log file will be capped out at self::LOG_MAX_SIZE.
            // the earliest part of the log file is denoted by the first <<< START >>> and is not going to necessarily
            // at the beginning of the file
            case self::LOG_REALTIME_FILE:
                if (!isset($this->realtime_log_file)) {
                    // PHP doesn't seem to like using constants in fopen()
                    $filename = NET_SSH2_LOG_REALTIME_FILENAME;
                    $fp = fopen($filename, 'w');
                    $this->realtime_log_file = $fp;
                }
                if (!is_resource($this->realtime_log_file)) {
                    break;
                }
                $entry = $this->format_log([$message], [$message_number]);
                if ($this->realtime_log_wrap) {
                    $temp = "<<< START >>>\r\n";
                    $entry.= $temp;
                    fseek($this->realtime_log_file, ftell($this->realtime_log_file) - strlen($temp));
                }
                $this->realtime_log_size+= strlen($entry);
                if ($this->realtime_log_size > self::LOG_MAX_SIZE) {
                    fseek($this->realtime_log_file, 0);
                    $this->realtime_log_size = strlen($entry);
                    $this->realtime_log_wrap = true;
                }
                fputs($this->realtime_log_file, $entry);
        }
    }

    /**
     * Sends channel data
     *
     * Spans multiple SSH_MSG_CHANNEL_DATAs if appropriate
     *
     * @param int $client_channel
     * @param string $data
     * @return bool
     * @access private
     */
    protected function send_channel_packet($client_channel, $data)
    {
        while (strlen($data)) {
            if (!$this->window_size_client_to_server[$client_channel]) {
                $this->bitmap^= self::MASK_WINDOW_ADJUST;
                // using an invalid channel will let the buffers be built up for the valid channels
                $this->get_channel_packet(-1);
                $this->bitmap^= self::MASK_WINDOW_ADJUST;
            }

            /* The maximum amount of data allowed is determined by the maximum
               packet size for the channel, and the current window size, whichever
               is smaller.
                 -- http://tools.ietf.org/html/rfc4254#section-5.2 */
            $max_size = min(
                $this->packet_size_client_to_server[$client_channel],
                $this->window_size_client_to_server[$client_channel]
            );

            $temp = Strings::shift($data, $max_size);
            $packet = pack(
                'CN2a*',
                NET_SSH2_MSG_CHANNEL_DATA,
                $this->server_channels[$client_channel],
                strlen($temp),
                $temp
            );
            $this->window_size_client_to_server[$client_channel]-= strlen($temp);
            if (!$this->send_binary_packet($packet)) {
                return false;
            }
        }

        return true;
    }

    /**
     * Closes and flushes a channel
     *
     * \phpseclib\Net\SSH2 doesn't properly close most channels.  For exec() channels are normally closed by the server
     * and for SFTP channels are presumably closed when the client disconnects.  This functions is intended
     * for SCP more than anything.
     *
     * @param int $client_channel
     * @param bool $want_reply
     * @return bool
     * @access private
     */
    private function close_channel($client_channel, $want_reply = false)
    {
        // see http://tools.ietf.org/html/rfc4254#section-5.3

        $this->send_binary_packet(pack('CN', NET_SSH2_MSG_CHANNEL_EOF, $this->server_channels[$client_channel]));

        if (!$want_reply) {
            $this->send_binary_packet(pack('CN', NET_SSH2_MSG_CHANNEL_CLOSE, $this->server_channels[$client_channel]));
        }

        $this->channel_status[$client_channel] = NET_SSH2_MSG_CHANNEL_CLOSE;

        $this->curTimeout = 0;

        while (!is_bool($this->get_channel_packet($client_channel))) {
        }

        if ($want_reply) {
            $this->send_binary_packet(pack('CN', NET_SSH2_MSG_CHANNEL_CLOSE, $this->server_channels[$client_channel]));
        }

        if ($this->bitmap & self::MASK_SHELL) {
            $this->bitmap&= ~self::MASK_SHELL;
        }
    }

    /**
     * Disconnect
     *
     * @param int $reason
     * @return bool
     * @access protected
     */
    protected function disconnect_helper($reason)
    {
        if ($this->bitmap & self::MASK_CONNECTED) {
            $data = pack('CNNa*Na*', NET_SSH2_MSG_DISCONNECT, $reason, 0, '', 0, '');
            $this->send_binary_packet($data);
            $this->bitmap = 0;
            fclose($this->fsock);
            return false;
        }
    }

    /**
     * Define Array
     *
     * Takes any number of arrays whose indices are integers and whose values are strings and defines a bunch of
     * named constants from it, using the value as the name of the constant and the index as the value of the constant.
     * If any of the constants that would be defined already exists, none of the constants will be defined.
     *
     * @param $args[]
     * @access protected
     */
    protected function define_array(...$args)
    {
        foreach ($args as $arg) {
            foreach ($arg as $key => $value) {
                if (!defined($value)) {
                    define($value, $key);
                } else {
                    break 2;
                }
            }
        }
    }

    /**
     * Returns a log of the packets that have been sent and received.
     *
     * Returns a string if NET_SSH2_LOGGING == self::LOG_COMPLEX, an array if NET_SSH2_LOGGING == self::LOG_SIMPLE and false if !defined('NET_SSH2_LOGGING')
     *
     * @access public
     * @return array|false|string
     */
    public function getLog()
    {
        if (!defined('NET_SSH2_LOGGING')) {
            return false;
        }

        switch (NET_SSH2_LOGGING) {
            case self::LOG_SIMPLE:
                return $this->message_number_log;
            case self::LOG_COMPLEX:
                $log = $this->format_log($this->message_log, $this->message_number_log);
                return PHP_SAPI == 'cli' ? $log : '<pre>' . $log . '</pre>';
            default:
                return false;
        }
    }

    /**
     * Formats a log for printing
     *
     * @param array $message_log
     * @param array $message_number_log
     * @access private
     * @return string
     */
    protected function format_log($message_log, $message_number_log)
    {
        $output = '';
        for ($i = 0; $i < count($message_log); $i++) {
            $output.= $message_number_log[$i] . "\r\n";
            $current_log = $message_log[$i];
            $j = 0;
            do {
                if (strlen($current_log)) {
                    $output.= str_pad(dechex($j), 7, '0', STR_PAD_LEFT) . '0  ';
                }
                $fragment = Strings::shift($current_log, $this->log_short_width);
                $hex = substr(preg_replace_callback('#.#s', [$this, 'format_log_helper'], $fragment), strlen($this->log_boundary));
                // replace non ASCII printable characters with dots
                // http://en.wikipedia.org/wiki/ASCII#ASCII_printable_characters
                // also replace < with a . since < messes up the output on web browsers
                $raw = preg_replace('#[^\x20-\x7E]|<#', '.', $fragment);
                $output.= str_pad($hex, $this->log_long_width - $this->log_short_width, ' ') . $raw . "\r\n";
                $j++;
            } while (strlen($current_log));
            $output.= "\r\n";
        }

        return $output;
    }

    /**
     * Helper function for _format_log
     *
     * For use with preg_replace_callback()
     *
     * @param array $matches
     * @access private
     * @return string
     */
    private function format_log_helper($matches)
    {
        return $this->log_boundary . str_pad(dechex(ord($matches[0])), 2, '0', STR_PAD_LEFT);
    }

    /**
     * Helper function for agent->on_channel_open()
     *
     * Used when channels are created to inform agent
     * of said channel opening. Must be called after
     * channel open confirmation received
     *
     * @access private
     */
    private function on_channel_open()
    {
        if (isset($this->agent)) {
            Objects::callFunc($this->agent, 'on_channel_open', [$this]);
        }
    }

    /**
     * Returns the first value of the intersection of two arrays or false if
     * the intersection is empty. The order is defined by the first parameter.
     *
     * @param array $array1
     * @param array $array2
     * @return mixed False if intersection is empty, else intersected value.
     * @access private
     */
    private function array_intersect_first($array1, $array2)
    {
        foreach ($array1 as $value) {
            if (in_array($value, $array2)) {
                return $value;
            }
        }
        return false;
    }

    /**
     * Returns all errors
     *
     * @return string[]
     * @access public
     */
    public function getErrors()
    {
        return $this->errors;
    }

    /**
     * Returns the last error
     *
     * @return string
     * @access public
     */
    public function getLastError()
    {
        $count = count($this->errors);

        if ($count > 0) {
            return $this->errors[$count - 1];
        }
    }

    /**
     * Return the server identification.
     *
     * @return string
     * @access public
     */
    public function getServerIdentification()
    {
        $this->connect();

        return $this->server_identifier;
    }

    /**
     * Return a list of the key exchange algorithms the server supports.
     *
     * @return array
     * @access public
     */
    public function getKexAlgorithms()
    {
        $this->connect();

        return $this->kex_algorithms;
    }

    /**
     * Return a list of the host key (public key) algorithms the server supports.
     *
     * @return array
     * @access public
     */
    public function getServerHostKeyAlgorithms()
    {
        $this->connect();

        return $this->server_host_key_algorithms;
    }

    /**
     * Return a list of the (symmetric key) encryption algorithms the server supports, when receiving stuff from the client.
     *
     * @return array
     * @access public
     */
    public function getEncryptionAlgorithmsClient2Server()
    {
        $this->connect();

        return $this->encryption_algorithms_client_to_server;
    }

    /**
     * Return a list of the (symmetric key) encryption algorithms the server supports, when sending stuff to the client.
     *
     * @return array
     * @access public
     */
    public function getEncryptionAlgorithmsServer2Client()
    {
        $this->connect();

        return $this->encryption_algorithms_server_to_client;
    }

    /**
     * Return a list of the MAC algorithms the server supports, when receiving stuff from the client.
     *
     * @return array
     * @access public
     */
    public function getMACAlgorithmsClient2Server()
    {
        $this->connect();

        return $this->mac_algorithms_client_to_server;
    }

    /**
     * Return a list of the MAC algorithms the server supports, when sending stuff to the client.
     *
     * @return array
     * @access public
     */
    public function getMACAlgorithmsServer2Client()
    {
        $this->connect();

        return $this->mac_algorithms_server_to_client;
    }

    /**
     * Return a list of the compression algorithms the server supports, when receiving stuff from the client.
     *
     * @return array
     * @access public
     */
    public function getCompressionAlgorithmsClient2Server()
    {
        $this->connect();

        return $this->compression_algorithms_client_to_server;
    }

    /**
     * Return a list of the compression algorithms the server supports, when sending stuff to the client.
     *
     * @return array
     * @access public
     */
    public function getCompressionAlgorithmsServer2Client()
    {
        $this->connect();

        return $this->compression_algorithms_server_to_client;
    }

    /**
     * Return a list of the languages the server supports, when sending stuff to the client.
     *
     * @return array
     * @access public
     */
    public function getLanguagesServer2Client()
    {
        $this->connect();

        return $this->languages_server_to_client;
    }

    /**
     * Return a list of the languages the server supports, when receiving stuff from the client.
     *
     * @return array
     * @access public
     */
    public function getLanguagesClient2Server()
    {
        $this->connect();

        return $this->languages_client_to_server;
    }

    /**
     * Returns the banner message.
     *
     * Quoting from the RFC, "in some jurisdictions, sending a warning message before
     * authentication may be relevant for getting legal protection."
     *
     * @return string
     * @access public
     */
    public function getBannerMessage()
    {
        return $this->banner_message;
    }

    /**
     * Returns the server public host key.
     *
     * Caching this the first time you connect to a server and checking the result on subsequent connections
     * is recommended.  Returns false if the server signature is not signed correctly with the public host key.
     *
     * @return mixed
     * @throws \RuntimeException on badly formatted keys
     * @throws \phpseclib\Exception\NoSupportedAlgorithmsException when the key isn't in a supported format
     * @access public
     */
    public function getServerPublicHostKey()
    {
        if (!($this->bitmap & self::MASK_CONSTRUCTOR)) {
            if (!$this->connect()) {
                return false;
            }
        }

        $signature = $this->signature;
        $server_public_host_key = $this->server_public_host_key;

        if (strlen($server_public_host_key) < 4) {
            return false;
        }
        extract(unpack('Nlength', Strings::shift($server_public_host_key, 4)));
        /** @var integer $length */

        Strings::shift($server_public_host_key, $length);

        if ($this->signature_validated) {
            return $this->bitmap ?
                $this->signature_format . ' ' . Base64::encode($this->server_public_host_key) :
                false;
        }

        $this->signature_validated = true;

        switch ($this->signature_format) {
            case 'ssh-dss':
                $zero = new BigInteger();

                if (strlen($server_public_host_key) < 4) {
                    return false;
                }
                $temp = unpack('Nlength', Strings::shift($server_public_host_key, 4));
                $p = new BigInteger(Strings::shift($server_public_host_key, $temp['length']), -256);

                if (strlen($server_public_host_key) < 4) {
                    return false;
                }
                $temp = unpack('Nlength', Strings::shift($server_public_host_key, 4));
                $q = new BigInteger(Strings::shift($server_public_host_key, $temp['length']), -256);

                if (strlen($server_public_host_key) < 4) {
                    return false;
                }
                $temp = unpack('Nlength', Strings::shift($server_public_host_key, 4));
                $g = new BigInteger(Strings::shift($server_public_host_key, $temp['length']), -256);

                if (strlen($server_public_host_key) < 4) {
                    return false;
                }
                $temp = unpack('Nlength', Strings::shift($server_public_host_key, 4));
                $y = new BigInteger(Strings::shift($server_public_host_key, $temp['length']), -256);

                /* The value for 'dss_signature_blob' is encoded as a string containing
                   r, followed by s (which are 160-bit integers, without lengths or
                   padding, unsigned, and in network byte order). */
                $temp = unpack('Nlength', Strings::shift($signature, 4));
                if ($temp['length'] != 40) {
                    $this->disconnect_helper(NET_SSH2_DISCONNECT_KEY_EXCHANGE_FAILED);
                    throw new \RuntimeException('Invalid signature');
                }

                $r = new BigInteger(Strings::shift($signature, 20), 256);
                $s = new BigInteger(Strings::shift($signature, 20), 256);

                switch (true) {
                    case $r->equals($zero):
                    case $r->compare($q) >= 0:
                    case $s->equals($zero):
                    case $s->compare($q) >= 0:
                        $this->disconnect_helper(NET_SSH2_DISCONNECT_KEY_EXCHANGE_FAILED);
                        throw new \RuntimeException('Invalid signature');
                }

                $w = $s->modInverse($q);

                $u1 = $w->multiply(new BigInteger(sha1($this->exchange_hash), 16));
                list(, $u1) = $u1->divide($q);

                $u2 = $w->multiply($r);
                list(, $u2) = $u2->divide($q);

                $g = $g->modPow($u1, $p);
                $y = $y->modPow($u2, $p);

                $v = $g->multiply($y);
                list(, $v) = $v->divide($p);
                list(, $v) = $v->divide($q);

                if (!$v->equals($r)) {
                    //user_error('Bad server signature');
                    return $this->disconnect_helper(NET_SSH2_DISCONNECT_HOST_KEY_NOT_VERIFIABLE);
                }

                break;
            case 'ssh-rsa':
            case 'rsa-sha2-256':
            case 'rsa-sha2-512':
                if (strlen($server_public_host_key) < 4) {
                    return false;
                }
                $temp = unpack('Nlength', Strings::shift($server_public_host_key, 4));
                $e = new BigInteger(Strings::shift($server_public_host_key, $temp['length']), -256);

                if (strlen($server_public_host_key) < 4) {
                    return false;
                }
                $temp = unpack('Nlength', Strings::shift($server_public_host_key, 4));
                $rawN = Strings::shift($server_public_host_key, $temp['length']);
                $n = new BigInteger($rawN, -256);
                $nLength = strlen(ltrim($rawN, "\0"));

                /*
                if (strlen($signature) < 4) {
                    return false;
                }
                $temp = unpack('Nlength', Strings::shift($signature, 4));
                $signature = Strings::shift($signature, $temp['length']);

                $rsa = new RSA();
                $rsa->load(['e' => $e, 'n' => $n], 'raw');
                switch ($this->signature_format) {
                    case 'rsa-sha2-512':
                        $hash = 'sha512';
                        break;
                    case 'rsa-sha2-256':
                        $hash = 'sha256';
                        break;
                    //case 'ssh-rsa':
                    default:
                        $hash = 'sha1';
                }
                $rsa->setHash($hash);
                if (!$rsa->verify($this->exchange_hash, $signature, RSA::PADDING_PKCS1)) {
                    //user_error('Bad server signature');
                    return $this->disconnect_helper(NET_SSH2_DISCONNECT_HOST_KEY_NOT_VERIFIABLE);
                }
                */

                if (strlen($signature) < 4) {
                    return false;
                }
                $temp = unpack('Nlength', Strings::shift($signature, 4));
                $s = new BigInteger(Strings::shift($signature, $temp['length']), 256);

                // validate an RSA signature per "8.2 RSASSA-PKCS1-v1_5", "5.2.2 RSAVP1", and "9.1 EMSA-PSS" in the
                // following URL:
                // ftp://ftp.rsasecurity.com/pub/pkcs/pkcs-1/pkcs-1v2-1.pdf

                // also, see SSHRSA.c (rsa2_verifysig) in PuTTy's source.

                if ($s->compare(new BigInteger()) < 0 || $s->compare($n->subtract(new BigInteger(1))) > 0) {
                    $this->disconnect_helper(NET_SSH2_DISCONNECT_KEY_EXCHANGE_FAILED);
                    throw new \RuntimeException('Invalid signature');
                }

                $s = $s->modPow($e, $n);
                $s = $s->toBytes();

                switch ($this->signature_format) {
                    case 'rsa-sha2-512':
                        $hash = 'sha512';
                        break;
                    case 'rsa-sha2-256':
                        $hash = 'sha256';
                        break;
                    //case 'ssh-rsa':
                    default:
                        $hash = 'sha1';
                }
                $hashObj = new Hash($hash);
                switch ($this->signature_format) {
                    case 'rsa-sha2-512':
                        $h = pack('N5a*', 0x00305130, 0x0D060960, 0x86480165, 0x03040203, 0x05000440, $hashObj->hash($this->exchange_hash));
                        break;
                    case 'rsa-sha2-256':
                        $h = pack('N5a*', 0x00303130, 0x0D060960, 0x86480165, 0x03040201, 0x05000420, $hashObj->hash($this->exchange_hash));
                        break;
                    //case 'ssh-rsa':
                    default:
                        $hash = 'sha1';
                        $h = pack('N4a*', 0x00302130, 0x0906052B, 0x0E03021A, 0x05000414, $hashObj->hash($this->exchange_hash));
                }
                $h = chr(0x01) . str_repeat(chr(0xFF), $nLength - 2 - strlen($h)) . $h;

                if ($s != $h) {
                    //user_error('Bad server signature');
                    return $this->disconnect_helper(NET_SSH2_DISCONNECT_HOST_KEY_NOT_VERIFIABLE);
                }
                break;
            default:
                $this->disconnect_helper(NET_SSH2_DISCONNECT_HOST_KEY_NOT_VERIFIABLE);
                throw new NoSupportedAlgorithmsException('Unsupported signature format');
        }

        return $this->signature_format . ' ' . Base64::encode($this->server_public_host_key);
    }

    /**
     * Returns the exit status of an SSH command or false.
     *
     * @return false|int
     * @access public
     */
    public function getExitStatus()
    {
        if (is_null($this->exit_status)) {
            return false;
        }
        return $this->exit_status;
    }

    /**
     * Returns the number of columns for the terminal window size.
     *
     * @return int
     * @access public
     */
    public function getWindowColumns()
    {
        return $this->windowColumns;
    }

    /**
     * Returns the number of rows for the terminal window size.
     *
     * @return int
     * @access public
     */
    public function getWindowRows()
    {
        return $this->windowRows;
    }

    /**
     * Sets the number of columns for the terminal window size.
     *
     * @param int $value
     * @access public
     */
    public function setWindowColumns($value)
    {
        $this->windowColumns = $value;
    }

    /**
     * Sets the number of rows for the terminal window size.
     *
     * @param int $value
     * @access public
     */
    public function setWindowRows($value)
    {
        $this->windowRows = $value;
    }

    /**
     * Sets the number of columns and rows for the terminal window size.
     *
     * @param int $columns
     * @param int $rows
     * @access public
     */
    public function setWindowSize($columns = 80, $rows = 24)
    {
        $this->windowColumns = $columns;
        $this->windowRows = $rows;
    }

    /**
     * To String Magic Method
     *
     * @return string
     * @access public
     */
    public function __toString()
    {
        return $this->getResourceId();
    }

    /**
     * Get Resource ID
     *
     * We use {} because that symbols should not be in URL according to
     * {@link http://tools.ietf.org/html/rfc3986#section-2 RFC}.
     * It will safe us from any conflicts, because otherwise regexp will
     * match all alphanumeric domains.
     *
     * @return string
     */
    public function getResourceId()
    {
        return '{' . spl_object_hash($this) . '}';
    }

    /**
     * Return existing connection
     *
     * @param string $id
     *
     * @return bool|SSH2 will return false if no such connection
     */
    public static function getConnectionByResourceId($id)
    {
        return isset(self::$connections[$id]) ? self::$connections[$id] : false;
    }

    /**
     * Return all excising connections
     *
     * @return SSH2[]
     */
    public static function getConnections()
    {
        return self::$connections;
    }
}<|MERGE_RESOLUTION|>--- conflicted
+++ resolved
@@ -2711,30 +2711,9 @@
         }
 
         $packet = $part1 . chr(1) . $part2;
-<<<<<<< HEAD
-        switch ($this->signature_format) {
-            case 'rsa-sha2-512':
-                $hash = 'sha512';
-                $type = 'rsa-sha2-512';
-                break;
-            case 'rsa-sha2-256':
-                $hash = 'sha256';
-                $type = 'rsa-sha2-256';
-                break;
-            //case 'ssh-rsa':
-            default:
-                $hash = 'sha1';
-                $type = 'ssh-rsa';
-        }
         $privatekey->setHash($hash);
         $signature = $privatekey->sign(pack('Na*a*', strlen($this->session_id), $this->session_id, $packet), RSA::PADDING_PKCS1);
-        $signature = pack('Na*Na*', strlen($type), $type, strlen($signature), $signature);
-=======
-        $privatekey->setSignatureMode(RSA::SIGNATURE_PKCS1);
-        $privatekey->setHash($hash);
-        $signature = $privatekey->sign(pack('Na*a*', strlen($this->session_id), $this->session_id, $packet));
         $signature = pack('Na*Na*', strlen($signatureType), $signatureType, strlen($signature), $signature);
->>>>>>> 31fbdb96
         $packet.= pack('Na*', strlen($signature), $signature);
 
         if (!$this->send_binary_packet($packet)) {
