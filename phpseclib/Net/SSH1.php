--- conflicted
+++ resolved
@@ -924,11 +924,7 @@
      * @throws \RuntimeException on connection error
      * @access public
      */
-<<<<<<< HEAD
     public function read($expect, $mode = self::READ_SIMPLE)
-=======
-    function read($expect, $mode = self::READ_SIMPLE)
->>>>>>> f68a85e9
     {
         if (!($this->bitmap & self::MASK_LOGIN)) {
             throw new \RuntimeException('Operation disallowed prior to login()');
