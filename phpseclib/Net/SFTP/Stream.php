--- conflicted
+++ resolved
@@ -179,13 +179,8 @@
 
         if ($host[0] == '$') {
             $host = substr($host, 1);
-<<<<<<< HEAD
-            global $$host;
+            global ${$host};
             if (($$host instanceof SFTP) === false) {
-=======
-            global ${$host};
-            if (!is_object($$host) || get_class($$host) != 'Net_SFTP') {
->>>>>>> 354666c3
                 return false;
             }
             $this->sftp = $$host;
