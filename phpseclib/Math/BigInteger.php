--- conflicted
+++ resolved
@@ -422,26 +422,15 @@
                         $this->value = gmp_init($temp);
                         $this->is_negative = false;
                         break;
-<<<<<<< HEAD
                     case self::MODE_BCMATH:
-                        $x = ( strlen($x) & 1 ) ? '0' . $x : $x;
+                        $x = (strlen($x) & 1) ? '0' . $x : $x;
                         $temp = new static(pack('H*', $x), 256);
-=======
-                    case MATH_BIGINTEGER_MODE_BCMATH:
-                        $x = (strlen($x) & 1) ? '0' . $x : $x;
-                        $temp = new Math_BigInteger(pack('H*', $x), 256);
->>>>>>> 71d7108d
                         $this->value = $this->is_negative ? '-' . $temp->value : $temp->value;
                         $this->is_negative = false;
                         break;
                     default:
-<<<<<<< HEAD
-                        $x = ( strlen($x) & 1 ) ? '0' . $x : $x;
+                        $x = (strlen($x) & 1) ? '0' . $x : $x;
                         $temp = new static(pack('H*', $x), 256);
-=======
-                        $x = (strlen($x) & 1) ? '0' . $x : $x;
-                        $temp = new Math_BigInteger(pack('H*', $x), 256);
->>>>>>> 71d7108d
                         $this->value = $temp->value;
                 }
 
@@ -1696,15 +1685,9 @@
             }
         }
 
-<<<<<<< HEAD
         if (MATH_BIGINTEGER_MODE == self::MODE_BCMATH) {
-                $temp = new static();
-                $temp->value = bcpowmod($this->value, $e->value, $n->value, 0);
-=======
-        if (MATH_BIGINTEGER_MODE == MATH_BIGINTEGER_MODE_BCMATH) {
-            $temp = new Math_BigInteger();
+            $temp = new static();
             $temp->value = bcpowmod($this->value, $e->value, $n->value, 0);
->>>>>>> 71d7108d
 
             return $this->_normalize($temp);
         }
@@ -1757,13 +1740,8 @@
         $mod2->value = array(1);
         $mod2->_lshift($j);
 
-<<<<<<< HEAD
-        $part1 = ( $mod1->value != array(1) ) ? $this->_slidingWindow($e, $mod1, self::MONTGOMERY) : new static();
+        $part1 = ($mod1->value != array(1)) ? $this->_slidingWindow($e, $mod1, self::MONTGOMERY) : new static();
         $part2 = $this->_slidingWindow($e, $mod2, self::POWEROF2);
-=======
-        $part1 = ($mod1->value != array(1)) ? $this->_slidingWindow($e, $mod1, MATH_BIGINTEGER_MONTGOMERY) : new Math_BigInteger();
-        $part2 = $this->_slidingWindow($e, $mod2, MATH_BIGINTEGER_POWEROF2);
->>>>>>> 71d7108d
 
         $y1 = $mod2->modInverse($mod1);
         $y2 = $mod1->modInverse($mod2);
@@ -2430,13 +2408,8 @@
      * ?>
      * </code>
      *
-<<<<<<< HEAD
      * @param \phpseclib\Math\BigInteger $n
-     * @return mixed false, if no modular inverse exists, \phpseclib\Math\BigInteger, otherwise.
-=======
-     * @param Math_BigInteger $n
-     * @return Math_BigInteger|false
->>>>>>> 71d7108d
+     * @return \phpseclib\Math\BigInteger|false
      * @access public
      * @internal See {@link http://www.cacr.math.uwaterloo.ca/hac/about/chap14.pdf#page=21 HAC 14.64} for more information.
      */
