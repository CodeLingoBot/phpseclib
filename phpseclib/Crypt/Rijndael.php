--- conflicted
+++ resolved
@@ -199,17 +199,11 @@
             case $length <= 160:
                 $this->key_length = 20;
                 break;
-            case $length <= 160:
-                $this->key_size = 20;
-                break;
             case $length <= 192:
                 $this->key_length = 24;
                 break;
             case $length <= 224:
                 $this->key_length = 28;
-                break;
-            case $length <= 224:
-                $this->key_size = 28;
                 break;
             default:
                 $this->key_length = 32;
@@ -482,11 +476,7 @@
             0x7D000000, 0xFA000000, 0xEF000000, 0xC5000000, 0x91000000
         );
 
-<<<<<<< HEAD
-        if (isset($this->kl['key']) && $this->key === $this->kl['key'] && $this->key_size === $this->kl['key_size'] && $this->block_size === $this->kl['block_size']) {
-=======
         if (isset($this->kl['key']) && $this->key === $this->kl['key'] && $this->key_length === $this->kl['key_length'] && $this->block_size === $this->kl['block_size']) {
->>>>>>> 0ad37ab5
             // already expanded
             return;
         }
@@ -602,15 +592,9 @@
     /**
      * Provides the mixColumns and sboxes tables
      *
-<<<<<<< HEAD
-     * @see \phpseclib\Crypt\Rijndael:_encryptBlock()
-     * @see \phpseclib\Crypt\Rijndael:_setupInlineCrypt()
-     * @see \phpseclib\Crypt\Rijndael:_subWord()
-=======
      * @see self::_encryptBlock()
      * @see self::_setupInlineCrypt()
      * @see self::_subWord()
->>>>>>> 0ad37ab5
      * @access private
      * @return array &$tables
      */
@@ -697,15 +681,9 @@
     /**
      * Provides the inverse mixColumns and inverse sboxes tables
      *
-<<<<<<< HEAD
-     * @see \phpseclib\Crypt\Rijndael:_decryptBlock()
-     * @see \phpseclib\Crypt\Rijndael:_setupInlineCrypt()
-     * @see \phpseclib\Crypt\Rijndael:_setupKey()
-=======
      * @see self::_decryptBlock()
      * @see self::_setupInlineCrypt()
      * @see self::_setupKey()
->>>>>>> 0ad37ab5
      * @access private
      * @return array &$tables
      */
