<?php

/**
 * Pure-PHP implementation of Rijndael.
 *
 * Uses mcrypt, if available/possible, and an internal implementation, otherwise.
 *
 * PHP versions 4 and 5
 *
 * If {@link self::setBlockLength() setBlockLength()} isn't called, it'll be assumed to be 128 bits.  If
 * {@link self::setKeyLength() setKeyLength()} isn't called, it'll be calculated from
 * {@link self::setKey() setKey()}.  ie. if the key is 128-bits, the key length will be 128-bits.  If it's
 * 136-bits it'll be null-padded to 192-bits and 192 bits will be the key length until
 * {@link self::setKey() setKey()} is called, again, at which point, it'll be recalculated.
 *
 * Not all Rijndael implementations may support 160-bits or 224-bits as the block length / key length.  mcrypt, for example,
 * does not.  AES, itself, only supports block lengths of 128 and key lengths of 128, 192, and 256.
 * {@link http://csrc.nist.gov/archive/aes/rijndael/Rijndael-ammended.pdf#page=10 Rijndael-ammended.pdf#page=10} defines the
 * algorithm for block lengths of 192 and 256 but not for block lengths / key lengths of 160 and 224.  Indeed, 160 and 224
 * are first defined as valid key / block lengths in
 * {@link http://csrc.nist.gov/archive/aes/rijndael/Rijndael-ammended.pdf#page=44 Rijndael-ammended.pdf#page=44}:
 * Extensions: Other block and Cipher Key lengths.
 * Note: Use of 160/224-bit Keys must be explicitly set by setKeyLength(160) respectively setKeyLength(224).
 *
 * {@internal The variable names are the same as those in
 * {@link http://www.csrc.nist.gov/publications/fips/fips197/fips-197.pdf#page=10 fips-197.pdf#page=10}.}}
 *
 * Here's a short example of how to use this library:
 * <code>
 * <?php
 *    include 'Crypt/Rijndael.php';
 *
 *    $rijndael = new Crypt_Rijndael();
 *
 *    $rijndael->setKey('abcdefghijklmnop');
 *
 *    $size = 10 * 1024;
 *    $plaintext = '';
 *    for ($i = 0; $i < $size; $i++) {
 *        $plaintext.= 'a';
 *    }
 *
 *    echo $rijndael->decrypt($rijndael->encrypt($plaintext));
 * ?>
 * </code>
 *
 * LICENSE: Permission is hereby granted, free of charge, to any person obtaining a copy
 * of this software and associated documentation files (the "Software"), to deal
 * in the Software without restriction, including without limitation the rights
 * to use, copy, modify, merge, publish, distribute, sublicense, and/or sell
 * copies of the Software, and to permit persons to whom the Software is
 * furnished to do so, subject to the following conditions:
 *
 * The above copyright notice and this permission notice shall be included in
 * all copies or substantial portions of the Software.
 *
 * THE SOFTWARE IS PROVIDED "AS IS", WITHOUT WARRANTY OF ANY KIND, EXPRESS OR
 * IMPLIED, INCLUDING BUT NOT LIMITED TO THE WARRANTIES OF MERCHANTABILITY,
 * FITNESS FOR A PARTICULAR PURPOSE AND NONINFRINGEMENT. IN NO EVENT SHALL THE
 * AUTHORS OR COPYRIGHT HOLDERS BE LIABLE FOR ANY CLAIM, DAMAGES OR OTHER
 * LIABILITY, WHETHER IN AN ACTION OF CONTRACT, TORT OR OTHERWISE, ARISING FROM,
 * OUT OF OR IN CONNECTION WITH THE SOFTWARE OR THE USE OR OTHER DEALINGS IN
 * THE SOFTWARE.
 *
 * @category  Crypt
 * @package   Crypt_Rijndael
 * @author    Jim Wigginton <terrafrost@php.net>
 * @copyright 2008 Jim Wigginton
 * @license   http://www.opensource.org/licenses/mit-license.html  MIT License
 * @link      http://phpseclib.sourceforge.net
 */

/**
 * Include Crypt_Base
 *
 * Base cipher class
 */
if (!class_exists('Crypt_Base')) {
    include_once 'Base.php';
}

/**#@+
 * @access public
 * @see self::encrypt()
 * @see self::decrypt()
 */
/**
 * Encrypt / decrypt using the Counter mode.
 *
 * Set to -1 since that's what Crypt/Random.php uses to index the CTR mode.
 *
 * @link http://en.wikipedia.org/wiki/Block_cipher_modes_of_operation#Counter_.28CTR.29
 */
define('CRYPT_RIJNDAEL_MODE_CTR', CRYPT_MODE_CTR);
/**
 * Encrypt / decrypt using the Electronic Code Book mode.
 *
 * @link http://en.wikipedia.org/wiki/Block_cipher_modes_of_operation#Electronic_codebook_.28ECB.29
 */
define('CRYPT_RIJNDAEL_MODE_ECB', CRYPT_MODE_ECB);
/**
 * Encrypt / decrypt using the Code Book Chaining mode.
 *
 * @link http://en.wikipedia.org/wiki/Block_cipher_modes_of_operation#Cipher-block_chaining_.28CBC.29
 */
define('CRYPT_RIJNDAEL_MODE_CBC', CRYPT_MODE_CBC);
/**
 * Encrypt / decrypt using the Cipher Feedback mode.
 *
 * @link http://en.wikipedia.org/wiki/Block_cipher_modes_of_operation#Cipher_feedback_.28CFB.29
 */
define('CRYPT_RIJNDAEL_MODE_CFB', CRYPT_MODE_CFB);
/**
 * Encrypt / decrypt using the Cipher Feedback mode.
 *
 * @link http://en.wikipedia.org/wiki/Block_cipher_modes_of_operation#Output_feedback_.28OFB.29
 */
define('CRYPT_RIJNDAEL_MODE_OFB', CRYPT_MODE_OFB);
/**#@-*/

/**
 * Pure-PHP implementation of Rijndael.
 *
 * @package Crypt_Rijndael
 * @author  Jim Wigginton <terrafrost@php.net>
 * @access  public
 */
class Crypt_Rijndael extends Crypt_Base
{
    /**
     * The namespace used by the cipher for its constants.
     *
     * @see Crypt_Base::const_namespace
     * @var string
     * @access private
     */
    var $const_namespace = 'RIJNDAEL';

    /**
     * The mcrypt specific name of the cipher
     *
     * Mcrypt is useable for 128/192/256-bit $block_size/$key_length. For 160/224 not.
     * Crypt_Rijndael determines automatically whether mcrypt is useable
     * or not for the current $block_size/$key_length.
     * In case of, $cipher_name_mcrypt will be set dynamically at run time accordingly.
     *
     * @see Crypt_Base::cipher_name_mcrypt
     * @see Crypt_Base::engine
     * @see self::isValidEngine()
     * @var string
     * @access private
     */
    var $cipher_name_mcrypt = 'rijndael-128';

    /**
     * The default salt used by setPassword()
     *
     * @see Crypt_Base::password_default_salt
     * @see Crypt_Base::setPassword()
     * @var string
     * @access private
     */
    var $password_default_salt = 'phpseclib';

    /**
<<<<<<< HEAD
=======
     * Has the key length explicitly been set or should it be derived from the key, itself?
     *
     * @see self::setKeyLength()
     * @var bool
     * @access private
     */
    var $explicit_key_length = false;

    /**
>>>>>>> 2048a49a
     * The Key Schedule
     *
     * @see self::_setup()
     * @var array
     * @access private
     */
    var $w;

    /**
     * The Inverse Key Schedule
     *
     * @see self::_setup()
     * @var array
     * @access private
     */
    var $dw;

    /**
     * The Block Length divided by 32
     *
     * @see self::setBlockLength()
     * @var int
     * @access private
     * @internal The max value is 256 / 32 = 8, the min value is 128 / 32 = 4.  Exists in conjunction with $block_size
     *    because the encryption / decryption / key schedule creation requires this number and not $block_size.  We could
     *    derive this from $block_size or vice versa, but that'd mean we'd have to do multiple shift operations, so in lieu
     *    of that, we'll just precompute it once.
     */
    var $Nb = 4;

    /**
     * The Key Length (in bytes)
     *
     * @see self::setKeyLength()
     * @var int
     * @access private
     * @internal The max value is 256 / 8 = 32, the min value is 128 / 8 = 16.  Exists in conjunction with $Nk
     *    because the encryption / decryption / key schedule creation requires this number and not $key_length.  We could
     *    derive this from $key_length or vice versa, but that'd mean we'd have to do multiple shift operations, so in lieu
     *    of that, we'll just precompute it once.
     */
    var $key_length = 16;

    /**
     * The Key Length divided by 32
     *
     * @see self::setKeyLength()
     * @var int
     * @access private
     * @internal The max value is 256 / 32 = 8, the min value is 128 / 32 = 4
     */
    var $Nk = 4;

    /**
     * The Number of Rounds
     *
     * @var int
     * @access private
     * @internal The max value is 14, the min value is 10.
     */
    var $Nr;

    /**
     * Shift offsets
     *
     * @var array
     * @access private
     */
    var $c;

    /**
     * Holds the last used key- and block_size information
     *
     * @var array
     * @access private
     */
    var $kl;

    /**
     * Default Constructor.
     *
     * Determines whether or not the mcrypt extension should be used.
     *
     * $mode could be:
     *
     * - CRYPT_RIJNDAEL_MODE_ECB
     *
     * - CRYPT_RIJNDAEL_MODE_CBC
     *
     * - CRYPT_RIJNDAEL_MODE_CTR
     *
     * - CRYPT_RIJNDAEL_MODE_CFB
     *
     * - CRYPT_RIJNDAEL_MODE_OFB
     *
     * If not explictly set, CRYPT_RIJNDAEL_MODE_CBC will be used.
     *
     * @see Crypt_Base::Crypt_Base()
     * @param int $mode
     * @access public
     */
    function Crypt_Rijndael($mode = CRYPT_RIJNDAEL_MODE_CBC)
    {
        parent::Crypt_Base($mode);
    }

    /**
<<<<<<< HEAD
     * Sets the key length.
=======
     * Sets the key.
     *
     * Keys can be of any length.  Rijndael, itself, requires the use of a key that's between 128-bits and 256-bits long and
     * whose length is a multiple of 32.  If the key is less than 256-bits and the key length isn't set, we round the length
     * up to the closest valid key length, padding $key with null bytes.  If the key is more than 256-bits, we trim the
     * excess bits.
     *
     * If the key is not explicitly set, it'll be assumed to be all null bytes.
     *
     * Note: 160/224-bit keys must explicitly set by setKeyLength(), otherwise they will be round/pad up to 192/256 bits.
     *
     * @see Crypt_Base:setKey()
     * @see self::setKeyLength()
     * @access public
     * @param string $key
     */
    function setKey($key)
    {
        if (!$this->explicit_key_length) {
            $length = strlen($key);
            switch (true) {
                case $length <= 16:
                    $this->key_size = 16;
                    break;
                case $length <= 20:
                    $this->key_size = 20;
                    break;
                case $length <= 24:
                    $this->key_size = 24;
                    break;
                case $length <= 28:
                    $this->key_size = 28;
                    break;
                default:
                    $this->key_size = 32;
            }
        }
        parent::setKey($key);
    }

    /**
     * Sets the key length
>>>>>>> 2048a49a
     *
     * Valid key lengths are 128, 160, 192, 224, and 256.  If the length is less than 128, it will be rounded up to
     * 128.  If the length is greater than 128 and invalid, it will be rounded down to the closest valid amount.
     *
     * Note: phpseclib extends Rijndael (and AES) for using 160- and 224-bit keys but they are officially not defined
     *       and the most (if not all) implementations are not able using 160/224-bit keys but round/pad them up to
     *       192/256 bits as, for example, mcrypt will do.
     *
     *       That said, if you want be compatible with other Rijndael and AES implementations,
     *       you should not setKeyLength(160) or setKeyLength(224).
     *
     * Additional: In case of 160- and 224-bit keys, phpseclib will/can, for that reason, not use
     *             the mcrypt php extension, even if available.
     *             This results then in slower encryption.
     *
     * @access public
     * @param int $length
     */
    function setKeyLength($length)
    {
        switch (true) {
            case $length <= 128:
                $this->key_length = 16;
                break;
            case $length <= 160:
                $this->key_length = 20;
                break;
            case $length <= 192:
                $this->key_length = 24;
                break;
            case $length <= 224:
                $this->key_length = 28;
                break;
            default:
                $this->key_length = 32;
        }

        parent::setKeyLength($length);
    }

    /**
     * Sets the block length
     *
     * Valid block lengths are 128, 160, 192, 224, and 256.  If the length is less than 128, it will be rounded up to
     * 128.  If the length is greater than 128 and invalid, it will be rounded down to the closest valid amount.
     *
     * @access public
     * @param int $length
     */
    function setBlockLength($length)
    {
        $length >>= 5;
        if ($length > 8) {
            $length = 8;
        } elseif ($length < 4) {
            $length = 4;
        }
        $this->Nb = $length;
        $this->block_size = $length << 2;
        $this->changed = true;
        $this->_setEngine();
    }

    /**
     * Test for engine validity
     *
     * This is mainly just a wrapper to set things up for Crypt_Base::isValidEngine()
     *
     * @see Crypt_Base::Crypt_Base()
     * @param int $engine
     * @access public
     * @return bool
     */
    function isValidEngine($engine)
    {
        switch ($engine) {
            case CRYPT_ENGINE_OPENSSL:
                if ($this->block_size != 16) {
                    return false;
                }
                $this->cipher_name_openssl_ecb = 'aes-' . ($this->key_length << 3) . '-ecb';
                $this->cipher_name_openssl = 'aes-' . ($this->key_length << 3) . '-' . $this->_openssl_translate_mode();
                break;
            case CRYPT_ENGINE_MCRYPT:
                $this->cipher_name_mcrypt = 'rijndael-' . ($this->block_size << 3);
                if ($this->key_length % 8) { // is it a 160/224-bit key?
                    // mcrypt is not usable for them, only for 128/192/256-bit keys
                    return false;
                }
        }

        return parent::isValidEngine($engine);
    }

    /**
     * Encrypts a block
     *
     * @access private
     * @param string $in
     * @return string
     */
    function _encryptBlock($in)
    {
        static $tables;
        if (empty($tables)) {
            $tables = &$this->_getTables();
        }
        $t0   = $tables[0];
        $t1   = $tables[1];
        $t2   = $tables[2];
        $t3   = $tables[3];
        $sbox = $tables[4];

        $state = array();
        $words = unpack('N*', $in);

        $c = $this->c;
        $w = $this->w;
        $Nb = $this->Nb;
        $Nr = $this->Nr;

        // addRoundKey
        $wc = $Nb - 1;
        foreach ($words as $word) {
            $state[] = $word ^ $w[++$wc];
        }

        // fips-197.pdf#page=19, "Figure 5. Pseudo Code for the Cipher", states that this loop has four components -
        // subBytes, shiftRows, mixColumns, and addRoundKey. fips-197.pdf#page=30, "Implementation Suggestions Regarding
        // Various Platforms" suggests that performs enhanced implementations are described in Rijndael-ammended.pdf.
        // Rijndael-ammended.pdf#page=20, "Implementation aspects / 32-bit processor", discusses such an optimization.
        // Unfortunately, the description given there is not quite correct.  Per aes.spec.v316.pdf#page=19 [1],
        // equation (7.4.7) is supposed to use addition instead of subtraction, so we'll do that here, as well.

        // [1] http://fp.gladman.plus.com/cryptography_technology/rijndael/aes.spec.v316.pdf
        $temp = array();
        for ($round = 1; $round < $Nr; ++$round) {
            $i = 0; // $c[0] == 0
            $j = $c[1];
            $k = $c[2];
            $l = $c[3];

            while ($i < $Nb) {
                $temp[$i] = $t0[$state[$i] >> 24 & 0x000000FF] ^
                            $t1[$state[$j] >> 16 & 0x000000FF] ^
                            $t2[$state[$k] >>  8 & 0x000000FF] ^
                            $t3[$state[$l]       & 0x000000FF] ^
                            $w[++$wc];
                ++$i;
                $j = ($j + 1) % $Nb;
                $k = ($k + 1) % $Nb;
                $l = ($l + 1) % $Nb;
            }
            $state = $temp;
        }

        // subWord
        for ($i = 0; $i < $Nb; ++$i) {
            $state[$i] =   $sbox[$state[$i]       & 0x000000FF]        |
                          ($sbox[$state[$i] >>  8 & 0x000000FF] <<  8) |
                          ($sbox[$state[$i] >> 16 & 0x000000FF] << 16) |
                          ($sbox[$state[$i] >> 24 & 0x000000FF] << 24);
        }

        // shiftRows + addRoundKey
        $i = 0; // $c[0] == 0
        $j = $c[1];
        $k = $c[2];
        $l = $c[3];
        while ($i < $Nb) {
            $temp[$i] = ($state[$i] & 0xFF000000) ^
                        ($state[$j] & 0x00FF0000) ^
                        ($state[$k] & 0x0000FF00) ^
                        ($state[$l] & 0x000000FF) ^
                         $w[$i];
            ++$i;
            $j = ($j + 1) % $Nb;
            $k = ($k + 1) % $Nb;
            $l = ($l + 1) % $Nb;
        }

        switch ($Nb) {
            case 8:
                return pack('N*', $temp[0], $temp[1], $temp[2], $temp[3], $temp[4], $temp[5], $temp[6], $temp[7]);
            case 7:
                return pack('N*', $temp[0], $temp[1], $temp[2], $temp[3], $temp[4], $temp[5], $temp[6]);
            case 6:
                return pack('N*', $temp[0], $temp[1], $temp[2], $temp[3], $temp[4], $temp[5]);
            case 5:
                return pack('N*', $temp[0], $temp[1], $temp[2], $temp[3], $temp[4]);
            default:
                return pack('N*', $temp[0], $temp[1], $temp[2], $temp[3]);
        }
    }

    /**
     * Decrypts a block
     *
     * @access private
     * @param string $in
     * @return string
     */
    function _decryptBlock($in)
    {
        static $invtables;
        if (empty($invtables)) {
            $invtables = &$this->_getInvTables();
        }
        $dt0   = $invtables[0];
        $dt1   = $invtables[1];
        $dt2   = $invtables[2];
        $dt3   = $invtables[3];
        $isbox = $invtables[4];

        $state = array();
        $words = unpack('N*', $in);

        $c  = $this->c;
        $dw = $this->dw;
        $Nb = $this->Nb;
        $Nr = $this->Nr;

        // addRoundKey
        $wc = $Nb - 1;
        foreach ($words as $word) {
            $state[] = $word ^ $dw[++$wc];
        }

        $temp = array();
        for ($round = $Nr - 1; $round > 0; --$round) {
            $i = 0; // $c[0] == 0
            $j = $Nb - $c[1];
            $k = $Nb - $c[2];
            $l = $Nb - $c[3];

            while ($i < $Nb) {
                $temp[$i] = $dt0[$state[$i] >> 24 & 0x000000FF] ^
                            $dt1[$state[$j] >> 16 & 0x000000FF] ^
                            $dt2[$state[$k] >>  8 & 0x000000FF] ^
                            $dt3[$state[$l]       & 0x000000FF] ^
                            $dw[++$wc];
                ++$i;
                $j = ($j + 1) % $Nb;
                $k = ($k + 1) % $Nb;
                $l = ($l + 1) % $Nb;
            }
            $state = $temp;
        }

        // invShiftRows + invSubWord + addRoundKey
        $i = 0; // $c[0] == 0
        $j = $Nb - $c[1];
        $k = $Nb - $c[2];
        $l = $Nb - $c[3];

        while ($i < $Nb) {
            $word = ($state[$i] & 0xFF000000) |
                    ($state[$j] & 0x00FF0000) |
                    ($state[$k] & 0x0000FF00) |
                    ($state[$l] & 0x000000FF);

            $temp[$i] = $dw[$i] ^ ($isbox[$word       & 0x000000FF]        |
                                  ($isbox[$word >>  8 & 0x000000FF] <<  8) |
                                  ($isbox[$word >> 16 & 0x000000FF] << 16) |
                                  ($isbox[$word >> 24 & 0x000000FF] << 24));
            ++$i;
            $j = ($j + 1) % $Nb;
            $k = ($k + 1) % $Nb;
            $l = ($l + 1) % $Nb;
        }

        switch ($Nb) {
            case 8:
                return pack('N*', $temp[0], $temp[1], $temp[2], $temp[3], $temp[4], $temp[5], $temp[6], $temp[7]);
            case 7:
                return pack('N*', $temp[0], $temp[1], $temp[2], $temp[3], $temp[4], $temp[5], $temp[6]);
            case 6:
                return pack('N*', $temp[0], $temp[1], $temp[2], $temp[3], $temp[4], $temp[5]);
            case 5:
                return pack('N*', $temp[0], $temp[1], $temp[2], $temp[3], $temp[4]);
            default:
                return pack('N*', $temp[0], $temp[1], $temp[2], $temp[3]);
        }
    }

    /**
     * Setup the key (expansion)
     *
     * @see Crypt_Base::_setupKey()
     * @access private
     */
    function _setupKey()
    {
        // Each number in $rcon is equal to the previous number multiplied by two in Rijndael's finite field.
        // See http://en.wikipedia.org/wiki/Finite_field_arithmetic#Multiplicative_inverse
        static $rcon = array(0,
            0x01000000, 0x02000000, 0x04000000, 0x08000000, 0x10000000,
            0x20000000, 0x40000000, 0x80000000, 0x1B000000, 0x36000000,
            0x6C000000, 0xD8000000, 0xAB000000, 0x4D000000, 0x9A000000,
            0x2F000000, 0x5E000000, 0xBC000000, 0x63000000, 0xC6000000,
            0x97000000, 0x35000000, 0x6A000000, 0xD4000000, 0xB3000000,
            0x7D000000, 0xFA000000, 0xEF000000, 0xC5000000, 0x91000000
        );

        if (isset($this->kl['key']) && $this->key === $this->kl['key'] && $this->key_length === $this->kl['key_length'] && $this->block_size === $this->kl['block_size']) {
            // already expanded
            return;
        }
        $this->kl = array('key' => $this->key, 'key_length' => $this->key_length, 'block_size' => $this->block_size);

        $this->Nk = $this->key_length >> 2;
        // see Rijndael-ammended.pdf#page=44
        $this->Nr = max($this->Nk, $this->Nb) + 6;

        // shift offsets for Nb = 5, 7 are defined in Rijndael-ammended.pdf#page=44,
        //     "Table 8: Shift offsets in Shiftrow for the alternative block lengths"
        // shift offsets for Nb = 4, 6, 8 are defined in Rijndael-ammended.pdf#page=14,
        //     "Table 2: Shift offsets for different block lengths"
        switch ($this->Nb) {
            case 4:
            case 5:
            case 6:
                $this->c = array(0, 1, 2, 3);
                break;
            case 7:
                $this->c = array(0, 1, 2, 4);
                break;
            case 8:
                $this->c = array(0, 1, 3, 4);
        }

        $w = array_values(unpack('N*words', $this->key));

        $length = $this->Nb * ($this->Nr + 1);
        for ($i = $this->Nk; $i < $length; $i++) {
            $temp = $w[$i - 1];
            if ($i % $this->Nk == 0) {
                // according to <http://php.net/language.types.integer>, "the size of an integer is platform-dependent".
                // on a 32-bit machine, it's 32-bits, and on a 64-bit machine, it's 64-bits. on a 32-bit machine,
                // 0xFFFFFFFF << 8 == 0xFFFFFF00, but on a 64-bit machine, it equals 0xFFFFFFFF00. as such, doing 'and'
                // with 0xFFFFFFFF (or 0xFFFFFF00) on a 32-bit machine is unnecessary, but on a 64-bit machine, it is.
                $temp = (($temp << 8) & 0xFFFFFF00) | (($temp >> 24) & 0x000000FF); // rotWord
                $temp = $this->_subWord($temp) ^ $rcon[$i / $this->Nk];
            } elseif ($this->Nk > 6 && $i % $this->Nk == 4) {
                $temp = $this->_subWord($temp);
            }
            $w[$i] = $w[$i - $this->Nk] ^ $temp;
        }

        // convert the key schedule from a vector of $Nb * ($Nr + 1) length to a matrix with $Nr + 1 rows and $Nb columns
        // and generate the inverse key schedule.  more specifically,
        // according to <http://csrc.nist.gov/archive/aes/rijndael/Rijndael-ammended.pdf#page=23> (section 5.3.3),
        // "The key expansion for the Inverse Cipher is defined as follows:
        //        1. Apply the Key Expansion.
        //        2. Apply InvMixColumn to all Round Keys except the first and the last one."
        // also, see fips-197.pdf#page=27, "5.3.5 Equivalent Inverse Cipher"
        list($dt0, $dt1, $dt2, $dt3) = $this->_getInvTables();
        $temp = $this->w = $this->dw = array();
        for ($i = $row = $col = 0; $i < $length; $i++, $col++) {
            if ($col == $this->Nb) {
                if ($row == 0) {
                    $this->dw[0] = $this->w[0];
                } else {
                    // subWord + invMixColumn + invSubWord = invMixColumn
                    $j = 0;
                    while ($j < $this->Nb) {
                        $dw = $this->_subWord($this->w[$row][$j]);
                        $temp[$j] = $dt0[$dw >> 24 & 0x000000FF] ^
                                    $dt1[$dw >> 16 & 0x000000FF] ^
                                    $dt2[$dw >>  8 & 0x000000FF] ^
                                    $dt3[$dw       & 0x000000FF];
                        $j++;
                    }
                    $this->dw[$row] = $temp;
                }

                $col = 0;
                $row++;
            }
            $this->w[$row][$col] = $w[$i];
        }

        $this->dw[$row] = $this->w[$row];

        // Converting to 1-dim key arrays (both ascending)
        $this->dw = array_reverse($this->dw);
        $w  = array_pop($this->w);
        $dw = array_pop($this->dw);
        foreach ($this->w as $r => $wr) {
            foreach ($wr as $c => $wc) {
                $w[]  = $wc;
                $dw[] = $this->dw[$r][$c];
            }
        }
        $this->w  = $w;
        $this->dw = $dw;
    }

    /**
     * Performs S-Box substitutions
     *
     * @access private
     * @param int $word
     */
    function _subWord($word)
    {
        static $sbox;
        if (empty($sbox)) {
            list(, , , , $sbox) = $this->_getTables();
        }

        return  $sbox[$word       & 0x000000FF]        |
               ($sbox[$word >>  8 & 0x000000FF] <<  8) |
               ($sbox[$word >> 16 & 0x000000FF] << 16) |
               ($sbox[$word >> 24 & 0x000000FF] << 24);
    }

    /**
     * Provides the mixColumns and sboxes tables
     *
     * @see Crypt_Rijndael:_encryptBlock()
     * @see Crypt_Rijndael:_setupInlineCrypt()
     * @see Crypt_Rijndael:_subWord()
     * @access private
     * @return array &$tables
     */
    function &_getTables()
    {
        static $tables;
        if (empty($tables)) {
            // according to <http://csrc.nist.gov/archive/aes/rijndael/Rijndael-ammended.pdf#page=19> (section 5.2.1),
            // precomputed tables can be used in the mixColumns phase. in that example, they're assigned t0...t3, so
            // those are the names we'll use.
            $t3 = array_map('intval', array(
                // with array_map('intval', ...) we ensure we have only int's and not
                // some slower floats converted by php automatically on high values
                0x6363A5C6, 0x7C7C84F8, 0x777799EE, 0x7B7B8DF6, 0xF2F20DFF, 0x6B6BBDD6, 0x6F6FB1DE, 0xC5C55491,
                0x30305060, 0x01010302, 0x6767A9CE, 0x2B2B7D56, 0xFEFE19E7, 0xD7D762B5, 0xABABE64D, 0x76769AEC,
                0xCACA458F, 0x82829D1F, 0xC9C94089, 0x7D7D87FA, 0xFAFA15EF, 0x5959EBB2, 0x4747C98E, 0xF0F00BFB,
                0xADADEC41, 0xD4D467B3, 0xA2A2FD5F, 0xAFAFEA45, 0x9C9CBF23, 0xA4A4F753, 0x727296E4, 0xC0C05B9B,
                0xB7B7C275, 0xFDFD1CE1, 0x9393AE3D, 0x26266A4C, 0x36365A6C, 0x3F3F417E, 0xF7F702F5, 0xCCCC4F83,
                0x34345C68, 0xA5A5F451, 0xE5E534D1, 0xF1F108F9, 0x717193E2, 0xD8D873AB, 0x31315362, 0x15153F2A,
                0x04040C08, 0xC7C75295, 0x23236546, 0xC3C35E9D, 0x18182830, 0x9696A137, 0x05050F0A, 0x9A9AB52F,
                0x0707090E, 0x12123624, 0x80809B1B, 0xE2E23DDF, 0xEBEB26CD, 0x2727694E, 0xB2B2CD7F, 0x75759FEA,
                0x09091B12, 0x83839E1D, 0x2C2C7458, 0x1A1A2E34, 0x1B1B2D36, 0x6E6EB2DC, 0x5A5AEEB4, 0xA0A0FB5B,
                0x5252F6A4, 0x3B3B4D76, 0xD6D661B7, 0xB3B3CE7D, 0x29297B52, 0xE3E33EDD, 0x2F2F715E, 0x84849713,
                0x5353F5A6, 0xD1D168B9, 0x00000000, 0xEDED2CC1, 0x20206040, 0xFCFC1FE3, 0xB1B1C879, 0x5B5BEDB6,
                0x6A6ABED4, 0xCBCB468D, 0xBEBED967, 0x39394B72, 0x4A4ADE94, 0x4C4CD498, 0x5858E8B0, 0xCFCF4A85,
                0xD0D06BBB, 0xEFEF2AC5, 0xAAAAE54F, 0xFBFB16ED, 0x4343C586, 0x4D4DD79A, 0x33335566, 0x85859411,
                0x4545CF8A, 0xF9F910E9, 0x02020604, 0x7F7F81FE, 0x5050F0A0, 0x3C3C4478, 0x9F9FBA25, 0xA8A8E34B,
                0x5151F3A2, 0xA3A3FE5D, 0x4040C080, 0x8F8F8A05, 0x9292AD3F, 0x9D9DBC21, 0x38384870, 0xF5F504F1,
                0xBCBCDF63, 0xB6B6C177, 0xDADA75AF, 0x21216342, 0x10103020, 0xFFFF1AE5, 0xF3F30EFD, 0xD2D26DBF,
                0xCDCD4C81, 0x0C0C1418, 0x13133526, 0xECEC2FC3, 0x5F5FE1BE, 0x9797A235, 0x4444CC88, 0x1717392E,
                0xC4C45793, 0xA7A7F255, 0x7E7E82FC, 0x3D3D477A, 0x6464ACC8, 0x5D5DE7BA, 0x19192B32, 0x737395E6,
                0x6060A0C0, 0x81819819, 0x4F4FD19E, 0xDCDC7FA3, 0x22226644, 0x2A2A7E54, 0x9090AB3B, 0x8888830B,
                0x4646CA8C, 0xEEEE29C7, 0xB8B8D36B, 0x14143C28, 0xDEDE79A7, 0x5E5EE2BC, 0x0B0B1D16, 0xDBDB76AD,
                0xE0E03BDB, 0x32325664, 0x3A3A4E74, 0x0A0A1E14, 0x4949DB92, 0x06060A0C, 0x24246C48, 0x5C5CE4B8,
                0xC2C25D9F, 0xD3D36EBD, 0xACACEF43, 0x6262A6C4, 0x9191A839, 0x9595A431, 0xE4E437D3, 0x79798BF2,
                0xE7E732D5, 0xC8C8438B, 0x3737596E, 0x6D6DB7DA, 0x8D8D8C01, 0xD5D564B1, 0x4E4ED29C, 0xA9A9E049,
                0x6C6CB4D8, 0x5656FAAC, 0xF4F407F3, 0xEAEA25CF, 0x6565AFCA, 0x7A7A8EF4, 0xAEAEE947, 0x08081810,
                0xBABAD56F, 0x787888F0, 0x25256F4A, 0x2E2E725C, 0x1C1C2438, 0xA6A6F157, 0xB4B4C773, 0xC6C65197,
                0xE8E823CB, 0xDDDD7CA1, 0x74749CE8, 0x1F1F213E, 0x4B4BDD96, 0xBDBDDC61, 0x8B8B860D, 0x8A8A850F,
                0x707090E0, 0x3E3E427C, 0xB5B5C471, 0x6666AACC, 0x4848D890, 0x03030506, 0xF6F601F7, 0x0E0E121C,
                0x6161A3C2, 0x35355F6A, 0x5757F9AE, 0xB9B9D069, 0x86869117, 0xC1C15899, 0x1D1D273A, 0x9E9EB927,
                0xE1E138D9, 0xF8F813EB, 0x9898B32B, 0x11113322, 0x6969BBD2, 0xD9D970A9, 0x8E8E8907, 0x9494A733,
                0x9B9BB62D, 0x1E1E223C, 0x87879215, 0xE9E920C9, 0xCECE4987, 0x5555FFAA, 0x28287850, 0xDFDF7AA5,
                0x8C8C8F03, 0xA1A1F859, 0x89898009, 0x0D0D171A, 0xBFBFDA65, 0xE6E631D7, 0x4242C684, 0x6868B8D0,
                0x4141C382, 0x9999B029, 0x2D2D775A, 0x0F0F111E, 0xB0B0CB7B, 0x5454FCA8, 0xBBBBD66D, 0x16163A2C
            ));

            foreach ($t3 as $t3i) {
                $t0[] = (($t3i << 24) & 0xFF000000) | (($t3i >>  8) & 0x00FFFFFF);
                $t1[] = (($t3i << 16) & 0xFFFF0000) | (($t3i >> 16) & 0x0000FFFF);
                $t2[] = (($t3i <<  8) & 0xFFFFFF00) | (($t3i >> 24) & 0x000000FF);
            }

            $tables = array(
                // The Precomputed mixColumns tables t0 - t3
                $t0,
                $t1,
                $t2,
                $t3,
                // The SubByte S-Box
                array(
                    0x63, 0x7C, 0x77, 0x7B, 0xF2, 0x6B, 0x6F, 0xC5, 0x30, 0x01, 0x67, 0x2B, 0xFE, 0xD7, 0xAB, 0x76,
                    0xCA, 0x82, 0xC9, 0x7D, 0xFA, 0x59, 0x47, 0xF0, 0xAD, 0xD4, 0xA2, 0xAF, 0x9C, 0xA4, 0x72, 0xC0,
                    0xB7, 0xFD, 0x93, 0x26, 0x36, 0x3F, 0xF7, 0xCC, 0x34, 0xA5, 0xE5, 0xF1, 0x71, 0xD8, 0x31, 0x15,
                    0x04, 0xC7, 0x23, 0xC3, 0x18, 0x96, 0x05, 0x9A, 0x07, 0x12, 0x80, 0xE2, 0xEB, 0x27, 0xB2, 0x75,
                    0x09, 0x83, 0x2C, 0x1A, 0x1B, 0x6E, 0x5A, 0xA0, 0x52, 0x3B, 0xD6, 0xB3, 0x29, 0xE3, 0x2F, 0x84,
                    0x53, 0xD1, 0x00, 0xED, 0x20, 0xFC, 0xB1, 0x5B, 0x6A, 0xCB, 0xBE, 0x39, 0x4A, 0x4C, 0x58, 0xCF,
                    0xD0, 0xEF, 0xAA, 0xFB, 0x43, 0x4D, 0x33, 0x85, 0x45, 0xF9, 0x02, 0x7F, 0x50, 0x3C, 0x9F, 0xA8,
                    0x51, 0xA3, 0x40, 0x8F, 0x92, 0x9D, 0x38, 0xF5, 0xBC, 0xB6, 0xDA, 0x21, 0x10, 0xFF, 0xF3, 0xD2,
                    0xCD, 0x0C, 0x13, 0xEC, 0x5F, 0x97, 0x44, 0x17, 0xC4, 0xA7, 0x7E, 0x3D, 0x64, 0x5D, 0x19, 0x73,
                    0x60, 0x81, 0x4F, 0xDC, 0x22, 0x2A, 0x90, 0x88, 0x46, 0xEE, 0xB8, 0x14, 0xDE, 0x5E, 0x0B, 0xDB,
                    0xE0, 0x32, 0x3A, 0x0A, 0x49, 0x06, 0x24, 0x5C, 0xC2, 0xD3, 0xAC, 0x62, 0x91, 0x95, 0xE4, 0x79,
                    0xE7, 0xC8, 0x37, 0x6D, 0x8D, 0xD5, 0x4E, 0xA9, 0x6C, 0x56, 0xF4, 0xEA, 0x65, 0x7A, 0xAE, 0x08,
                    0xBA, 0x78, 0x25, 0x2E, 0x1C, 0xA6, 0xB4, 0xC6, 0xE8, 0xDD, 0x74, 0x1F, 0x4B, 0xBD, 0x8B, 0x8A,
                    0x70, 0x3E, 0xB5, 0x66, 0x48, 0x03, 0xF6, 0x0E, 0x61, 0x35, 0x57, 0xB9, 0x86, 0xC1, 0x1D, 0x9E,
                    0xE1, 0xF8, 0x98, 0x11, 0x69, 0xD9, 0x8E, 0x94, 0x9B, 0x1E, 0x87, 0xE9, 0xCE, 0x55, 0x28, 0xDF,
                    0x8C, 0xA1, 0x89, 0x0D, 0xBF, 0xE6, 0x42, 0x68, 0x41, 0x99, 0x2D, 0x0F, 0xB0, 0x54, 0xBB, 0x16
                )
            );
        }
        return $tables;
    }

    /**
     * Provides the inverse mixColumns and inverse sboxes tables
     *
     * @see Crypt_Rijndael:_decryptBlock()
     * @see Crypt_Rijndael:_setupInlineCrypt()
     * @see Crypt_Rijndael:_setupKey()
     * @access private
     * @return array &$tables
     */
    function &_getInvTables()
    {
        static $tables;
        if (empty($tables)) {
            $dt3 = array_map('intval', array(
                0xF4A75051, 0x4165537E, 0x17A4C31A, 0x275E963A, 0xAB6BCB3B, 0x9D45F11F, 0xFA58ABAC, 0xE303934B,
                0x30FA5520, 0x766DF6AD, 0xCC769188, 0x024C25F5, 0xE5D7FC4F, 0x2ACBD7C5, 0x35448026, 0x62A38FB5,
                0xB15A49DE, 0xBA1B6725, 0xEA0E9845, 0xFEC0E15D, 0x2F7502C3, 0x4CF01281, 0x4697A38D, 0xD3F9C66B,
                0x8F5FE703, 0x929C9515, 0x6D7AEBBF, 0x5259DA95, 0xBE832DD4, 0x7421D358, 0xE0692949, 0xC9C8448E,
                0xC2896A75, 0x8E7978F4, 0x583E6B99, 0xB971DD27, 0xE14FB6BE, 0x88AD17F0, 0x20AC66C9, 0xCE3AB47D,
                0xDF4A1863, 0x1A3182E5, 0x51336097, 0x537F4562, 0x6477E0B1, 0x6BAE84BB, 0x81A01CFE, 0x082B94F9,
                0x48685870, 0x45FD198F, 0xDE6C8794, 0x7BF8B752, 0x73D323AB, 0x4B02E272, 0x1F8F57E3, 0x55AB2A66,
                0xEB2807B2, 0xB5C2032F, 0xC57B9A86, 0x3708A5D3, 0x2887F230, 0xBFA5B223, 0x036ABA02, 0x16825CED,
                0xCF1C2B8A, 0x79B492A7, 0x07F2F0F3, 0x69E2A14E, 0xDAF4CD65, 0x05BED506, 0x34621FD1, 0xA6FE8AC4,
                0x2E539D34, 0xF355A0A2, 0x8AE13205, 0xF6EB75A4, 0x83EC390B, 0x60EFAA40, 0x719F065E, 0x6E1051BD,
                0x218AF93E, 0xDD063D96, 0x3E05AEDD, 0xE6BD464D, 0x548DB591, 0xC45D0571, 0x06D46F04, 0x5015FF60,
                0x98FB2419, 0xBDE997D6, 0x4043CC89, 0xD99E7767, 0xE842BDB0, 0x898B8807, 0x195B38E7, 0xC8EEDB79,
                0x7C0A47A1, 0x420FE97C, 0x841EC9F8, 0x00000000, 0x80868309, 0x2BED4832, 0x1170AC1E, 0x5A724E6C,
                0x0EFFFBFD, 0x8538560F, 0xAED51E3D, 0x2D392736, 0x0FD9640A, 0x5CA62168, 0x5B54D19B, 0x362E3A24,
                0x0A67B10C, 0x57E70F93, 0xEE96D2B4, 0x9B919E1B, 0xC0C54F80, 0xDC20A261, 0x774B695A, 0x121A161C,
                0x93BA0AE2, 0xA02AE5C0, 0x22E0433C, 0x1B171D12, 0x090D0B0E, 0x8BC7ADF2, 0xB6A8B92D, 0x1EA9C814,
                0xF1198557, 0x75074CAF, 0x99DDBBEE, 0x7F60FDA3, 0x01269FF7, 0x72F5BC5C, 0x663BC544, 0xFB7E345B,
                0x4329768B, 0x23C6DCCB, 0xEDFC68B6, 0xE4F163B8, 0x31DCCAD7, 0x63851042, 0x97224013, 0xC6112084,
                0x4A247D85, 0xBB3DF8D2, 0xF93211AE, 0x29A16DC7, 0x9E2F4B1D, 0xB230F3DC, 0x8652EC0D, 0xC1E3D077,
                0xB3166C2B, 0x70B999A9, 0x9448FA11, 0xE9642247, 0xFC8CC4A8, 0xF03F1AA0, 0x7D2CD856, 0x3390EF22,
                0x494EC787, 0x38D1C1D9, 0xCAA2FE8C, 0xD40B3698, 0xF581CFA6, 0x7ADE28A5, 0xB78E26DA, 0xADBFA43F,
                0x3A9DE42C, 0x78920D50, 0x5FCC9B6A, 0x7E466254, 0x8D13C2F6, 0xD8B8E890, 0x39F75E2E, 0xC3AFF582,
                0x5D80BE9F, 0xD0937C69, 0xD52DA96F, 0x2512B3CF, 0xAC993BC8, 0x187DA710, 0x9C636EE8, 0x3BBB7BDB,
                0x267809CD, 0x5918F46E, 0x9AB701EC, 0x4F9AA883, 0x956E65E6, 0xFFE67EAA, 0xBCCF0821, 0x15E8E6EF,
                0xE79BD9BA, 0x6F36CE4A, 0x9F09D4EA, 0xB07CD629, 0xA4B2AF31, 0x3F23312A, 0xA59430C6, 0xA266C035,
                0x4EBC3774, 0x82CAA6FC, 0x90D0B0E0, 0xA7D81533, 0x04984AF1, 0xECDAF741, 0xCD500E7F, 0x91F62F17,
                0x4DD68D76, 0xEFB04D43, 0xAA4D54CC, 0x9604DFE4, 0xD1B5E39E, 0x6A881B4C, 0x2C1FB8C1, 0x65517F46,
                0x5EEA049D, 0x8C355D01, 0x877473FA, 0x0B412EFB, 0x671D5AB3, 0xDBD25292, 0x105633E9, 0xD647136D,
                0xD7618C9A, 0xA10C7A37, 0xF8148E59, 0x133C89EB, 0xA927EECE, 0x61C935B7, 0x1CE5EDE1, 0x47B13C7A,
                0xD2DF599C, 0xF2733F55, 0x14CE7918, 0xC737BF73, 0xF7CDEA53, 0xFDAA5B5F, 0x3D6F14DF, 0x44DB8678,
                0xAFF381CA, 0x68C43EB9, 0x24342C38, 0xA3405FC2, 0x1DC37216, 0xE2250CBC, 0x3C498B28, 0x0D9541FF,
                0xA8017139, 0x0CB3DE08, 0xB4E49CD8, 0x56C19064, 0xCB84617B, 0x32B670D5, 0x6C5C7448, 0xB85742D0
            ));

            foreach ($dt3 as $dt3i) {
                $dt0[] = (($dt3i << 24) & 0xFF000000) | (($dt3i >>  8) & 0x00FFFFFF);
                $dt1[] = (($dt3i << 16) & 0xFFFF0000) | (($dt3i >> 16) & 0x0000FFFF);
                $dt2[] = (($dt3i <<  8) & 0xFFFFFF00) | (($dt3i >> 24) & 0x000000FF);
            };

            $tables = array(
                // The Precomputed inverse mixColumns tables dt0 - dt3
                $dt0,
                $dt1,
                $dt2,
                $dt3,
                // The inverse SubByte S-Box
                array(
                    0x52, 0x09, 0x6A, 0xD5, 0x30, 0x36, 0xA5, 0x38, 0xBF, 0x40, 0xA3, 0x9E, 0x81, 0xF3, 0xD7, 0xFB,
                    0x7C, 0xE3, 0x39, 0x82, 0x9B, 0x2F, 0xFF, 0x87, 0x34, 0x8E, 0x43, 0x44, 0xC4, 0xDE, 0xE9, 0xCB,
                    0x54, 0x7B, 0x94, 0x32, 0xA6, 0xC2, 0x23, 0x3D, 0xEE, 0x4C, 0x95, 0x0B, 0x42, 0xFA, 0xC3, 0x4E,
                    0x08, 0x2E, 0xA1, 0x66, 0x28, 0xD9, 0x24, 0xB2, 0x76, 0x5B, 0xA2, 0x49, 0x6D, 0x8B, 0xD1, 0x25,
                    0x72, 0xF8, 0xF6, 0x64, 0x86, 0x68, 0x98, 0x16, 0xD4, 0xA4, 0x5C, 0xCC, 0x5D, 0x65, 0xB6, 0x92,
                    0x6C, 0x70, 0x48, 0x50, 0xFD, 0xED, 0xB9, 0xDA, 0x5E, 0x15, 0x46, 0x57, 0xA7, 0x8D, 0x9D, 0x84,
                    0x90, 0xD8, 0xAB, 0x00, 0x8C, 0xBC, 0xD3, 0x0A, 0xF7, 0xE4, 0x58, 0x05, 0xB8, 0xB3, 0x45, 0x06,
                    0xD0, 0x2C, 0x1E, 0x8F, 0xCA, 0x3F, 0x0F, 0x02, 0xC1, 0xAF, 0xBD, 0x03, 0x01, 0x13, 0x8A, 0x6B,
                    0x3A, 0x91, 0x11, 0x41, 0x4F, 0x67, 0xDC, 0xEA, 0x97, 0xF2, 0xCF, 0xCE, 0xF0, 0xB4, 0xE6, 0x73,
                    0x96, 0xAC, 0x74, 0x22, 0xE7, 0xAD, 0x35, 0x85, 0xE2, 0xF9, 0x37, 0xE8, 0x1C, 0x75, 0xDF, 0x6E,
                    0x47, 0xF1, 0x1A, 0x71, 0x1D, 0x29, 0xC5, 0x89, 0x6F, 0xB7, 0x62, 0x0E, 0xAA, 0x18, 0xBE, 0x1B,
                    0xFC, 0x56, 0x3E, 0x4B, 0xC6, 0xD2, 0x79, 0x20, 0x9A, 0xDB, 0xC0, 0xFE, 0x78, 0xCD, 0x5A, 0xF4,
                    0x1F, 0xDD, 0xA8, 0x33, 0x88, 0x07, 0xC7, 0x31, 0xB1, 0x12, 0x10, 0x59, 0x27, 0x80, 0xEC, 0x5F,
                    0x60, 0x51, 0x7F, 0xA9, 0x19, 0xB5, 0x4A, 0x0D, 0x2D, 0xE5, 0x7A, 0x9F, 0x93, 0xC9, 0x9C, 0xEF,
                    0xA0, 0xE0, 0x3B, 0x4D, 0xAE, 0x2A, 0xF5, 0xB0, 0xC8, 0xEB, 0xBB, 0x3C, 0x83, 0x53, 0x99, 0x61,
                    0x17, 0x2B, 0x04, 0x7E, 0xBA, 0x77, 0xD6, 0x26, 0xE1, 0x69, 0x14, 0x63, 0x55, 0x21, 0x0C, 0x7D
                )
            );
        }
        return $tables;
    }

    /**
     * Setup the performance-optimized function for de/encrypt()
     *
     * @see Crypt_Base::_setupInlineCrypt()
     * @access private
     */
    function _setupInlineCrypt()
    {
        // Note: _setupInlineCrypt() will be called only if $this->changed === true
        // So here we are'nt under the same heavy timing-stress as we are in _de/encryptBlock() or de/encrypt().
        // However...the here generated function- $code, stored as php callback in $this->inline_crypt, must work as fast as even possible.

        $lambda_functions =& Crypt_Rijndael::_getLambdaFunctions();

        // We create max. 10 hi-optimized code for memory reason. Means: For each $key one ultra fast inline-crypt function.
        // (Currently, for Crypt_Rijndael/AES, one generated $lambda_function cost on php5.5@32bit ~80kb unfreeable mem and ~130kb on php5.5@64bit)
        // After that, we'll still create very fast optimized code but not the hi-ultimative code, for each $mode one.
        $gen_hi_opt_code = (bool)(count($lambda_functions) < 10);

        // Generation of a uniqe hash for our generated code
        $code_hash = "Crypt_Rijndael, {$this->mode}, {$this->Nr}, {$this->Nb}";
        if ($gen_hi_opt_code) {
            $code_hash = str_pad($code_hash, 32) . $this->_hashInlineCryptFunction($this->key);
        }

        if (!isset($lambda_functions[$code_hash])) {
            switch (true) {
                case $gen_hi_opt_code:
                    // The hi-optimized $lambda_functions will use the key-words hardcoded for better performance.
                    $w  = $this->w;
                    $dw = $this->dw;
                    $init_encrypt = '';
                    $init_decrypt = '';
                    break;
                default:
                    for ($i = 0, $cw = count($this->w); $i < $cw; ++$i) {
                        $w[]  = '$w['  . $i . ']';
                        $dw[] = '$dw[' . $i . ']';
                    }
                    $init_encrypt = '$w  = $self->w;';
                    $init_decrypt = '$dw = $self->dw;';
            }

            $Nr = $this->Nr;
            $Nb = $this->Nb;
            $c  = $this->c;

            // Generating encrypt code:
            $init_encrypt.= '
                static $tables;
                if (empty($tables)) {
                    $tables = &$self->_getTables();
                }
                $t0   = $tables[0];
                $t1   = $tables[1];
                $t2   = $tables[2];
                $t3   = $tables[3];
                $sbox = $tables[4];
            ';

            $s  = 'e';
            $e  = 's';
            $wc = $Nb - 1;

            // Preround: addRoundKey
            $encrypt_block = '$in = unpack("N*", $in);'."\n";
            for ($i = 0; $i < $Nb; ++$i) {
                $encrypt_block .= '$s'.$i.' = $in['.($i + 1).'] ^ '.$w[++$wc].";\n";
            }

            // Mainrounds: shiftRows + subWord + mixColumns + addRoundKey
            for ($round = 1; $round < $Nr; ++$round) {
                list($s, $e) = array($e, $s);
                for ($i = 0; $i < $Nb; ++$i) {
                    $encrypt_block.=
                        '$'.$e.$i.' =
                        $t0[($'.$s.$i                  .' >> 24) & 0xff] ^
                        $t1[($'.$s.(($i + $c[1]) % $Nb).' >> 16) & 0xff] ^
                        $t2[($'.$s.(($i + $c[2]) % $Nb).' >>  8) & 0xff] ^
                        $t3[ $'.$s.(($i + $c[3]) % $Nb).'        & 0xff] ^
                        '.$w[++$wc].";\n";
                }
            }

            // Finalround: subWord + shiftRows + addRoundKey
            for ($i = 0; $i < $Nb; ++$i) {
                $encrypt_block.=
                    '$'.$e.$i.' =
                     $sbox[ $'.$e.$i.'        & 0xff]        |
                    ($sbox[($'.$e.$i.' >>  8) & 0xff] <<  8) |
                    ($sbox[($'.$e.$i.' >> 16) & 0xff] << 16) |
                    ($sbox[($'.$e.$i.' >> 24) & 0xff] << 24);'."\n";
            }
            $encrypt_block .= '$in = pack("N*"'."\n";
            for ($i = 0; $i < $Nb; ++$i) {
                $encrypt_block.= ',
                    ($'.$e.$i                  .' & '.((int)0xFF000000).') ^
                    ($'.$e.(($i + $c[1]) % $Nb).' &         0x00FF0000   ) ^
                    ($'.$e.(($i + $c[2]) % $Nb).' &         0x0000FF00   ) ^
                    ($'.$e.(($i + $c[3]) % $Nb).' &         0x000000FF   ) ^
                    '.$w[$i]."\n";
            }
            $encrypt_block .= ');';

            // Generating decrypt code:
            $init_decrypt.= '
                static $invtables;
                if (empty($invtables)) {
                    $invtables = &$self->_getInvTables();
                }
                $dt0   = $invtables[0];
                $dt1   = $invtables[1];
                $dt2   = $invtables[2];
                $dt3   = $invtables[3];
                $isbox = $invtables[4];
            ';

            $s  = 'e';
            $e  = 's';
            $wc = $Nb - 1;

            // Preround: addRoundKey
            $decrypt_block = '$in = unpack("N*", $in);'."\n";
            for ($i = 0; $i < $Nb; ++$i) {
                $decrypt_block .= '$s'.$i.' = $in['.($i + 1).'] ^ '.$dw[++$wc].';'."\n";
            }

            // Mainrounds: shiftRows + subWord + mixColumns + addRoundKey
            for ($round = 1; $round < $Nr; ++$round) {
                list($s, $e) = array($e, $s);
                for ($i = 0; $i < $Nb; ++$i) {
                    $decrypt_block.=
                        '$'.$e.$i.' =
                        $dt0[($'.$s.$i                        .' >> 24) & 0xff] ^
                        $dt1[($'.$s.(($Nb + $i - $c[1]) % $Nb).' >> 16) & 0xff] ^
                        $dt2[($'.$s.(($Nb + $i - $c[2]) % $Nb).' >>  8) & 0xff] ^
                        $dt3[ $'.$s.(($Nb + $i - $c[3]) % $Nb).'        & 0xff] ^
                        '.$dw[++$wc].";\n";
                }
            }

            // Finalround: subWord + shiftRows + addRoundKey
            for ($i = 0; $i < $Nb; ++$i) {
                $decrypt_block.=
                    '$'.$e.$i.' =
                     $isbox[ $'.$e.$i.'        & 0xff]        |
                    ($isbox[($'.$e.$i.' >>  8) & 0xff] <<  8) |
                    ($isbox[($'.$e.$i.' >> 16) & 0xff] << 16) |
                    ($isbox[($'.$e.$i.' >> 24) & 0xff] << 24);'."\n";
            }
            $decrypt_block .= '$in = pack("N*"'."\n";
            for ($i = 0; $i < $Nb; ++$i) {
                $decrypt_block.= ',
                    ($'.$e.$i.                        ' & '.((int)0xFF000000).') ^
                    ($'.$e.(($Nb + $i - $c[1]) % $Nb).' &         0x00FF0000   ) ^
                    ($'.$e.(($Nb + $i - $c[2]) % $Nb).' &         0x0000FF00   ) ^
                    ($'.$e.(($Nb + $i - $c[3]) % $Nb).' &         0x000000FF   ) ^
                    '.$dw[$i]."\n";
            }
            $decrypt_block .= ');';

            $lambda_functions[$code_hash] = $this->_createInlineCryptFunction(
                array(
                   'init_crypt'    => '',
                   'init_encrypt'  => $init_encrypt,
                   'init_decrypt'  => $init_decrypt,
                   'encrypt_block' => $encrypt_block,
                   'decrypt_block' => $decrypt_block
                )
            );
        }
        $this->inline_crypt = $lambda_functions[$code_hash];
    }
}<|MERGE_RESOLUTION|>--- conflicted
+++ resolved
@@ -163,18 +163,6 @@
     var $password_default_salt = 'phpseclib';
 
     /**
-<<<<<<< HEAD
-=======
-     * Has the key length explicitly been set or should it be derived from the key, itself?
-     *
-     * @see self::setKeyLength()
-     * @var bool
-     * @access private
-     */
-    var $explicit_key_length = false;
-
-    /**
->>>>>>> 2048a49a
      * The Key Schedule
      *
      * @see self::_setup()
@@ -282,9 +270,6 @@
     }
 
     /**
-<<<<<<< HEAD
-     * Sets the key length.
-=======
      * Sets the key.
      *
      * Keys can be of any length.  Rijndael, itself, requires the use of a key that's between 128-bits and 256-bits long and
@@ -327,7 +312,6 @@
 
     /**
      * Sets the key length
->>>>>>> 2048a49a
      *
      * Valid key lengths are 128, 160, 192, 224, and 256.  If the length is less than 128, it will be rounded up to
      * 128.  If the length is greater than 128 and invalid, it will be rounded down to the closest valid amount.
