--- conflicted
+++ resolved
@@ -46,7 +46,10 @@
      */
     public static function string($length)
     {
-<<<<<<< HEAD
+        if (!$length) {
+            return '';
+        }
+
         try {
             return \random_bytes($length);
         } catch (\Exception $e) {
@@ -58,70 +61,6 @@
             // as normal. Note, however, that if we don't have a sufficient source of randomness for
             // random_bytes(), most of the other calls here will fail too, so we'll end up using
             // the PHP implementation.
-=======
-        if (!$length) {
-            return '';
-        }
-
-        if (version_compare(PHP_VERSION, '7.0.0', '>=')) {
-            try {
-                return \random_bytes($length);
-            } catch (\Throwable $e) {
-                // If a sufficient source of randomness is unavailable, random_bytes() will throw an
-                // object that implements the Throwable interface (Exception, TypeError, Error).
-                // We don't actually need to do anything here. The string() method should just continue
-                // as normal. Note, however, that if we don't have a sufficient source of randomness for
-                // random_bytes(), most of the other calls here will fail too, so we'll end up using
-                // the PHP implementation.
-            }
-        }
-
-        if (strtoupper(substr(PHP_OS, 0, 3)) === 'WIN') {
-            // method 1. prior to PHP 5.3 this would call rand() on windows hence the function_exists('class_alias') call.
-            // ie. class_alias is a function that was introduced in PHP 5.3
-            if (extension_loaded('mcrypt') && function_exists('class_alias')) {
-                return @mcrypt_create_iv($length);
-            }
-            // method 2. openssl_random_pseudo_bytes was introduced in PHP 5.3.0 but prior to PHP 5.3.4 there was,
-            // to quote <http://php.net/ChangeLog-5.php#5.3.4>, "possible blocking behavior". as of 5.3.4
-            // openssl_random_pseudo_bytes and mcrypt_create_iv do the exact same thing on Windows. ie. they both
-            // call php_win32_get_random_bytes():
-            //
-            // https://github.com/php/php-src/blob/7014a0eb6d1611151a286c0ff4f2238f92c120d6/ext/openssl/openssl.c#L5008
-            // https://github.com/php/php-src/blob/7014a0eb6d1611151a286c0ff4f2238f92c120d6/ext/mcrypt/mcrypt.c#L1392
-            //
-            // php_win32_get_random_bytes() is defined thusly:
-            //
-            // https://github.com/php/php-src/blob/7014a0eb6d1611151a286c0ff4f2238f92c120d6/win32/winutil.c#L80
-            //
-            // we're calling it, all the same, in the off chance that the mcrypt extension is not available
-            if (extension_loaded('openssl') && version_compare(PHP_VERSION, '5.3.4', '>=')) {
-                return openssl_random_pseudo_bytes($length);
-            }
-        } else {
-            // method 1. the fastest
-            if (extension_loaded('openssl')) {
-                return openssl_random_pseudo_bytes($length);
-            }
-            // method 2
-            static $fp = true;
-            if ($fp === true) {
-                // warning's will be output unles the error suppression operator is used. errors such as
-                // "open_basedir restriction in effect", "Permission denied", "No such file or directory", etc.
-                $fp = @fopen('/dev/urandom', 'rb');
-            }
-            if ($fp !== true && $fp !== false) { // surprisingly faster than !is_bool() or is_resource()
-                return fread($fp, $length);
-            }
-            // method 3. pretty much does the same thing as method 2 per the following url:
-            // https://github.com/php/php-src/blob/7014a0eb6d1611151a286c0ff4f2238f92c120d6/ext/mcrypt/mcrypt.c#L1391
-            // surprisingly slower than method 2. maybe that's because mcrypt_create_iv does a bunch of error checking that we're
-            // not doing. regardless, this'll only be called if this PHP script couldn't open /dev/urandom due to open_basedir
-            // restrictions or some such
-            if (extension_loaded('mcrypt')) {
-                return @mcrypt_create_iv($length, MCRYPT_DEV_URANDOM);
-            }
->>>>>>> 2f3c9197
         }
         // at this point we have no choice but to use a pure-PHP CSPRNG
 
