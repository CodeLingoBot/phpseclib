<?php

/**
 * Pure-PHP implementation of Blowfish.
 *
 * Uses mcrypt, if available, and an internal implementation, otherwise.
 *
 * PHP version 5
 *
 * Useful resources are as follows:
 *
 *  - {@link http://en.wikipedia.org/wiki/Blowfish_(cipher) Wikipedia description of Blowfish}
 *
 * Here's a short example of how to use this library:
 * <code>
 * <?php
 *    include 'vendor/autoload.php';
 *
 *    $blowfish = new \phpseclib\Crypt\Blowfish();
 *
 *    $blowfish->setKey('12345678901234567890123456789012');
 *
 *    $plaintext = str_repeat('a', 1024);
 *
 *    echo $blowfish->decrypt($blowfish->encrypt($plaintext));
 * ?>
 * </code>
 *
 * @category  Crypt
 * @package   Blowfish
 * @author    Jim Wigginton <terrafrost@php.net>
 * @author    Hans-Juergen Petrich <petrich@tronic-media.com>
 * @copyright 2007 Jim Wigginton
 * @license   http://www.opensource.org/licenses/mit-license.html  MIT License
 * @link      http://phpseclib.sourceforge.net
 */

namespace phpseclib\Crypt;

use phpseclib\Crypt\Base;

/**
 * Pure-PHP implementation of Blowfish.
 *
 * @package Blowfish
 * @author  Jim Wigginton <terrafrost@php.net>
 * @author  Hans-Juergen Petrich <petrich@tronic-media.com>
 * @access  public
 */
class Blowfish extends Base
{
    /**
     * Block Length of the cipher
     *
     * @see \phpseclib\Crypt\Base::block_size
     * @var int
     * @access private
     */
    var $block_size = 8;

    /**
     * The mcrypt specific name of the cipher
     *
     * @see \phpseclib\Crypt\Base::cipher_name_mcrypt
     * @var string
     * @access private
     */
    var $cipher_name_mcrypt = 'blowfish';

    /**
     * Optimizing value while CFB-encrypting
     *
     * @see \phpseclib\Crypt\Base::cfb_init_len
     * @var int
     * @access private
     */
    var $cfb_init_len = 500;

    /**
     * The fixed subkeys boxes ($sbox0 - $sbox3) with 256 entries each
     *
     * S-Box 0
     *
     * @access private
     * @var    array
     */
    var $sbox0 = array(
        0xd1310ba6, 0x98dfb5ac, 0x2ffd72db, 0xd01adfb7, 0xb8e1afed, 0x6a267e96, 0xba7c9045, 0xf12c7f99,
        0x24a19947, 0xb3916cf7, 0x0801f2e2, 0x858efc16, 0x636920d8, 0x71574e69, 0xa458fea3, 0xf4933d7e,
        0x0d95748f, 0x728eb658, 0x718bcd58, 0x82154aee, 0x7b54a41d, 0xc25a59b5, 0x9c30d539, 0x2af26013,
        0xc5d1b023, 0x286085f0, 0xca417918, 0xb8db38ef, 0x8e79dcb0, 0x603a180e, 0x6c9e0e8b, 0xb01e8a3e,
        0xd71577c1, 0xbd314b27, 0x78af2fda, 0x55605c60, 0xe65525f3, 0xaa55ab94, 0x57489862, 0x63e81440,
        0x55ca396a, 0x2aab10b6, 0xb4cc5c34, 0x1141e8ce, 0xa15486af, 0x7c72e993, 0xb3ee1411, 0x636fbc2a,
        0x2ba9c55d, 0x741831f6, 0xce5c3e16, 0x9b87931e, 0xafd6ba33, 0x6c24cf5c, 0x7a325381, 0x28958677,
        0x3b8f4898, 0x6b4bb9af, 0xc4bfe81b, 0x66282193, 0x61d809cc, 0xfb21a991, 0x487cac60, 0x5dec8032,
        0xef845d5d, 0xe98575b1, 0xdc262302, 0xeb651b88, 0x23893e81, 0xd396acc5, 0x0f6d6ff3, 0x83f44239,
        0x2e0b4482, 0xa4842004, 0x69c8f04a, 0x9e1f9b5e, 0x21c66842, 0xf6e96c9a, 0x670c9c61, 0xabd388f0,
        0x6a51a0d2, 0xd8542f68, 0x960fa728, 0xab5133a3, 0x6eef0b6c, 0x137a3be4, 0xba3bf050, 0x7efb2a98,
        0xa1f1651d, 0x39af0176, 0x66ca593e, 0x82430e88, 0x8cee8619, 0x456f9fb4, 0x7d84a5c3, 0x3b8b5ebe,
        0xe06f75d8, 0x85c12073, 0x401a449f, 0x56c16aa6, 0x4ed3aa62, 0x363f7706, 0x1bfedf72, 0x429b023d,
        0x37d0d724, 0xd00a1248, 0xdb0fead3, 0x49f1c09b, 0x075372c9, 0x80991b7b, 0x25d479d8, 0xf6e8def7,
        0xe3fe501a, 0xb6794c3b, 0x976ce0bd, 0x04c006ba, 0xc1a94fb6, 0x409f60c4, 0x5e5c9ec2, 0x196a2463,
        0x68fb6faf, 0x3e6c53b5, 0x1339b2eb, 0x3b52ec6f, 0x6dfc511f, 0x9b30952c, 0xcc814544, 0xaf5ebd09,
        0xbee3d004, 0xde334afd, 0x660f2807, 0x192e4bb3, 0xc0cba857, 0x45c8740f, 0xd20b5f39, 0xb9d3fbdb,
        0x5579c0bd, 0x1a60320a, 0xd6a100c6, 0x402c7279, 0x679f25fe, 0xfb1fa3cc, 0x8ea5e9f8, 0xdb3222f8,
        0x3c7516df, 0xfd616b15, 0x2f501ec8, 0xad0552ab, 0x323db5fa, 0xfd238760, 0x53317b48, 0x3e00df82,
        0x9e5c57bb, 0xca6f8ca0, 0x1a87562e, 0xdf1769db, 0xd542a8f6, 0x287effc3, 0xac6732c6, 0x8c4f5573,
        0x695b27b0, 0xbbca58c8, 0xe1ffa35d, 0xb8f011a0, 0x10fa3d98, 0xfd2183b8, 0x4afcb56c, 0x2dd1d35b,
        0x9a53e479, 0xb6f84565, 0xd28e49bc, 0x4bfb9790, 0xe1ddf2da, 0xa4cb7e33, 0x62fb1341, 0xcee4c6e8,
        0xef20cada, 0x36774c01, 0xd07e9efe, 0x2bf11fb4, 0x95dbda4d, 0xae909198, 0xeaad8e71, 0x6b93d5a0,
        0xd08ed1d0, 0xafc725e0, 0x8e3c5b2f, 0x8e7594b7, 0x8ff6e2fb, 0xf2122b64, 0x8888b812, 0x900df01c,
        0x4fad5ea0, 0x688fc31c, 0xd1cff191, 0xb3a8c1ad, 0x2f2f2218, 0xbe0e1777, 0xea752dfe, 0x8b021fa1,
        0xe5a0cc0f, 0xb56f74e8, 0x18acf3d6, 0xce89e299, 0xb4a84fe0, 0xfd13e0b7, 0x7cc43b81, 0xd2ada8d9,
        0x165fa266, 0x80957705, 0x93cc7314, 0x211a1477, 0xe6ad2065, 0x77b5fa86, 0xc75442f5, 0xfb9d35cf,
        0xebcdaf0c, 0x7b3e89a0, 0xd6411bd3, 0xae1e7e49, 0x00250e2d, 0x2071b35e, 0x226800bb, 0x57b8e0af,
        0x2464369b, 0xf009b91e, 0x5563911d, 0x59dfa6aa, 0x78c14389, 0xd95a537f, 0x207d5ba2, 0x02e5b9c5,
        0x83260376, 0x6295cfa9, 0x11c81968, 0x4e734a41, 0xb3472dca, 0x7b14a94a, 0x1b510052, 0x9a532915,
        0xd60f573f, 0xbc9bc6e4, 0x2b60a476, 0x81e67400, 0x08ba6fb5, 0x571be91f, 0xf296ec6b, 0x2a0dd915,
        0xb6636521, 0xe7b9f9b6, 0xff34052e, 0xc5855664, 0x53b02d5d, 0xa99f8fa1, 0x08ba4799, 0x6e85076a
    );

    /**
     * S-Box 1
     *
     * @access private
     * @var    array
     */
    var $sbox1 = array(
        0x4b7a70e9, 0xb5b32944, 0xdb75092e, 0xc4192623, 0xad6ea6b0, 0x49a7df7d, 0x9cee60b8, 0x8fedb266,
        0xecaa8c71, 0x699a17ff, 0x5664526c, 0xc2b19ee1, 0x193602a5, 0x75094c29, 0xa0591340, 0xe4183a3e,
        0x3f54989a, 0x5b429d65, 0x6b8fe4d6, 0x99f73fd6, 0xa1d29c07, 0xefe830f5, 0x4d2d38e6, 0xf0255dc1,
        0x4cdd2086, 0x8470eb26, 0x6382e9c6, 0x021ecc5e, 0x09686b3f, 0x3ebaefc9, 0x3c971814, 0x6b6a70a1,
        0x687f3584, 0x52a0e286, 0xb79c5305, 0xaa500737, 0x3e07841c, 0x7fdeae5c, 0x8e7d44ec, 0x5716f2b8,
        0xb03ada37, 0xf0500c0d, 0xf01c1f04, 0x0200b3ff, 0xae0cf51a, 0x3cb574b2, 0x25837a58, 0xdc0921bd,
        0xd19113f9, 0x7ca92ff6, 0x94324773, 0x22f54701, 0x3ae5e581, 0x37c2dadc, 0xc8b57634, 0x9af3dda7,
        0xa9446146, 0x0fd0030e, 0xecc8c73e, 0xa4751e41, 0xe238cd99, 0x3bea0e2f, 0x3280bba1, 0x183eb331,
        0x4e548b38, 0x4f6db908, 0x6f420d03, 0xf60a04bf, 0x2cb81290, 0x24977c79, 0x5679b072, 0xbcaf89af,
        0xde9a771f, 0xd9930810, 0xb38bae12, 0xdccf3f2e, 0x5512721f, 0x2e6b7124, 0x501adde6, 0x9f84cd87,
        0x7a584718, 0x7408da17, 0xbc9f9abc, 0xe94b7d8c, 0xec7aec3a, 0xdb851dfa, 0x63094366, 0xc464c3d2,
        0xef1c1847, 0x3215d908, 0xdd433b37, 0x24c2ba16, 0x12a14d43, 0x2a65c451, 0x50940002, 0x133ae4dd,
        0x71dff89e, 0x10314e55, 0x81ac77d6, 0x5f11199b, 0x043556f1, 0xd7a3c76b, 0x3c11183b, 0x5924a509,
        0xf28fe6ed, 0x97f1fbfa, 0x9ebabf2c, 0x1e153c6e, 0x86e34570, 0xeae96fb1, 0x860e5e0a, 0x5a3e2ab3,
        0x771fe71c, 0x4e3d06fa, 0x2965dcb9, 0x99e71d0f, 0x803e89d6, 0x5266c825, 0x2e4cc978, 0x9c10b36a,
        0xc6150eba, 0x94e2ea78, 0xa5fc3c53, 0x1e0a2df4, 0xf2f74ea7, 0x361d2b3d, 0x1939260f, 0x19c27960,
        0x5223a708, 0xf71312b6, 0xebadfe6e, 0xeac31f66, 0xe3bc4595, 0xa67bc883, 0xb17f37d1, 0x018cff28,
        0xc332ddef, 0xbe6c5aa5, 0x65582185, 0x68ab9802, 0xeecea50f, 0xdb2f953b, 0x2aef7dad, 0x5b6e2f84,
        0x1521b628, 0x29076170, 0xecdd4775, 0x619f1510, 0x13cca830, 0xeb61bd96, 0x0334fe1e, 0xaa0363cf,
        0xb5735c90, 0x4c70a239, 0xd59e9e0b, 0xcbaade14, 0xeecc86bc, 0x60622ca7, 0x9cab5cab, 0xb2f3846e,
        0x648b1eaf, 0x19bdf0ca, 0xa02369b9, 0x655abb50, 0x40685a32, 0x3c2ab4b3, 0x319ee9d5, 0xc021b8f7,
        0x9b540b19, 0x875fa099, 0x95f7997e, 0x623d7da8, 0xf837889a, 0x97e32d77, 0x11ed935f, 0x16681281,
        0x0e358829, 0xc7e61fd6, 0x96dedfa1, 0x7858ba99, 0x57f584a5, 0x1b227263, 0x9b83c3ff, 0x1ac24696,
        0xcdb30aeb, 0x532e3054, 0x8fd948e4, 0x6dbc3128, 0x58ebf2ef, 0x34c6ffea, 0xfe28ed61, 0xee7c3c73,
        0x5d4a14d9, 0xe864b7e3, 0x42105d14, 0x203e13e0, 0x45eee2b6, 0xa3aaabea, 0xdb6c4f15, 0xfacb4fd0,
        0xc742f442, 0xef6abbb5, 0x654f3b1d, 0x41cd2105, 0xd81e799e, 0x86854dc7, 0xe44b476a, 0x3d816250,
        0xcf62a1f2, 0x5b8d2646, 0xfc8883a0, 0xc1c7b6a3, 0x7f1524c3, 0x69cb7492, 0x47848a0b, 0x5692b285,
        0x095bbf00, 0xad19489d, 0x1462b174, 0x23820e00, 0x58428d2a, 0x0c55f5ea, 0x1dadf43e, 0x233f7061,
        0x3372f092, 0x8d937e41, 0xd65fecf1, 0x6c223bdb, 0x7cde3759, 0xcbee7460, 0x4085f2a7, 0xce77326e,
        0xa6078084, 0x19f8509e, 0xe8efd855, 0x61d99735, 0xa969a7aa, 0xc50c06c2, 0x5a04abfc, 0x800bcadc,
        0x9e447a2e, 0xc3453484, 0xfdd56705, 0x0e1e9ec9, 0xdb73dbd3, 0x105588cd, 0x675fda79, 0xe3674340,
        0xc5c43465, 0x713e38d8, 0x3d28f89e, 0xf16dff20, 0x153e21e7, 0x8fb03d4a, 0xe6e39f2b, 0xdb83adf7
    );

    /**
     * S-Box 2
     *
     * @access private
     * @var    array
     */
    var $sbox2 = array(
        0xe93d5a68, 0x948140f7, 0xf64c261c, 0x94692934, 0x411520f7, 0x7602d4f7, 0xbcf46b2e, 0xd4a20068,
        0xd4082471, 0x3320f46a, 0x43b7d4b7, 0x500061af, 0x1e39f62e, 0x97244546, 0x14214f74, 0xbf8b8840,
        0x4d95fc1d, 0x96b591af, 0x70f4ddd3, 0x66a02f45, 0xbfbc09ec, 0x03bd9785, 0x7fac6dd0, 0x31cb8504,
        0x96eb27b3, 0x55fd3941, 0xda2547e6, 0xabca0a9a, 0x28507825, 0x530429f4, 0x0a2c86da, 0xe9b66dfb,
        0x68dc1462, 0xd7486900, 0x680ec0a4, 0x27a18dee, 0x4f3ffea2, 0xe887ad8c, 0xb58ce006, 0x7af4d6b6,
        0xaace1e7c, 0xd3375fec, 0xce78a399, 0x406b2a42, 0x20fe9e35, 0xd9f385b9, 0xee39d7ab, 0x3b124e8b,
        0x1dc9faf7, 0x4b6d1856, 0x26a36631, 0xeae397b2, 0x3a6efa74, 0xdd5b4332, 0x6841e7f7, 0xca7820fb,
        0xfb0af54e, 0xd8feb397, 0x454056ac, 0xba489527, 0x55533a3a, 0x20838d87, 0xfe6ba9b7, 0xd096954b,
        0x55a867bc, 0xa1159a58, 0xcca92963, 0x99e1db33, 0xa62a4a56, 0x3f3125f9, 0x5ef47e1c, 0x9029317c,
        0xfdf8e802, 0x04272f70, 0x80bb155c, 0x05282ce3, 0x95c11548, 0xe4c66d22, 0x48c1133f, 0xc70f86dc,
        0x07f9c9ee, 0x41041f0f, 0x404779a4, 0x5d886e17, 0x325f51eb, 0xd59bc0d1, 0xf2bcc18f, 0x41113564,
        0x257b7834, 0x602a9c60, 0xdff8e8a3, 0x1f636c1b, 0x0e12b4c2, 0x02e1329e, 0xaf664fd1, 0xcad18115,
        0x6b2395e0, 0x333e92e1, 0x3b240b62, 0xeebeb922, 0x85b2a20e, 0xe6ba0d99, 0xde720c8c, 0x2da2f728,
        0xd0127845, 0x95b794fd, 0x647d0862, 0xe7ccf5f0, 0x5449a36f, 0x877d48fa, 0xc39dfd27, 0xf33e8d1e,
        0x0a476341, 0x992eff74, 0x3a6f6eab, 0xf4f8fd37, 0xa812dc60, 0xa1ebddf8, 0x991be14c, 0xdb6e6b0d,
        0xc67b5510, 0x6d672c37, 0x2765d43b, 0xdcd0e804, 0xf1290dc7, 0xcc00ffa3, 0xb5390f92, 0x690fed0b,
        0x667b9ffb, 0xcedb7d9c, 0xa091cf0b, 0xd9155ea3, 0xbb132f88, 0x515bad24, 0x7b9479bf, 0x763bd6eb,
        0x37392eb3, 0xcc115979, 0x8026e297, 0xf42e312d, 0x6842ada7, 0xc66a2b3b, 0x12754ccc, 0x782ef11c,
        0x6a124237, 0xb79251e7, 0x06a1bbe6, 0x4bfb6350, 0x1a6b1018, 0x11caedfa, 0x3d25bdd8, 0xe2e1c3c9,
        0x44421659, 0x0a121386, 0xd90cec6e, 0xd5abea2a, 0x64af674e, 0xda86a85f, 0xbebfe988, 0x64e4c3fe,
        0x9dbc8057, 0xf0f7c086, 0x60787bf8, 0x6003604d, 0xd1fd8346, 0xf6381fb0, 0x7745ae04, 0xd736fccc,
        0x83426b33, 0xf01eab71, 0xb0804187, 0x3c005e5f, 0x77a057be, 0xbde8ae24, 0x55464299, 0xbf582e61,
        0x4e58f48f, 0xf2ddfda2, 0xf474ef38, 0x8789bdc2, 0x5366f9c3, 0xc8b38e74, 0xb475f255, 0x46fcd9b9,
        0x7aeb2661, 0x8b1ddf84, 0x846a0e79, 0x915f95e2, 0x466e598e, 0x20b45770, 0x8cd55591, 0xc902de4c,
        0xb90bace1, 0xbb8205d0, 0x11a86248, 0x7574a99e, 0xb77f19b6, 0xe0a9dc09, 0x662d09a1, 0xc4324633,
        0xe85a1f02, 0x09f0be8c, 0x4a99a025, 0x1d6efe10, 0x1ab93d1d, 0x0ba5a4df, 0xa186f20f, 0x2868f169,
        0xdcb7da83, 0x573906fe, 0xa1e2ce9b, 0x4fcd7f52, 0x50115e01, 0xa70683fa, 0xa002b5c4, 0x0de6d027,
        0x9af88c27, 0x773f8641, 0xc3604c06, 0x61a806b5, 0xf0177a28, 0xc0f586e0, 0x006058aa, 0x30dc7d62,
        0x11e69ed7, 0x2338ea63, 0x53c2dd94, 0xc2c21634, 0xbbcbee56, 0x90bcb6de, 0xebfc7da1, 0xce591d76,
        0x6f05e409, 0x4b7c0188, 0x39720a3d, 0x7c927c24, 0x86e3725f, 0x724d9db9, 0x1ac15bb4, 0xd39eb8fc,
        0xed545578, 0x08fca5b5, 0xd83d7cd3, 0x4dad0fc4, 0x1e50ef5e, 0xb161e6f8, 0xa28514d9, 0x6c51133c,
        0x6fd5c7e7, 0x56e14ec4, 0x362abfce, 0xddc6c837, 0xd79a3234, 0x92638212, 0x670efa8e, 0x406000e0
    );

    /**
     * S-Box 3
     *
     * @access private
     * @var    array
     */
    var $sbox3 = array(
        0x3a39ce37, 0xd3faf5cf, 0xabc27737, 0x5ac52d1b, 0x5cb0679e, 0x4fa33742, 0xd3822740, 0x99bc9bbe,
        0xd5118e9d, 0xbf0f7315, 0xd62d1c7e, 0xc700c47b, 0xb78c1b6b, 0x21a19045, 0xb26eb1be, 0x6a366eb4,
        0x5748ab2f, 0xbc946e79, 0xc6a376d2, 0x6549c2c8, 0x530ff8ee, 0x468dde7d, 0xd5730a1d, 0x4cd04dc6,
        0x2939bbdb, 0xa9ba4650, 0xac9526e8, 0xbe5ee304, 0xa1fad5f0, 0x6a2d519a, 0x63ef8ce2, 0x9a86ee22,
        0xc089c2b8, 0x43242ef6, 0xa51e03aa, 0x9cf2d0a4, 0x83c061ba, 0x9be96a4d, 0x8fe51550, 0xba645bd6,
        0x2826a2f9, 0xa73a3ae1, 0x4ba99586, 0xef5562e9, 0xc72fefd3, 0xf752f7da, 0x3f046f69, 0x77fa0a59,
        0x80e4a915, 0x87b08601, 0x9b09e6ad, 0x3b3ee593, 0xe990fd5a, 0x9e34d797, 0x2cf0b7d9, 0x022b8b51,
        0x96d5ac3a, 0x017da67d, 0xd1cf3ed6, 0x7c7d2d28, 0x1f9f25cf, 0xadf2b89b, 0x5ad6b472, 0x5a88f54c,
        0xe029ac71, 0xe019a5e6, 0x47b0acfd, 0xed93fa9b, 0xe8d3c48d, 0x283b57cc, 0xf8d56629, 0x79132e28,
        0x785f0191, 0xed756055, 0xf7960e44, 0xe3d35e8c, 0x15056dd4, 0x88f46dba, 0x03a16125, 0x0564f0bd,
        0xc3eb9e15, 0x3c9057a2, 0x97271aec, 0xa93a072a, 0x1b3f6d9b, 0x1e6321f5, 0xf59c66fb, 0x26dcf319,
        0x7533d928, 0xb155fdf5, 0x03563482, 0x8aba3cbb, 0x28517711, 0xc20ad9f8, 0xabcc5167, 0xccad925f,
        0x4de81751, 0x3830dc8e, 0x379d5862, 0x9320f991, 0xea7a90c2, 0xfb3e7bce, 0x5121ce64, 0x774fbe32,
        0xa8b6e37e, 0xc3293d46, 0x48de5369, 0x6413e680, 0xa2ae0810, 0xdd6db224, 0x69852dfd, 0x09072166,
        0xb39a460a, 0x6445c0dd, 0x586cdecf, 0x1c20c8ae, 0x5bbef7dd, 0x1b588d40, 0xccd2017f, 0x6bb4e3bb,
        0xdda26a7e, 0x3a59ff45, 0x3e350a44, 0xbcb4cdd5, 0x72eacea8, 0xfa6484bb, 0x8d6612ae, 0xbf3c6f47,
        0xd29be463, 0x542f5d9e, 0xaec2771b, 0xf64e6370, 0x740e0d8d, 0xe75b1357, 0xf8721671, 0xaf537d5d,
        0x4040cb08, 0x4eb4e2cc, 0x34d2466a, 0x0115af84, 0xe1b00428, 0x95983a1d, 0x06b89fb4, 0xce6ea048,
        0x6f3f3b82, 0x3520ab82, 0x011a1d4b, 0x277227f8, 0x611560b1, 0xe7933fdc, 0xbb3a792b, 0x344525bd,
        0xa08839e1, 0x51ce794b, 0x2f32c9b7, 0xa01fbac9, 0xe01cc87e, 0xbcc7d1f6, 0xcf0111c3, 0xa1e8aac7,
        0x1a908749, 0xd44fbd9a, 0xd0dadecb, 0xd50ada38, 0x0339c32a, 0xc6913667, 0x8df9317c, 0xe0b12b4f,
        0xf79e59b7, 0x43f5bb3a, 0xf2d519ff, 0x27d9459c, 0xbf97222c, 0x15e6fc2a, 0x0f91fc71, 0x9b941525,
        0xfae59361, 0xceb69ceb, 0xc2a86459, 0x12baa8d1, 0xb6c1075e, 0xe3056a0c, 0x10d25065, 0xcb03a442,
        0xe0ec6e0e, 0x1698db3b, 0x4c98a0be, 0x3278e964, 0x9f1f9532, 0xe0d392df, 0xd3a0342b, 0x8971f21e,
        0x1b0a7441, 0x4ba3348c, 0xc5be7120, 0xc37632d8, 0xdf359f8d, 0x9b992f2e, 0xe60b6f47, 0x0fe3f11d,
        0xe54cda54, 0x1edad891, 0xce6279cf, 0xcd3e7e6f, 0x1618b166, 0xfd2c1d05, 0x848fd2c5, 0xf6fb2299,
        0xf523f357, 0xa6327623, 0x93a83531, 0x56cccd02, 0xacf08162, 0x5a75ebb5, 0x6e163697, 0x88d273cc,
        0xde966292, 0x81b949d0, 0x4c50901b, 0x71c65614, 0xe6c6c7bd, 0x327a140a, 0x45e1d006, 0xc3f27b9a,
        0xc9aa53fd, 0x62a80f00, 0xbb25bfe2, 0x35bdd2f6, 0x71126905, 0xb2040222, 0xb6cbcf7c, 0xcd769c2b,
        0x53113ec0, 0x1640e3d3, 0x38abbd60, 0x2547adf0, 0xba38209c, 0xf746ce76, 0x77afa1c5, 0x20756060,
        0x85cbfe4e, 0x8ae88dd8, 0x7aaaf9b0, 0x4cf9aa7e, 0x1948c25c, 0x02fb8a8c, 0x01c36ae4, 0xd6ebe1f9,
        0x90d4f869, 0xa65cdea0, 0x3f09252d, 0xc208e69f, 0xb74e6132, 0xce77e25b, 0x578fdfe3, 0x3ac372e6
    );

    /**
     * P-Array consists of 18 32-bit subkeys
     *
     * @var array
     * @access private
     */
    var $parray = array(
        0x243f6a88, 0x85a308d3, 0x13198a2e, 0x03707344, 0xa4093822, 0x299f31d0,
        0x082efa98, 0xec4e6c89, 0x452821e6, 0x38d01377, 0xbe5466cf, 0x34e90c6c,
        0xc0ac29b7, 0xc97c50dd, 0x3f84d5b5, 0xb5470917, 0x9216d5d9, 0x8979fb1b
    );

    /**
     * The BCTX-working Array
     *
     * Holds the expanded key [p] and the key-depended s-boxes [sb]
     *
     * @var array
     * @access private
     */
    var $bctx;

    /**
     * Holds the last used key
     *
     * @var array
     * @access private
     */
    var $kl;

    /**
     * The Key Length (in bytes)
     *
     * @see \phpseclib\Crypt\Base::setKeyLength()
     * @var int
     * @access private
     * @internal The max value is 256 / 8 = 32, the min value is 128 / 8 = 16.  Exists in conjunction with $Nk
     *    because the encryption / decryption / key schedule creation requires this number and not $key_length.  We could
     *    derive this from $key_length or vice versa, but that'd mean we'd have to do multiple shift operations, so in lieu
     *    of that, we'll just precompute it once.
     */
    var $key_length = 16;

    /**
     * Sets the key length.
     *
     * Key lengths can be between 32 and 448 bits.
     *
     * @access public
     * @param int $length
     */
    function setKeyLength($length)
    {
        if ($length < 32) {
            $this->key_length = 7;
        } elseif ($length > 448) {
            $this->key_length = 56;
        } else {
            $this->key_length = $length >> 3;
        }

        parent::setKeyLength($length);
    }

    /**
     * Test for engine validity
     *
     * This is mainly just a wrapper to set things up for \phpseclib\Crypt\Base::isValidEngine()
     *
     * @see \phpseclib\Crypt\Base::isValidEngine()
     * @param int $engine
     * @access public
     * @return bool
     */
    function isValidEngine($engine)
    {
<<<<<<< HEAD
        if ($engine == self::ENGINE_OPENSSL) {
            if ($this->key_size != 16) {
=======
        if ($engine == CRYPT_ENGINE_OPENSSL) {
            if ($this->key_length != 16) {
>>>>>>> d91158f6
                return false;
            }
            $this->cipher_name_openssl_ecb = 'bf-ecb';
            $this->cipher_name_openssl = 'bf-' . $this->_openssl_translate_mode();
        }

        return parent::isValidEngine($engine);
    }

    /**
     * Setup the key (expansion)
     *
     * @see \phpseclib\Crypt\Base::_setupKey()
     * @access private
     */
    function _setupKey()
    {
        if (isset($this->kl['key']) && $this->key === $this->kl['key']) {
            // already expanded
            return;
        }
        $this->kl = array('key' => $this->key);

        /* key-expanding p[] and S-Box building sb[] */
        $this->bctx = array(
            'p'  => array(),
            'sb' => array(
                $this->sbox0,
                $this->sbox1,
                $this->sbox2,
                $this->sbox3
            )
        );

        // unpack binary string in unsigned chars
        $key  = array_values(unpack('C*', $this->key));
        $keyl = count($key);
        for ($j = 0, $i = 0; $i < 18; ++$i) {
            // xor P1 with the first 32-bits of the key, xor P2 with the second 32-bits ...
            for ($data = 0, $k = 0; $k < 4; ++$k) {
                $data = ($data << 8) | $key[$j];
                if (++$j >= $keyl) {
                    $j = 0;
                }
            }
            $this->bctx['p'][] = $this->parray[$i] ^ $data;
        }

        // encrypt the zero-string, replace P1 and P2 with the encrypted data,
        // encrypt P3 and P4 with the new P1 and P2, do it with all P-array and subkeys
        $data = "\0\0\0\0\0\0\0\0";
        for ($i = 0; $i < 18; $i += 2) {
            list($l, $r) = array_values(unpack('N*', $data = $this->_encryptBlock($data)));
            $this->bctx['p'][$i    ] = $l;
            $this->bctx['p'][$i + 1] = $r;
        }
        for ($i = 0; $i < 4; ++$i) {
            for ($j = 0; $j < 256; $j += 2) {
                list($l, $r) = array_values(unpack('N*', $data = $this->_encryptBlock($data)));
                $this->bctx['sb'][$i][$j    ] = $l;
                $this->bctx['sb'][$i][$j + 1] = $r;
            }
        }
    }

    /**
     * Encrypts a block
     *
     * @access private
     * @param string $in
     * @return string
     */
    function _encryptBlock($in)
    {
        $p = $this->bctx["p"];
        // extract($this->bctx["sb"], EXTR_PREFIX_ALL, "sb"); // slower
        $sb_0 = $this->bctx["sb"][0];
        $sb_1 = $this->bctx["sb"][1];
        $sb_2 = $this->bctx["sb"][2];
        $sb_3 = $this->bctx["sb"][3];

        $in = unpack("N*", $in);
        $l = $in[1];
        $r = $in[2];

        for ($i = 0; $i < 16; $i+= 2) {
            $l^= $p[$i];
            $r^= ($sb_0[$l >> 24 & 0xff]  +
                  $sb_1[$l >> 16 & 0xff]  ^
                  $sb_2[$l >>  8 & 0xff]) +
                  $sb_3[$l       & 0xff];

            $r^= $p[$i + 1];
            $l^= ($sb_0[$r >> 24 & 0xff]  +
                  $sb_1[$r >> 16 & 0xff]  ^
                  $sb_2[$r >>  8 & 0xff]) +
                  $sb_3[$r       & 0xff];
        }
        return pack("N*", $r ^ $p[17], $l ^ $p[16]);
    }

    /**
     * Decrypts a block
     *
     * @access private
     * @param string $in
     * @return string
     */
    function _decryptBlock($in)
    {
        $p = $this->bctx["p"];
        $sb_0 = $this->bctx["sb"][0];
        $sb_1 = $this->bctx["sb"][1];
        $sb_2 = $this->bctx["sb"][2];
        $sb_3 = $this->bctx["sb"][3];

        $in = unpack("N*", $in);
        $l = $in[1];
        $r = $in[2];

        for ($i = 17; $i > 2; $i-= 2) {
            $l^= $p[$i];
            $r^= ($sb_0[$l >> 24 & 0xff]  +
                  $sb_1[$l >> 16 & 0xff]  ^
                  $sb_2[$l >>  8 & 0xff]) +
                  $sb_3[$l       & 0xff];

            $r^= $p[$i - 1];
            $l^= ($sb_0[$r >> 24 & 0xff]  +
                  $sb_1[$r >> 16 & 0xff]  ^
                  $sb_2[$r >>  8 & 0xff]) +
                  $sb_3[$r       & 0xff];
        }
        return pack("N*", $r ^ $p[0], $l ^ $p[1]);
    }

    /**
     * Setup the performance-optimized function for de/encrypt()
     *
     * @see \phpseclib\Crypt\Base::_setupInlineCrypt()
     * @access private
     */
    function _setupInlineCrypt()
    {
        $lambda_functions =& self::_getLambdaFunctions();

        // We create max. 10 hi-optimized code for memory reason. Means: For each $key one ultra fast inline-crypt function.
        // (Currently, for Crypt_Blowfish, one generated $lambda_function cost on php5.5@32bit ~100kb unfreeable mem and ~180kb on php5.5@64bit)
        // After that, we'll still create very fast optimized code but not the hi-ultimative code, for each $mode one.
        $gen_hi_opt_code = (bool)(count($lambda_functions) < 10);

        // Generation of a unique hash for our generated code
        $code_hash = "Crypt_Blowfish, {$this->mode}";
        if ($gen_hi_opt_code) {
            $code_hash = str_pad($code_hash, 32) . $this->_hashInlineCryptFunction($this->key);
        }

        if (!isset($lambda_functions[$code_hash])) {
            switch (true) {
                case $gen_hi_opt_code:
                    $p = $this->bctx['p'];
                    $init_crypt = '
                        static $sb_0, $sb_1, $sb_2, $sb_3;
                        if (!$sb_0) {
                            $sb_0 = $self->bctx["sb"][0];
                            $sb_1 = $self->bctx["sb"][1];
                            $sb_2 = $self->bctx["sb"][2];
                            $sb_3 = $self->bctx["sb"][3];
                        }
                    ';
                    break;
                default:
                    $p   = array();
                    for ($i = 0; $i < 18; ++$i) {
                        $p[] = '$p_' . $i;
                    }
                    $init_crypt = '
                        list($sb_0, $sb_1, $sb_2, $sb_3) = $self->bctx["sb"];
                        list(' . implode(',', $p) . ') = $self->bctx["p"];

                    ';
            }

            // Generating encrypt code:
            $encrypt_block = '
                $in = unpack("N*", $in);
                $l = $in[1];
                $r = $in[2];
            ';
            for ($i = 0; $i < 16; $i+= 2) {
                $encrypt_block.= '
                    $l^= ' . $p[$i] . ';
                    $r^= ($sb_0[$l >> 24 & 0xff]  +
                          $sb_1[$l >> 16 & 0xff]  ^
                          $sb_2[$l >>  8 & 0xff]) +
                          $sb_3[$l       & 0xff];

                    $r^= ' . $p[$i + 1] . ';
                    $l^= ($sb_0[$r >> 24 & 0xff]  +
                          $sb_1[$r >> 16 & 0xff]  ^
                          $sb_2[$r >>  8 & 0xff]) +
                          $sb_3[$r       & 0xff];
                ';
            }
            $encrypt_block.= '
                $in = pack("N*",
                    $r ^ ' . $p[17] . ',
                    $l ^ ' . $p[16] . '
                );
            ';

            // Generating decrypt code:
            $decrypt_block = '
                $in = unpack("N*", $in);
                $l = $in[1];
                $r = $in[2];
            ';

            for ($i = 17; $i > 2; $i-= 2) {
                $decrypt_block.= '
                    $l^= ' . $p[$i] . ';
                    $r^= ($sb_0[$l >> 24 & 0xff]  +
                          $sb_1[$l >> 16 & 0xff]  ^
                          $sb_2[$l >>  8 & 0xff]) +
                          $sb_3[$l       & 0xff];

                    $r^= ' . $p[$i - 1] . ';
                    $l^= ($sb_0[$r >> 24 & 0xff]  +
                          $sb_1[$r >> 16 & 0xff]  ^
                          $sb_2[$r >>  8 & 0xff]) +
                          $sb_3[$r       & 0xff];
                ';
            }

            $decrypt_block.= '
                $in = pack("N*",
                    $r ^ ' . $p[0] . ',
                    $l ^ ' . $p[1] . '
                );
            ';

            $lambda_functions[$code_hash] = $this->_createInlineCryptFunction(
                array(
                   'init_crypt'    => $init_crypt,
                   'init_encrypt'  => '',
                   'init_decrypt'  => '',
                   'encrypt_block' => $encrypt_block,
                   'decrypt_block' => $decrypt_block
                )
            );
        }
        $this->inline_crypt = $lambda_functions[$code_hash];
    }
}<|MERGE_RESOLUTION|>--- conflicted
+++ resolved
@@ -318,13 +318,8 @@
      */
     function isValidEngine($engine)
     {
-<<<<<<< HEAD
         if ($engine == self::ENGINE_OPENSSL) {
-            if ($this->key_size != 16) {
-=======
-        if ($engine == CRYPT_ENGINE_OPENSSL) {
             if ($this->key_length != 16) {
->>>>>>> d91158f6
                 return false;
             }
             $this->cipher_name_openssl_ecb = 'bf-ecb';
