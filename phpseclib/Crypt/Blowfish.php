<?php

/**
 * Pure-PHP implementation of Blowfish.
 *
 * Uses mcrypt, if available, and an internal implementation, otherwise.
 *
 * PHP version 5
 *
 * Useful resources are as follows:
 *
 *  - {@link http://en.wikipedia.org/wiki/Blowfish_(cipher) Wikipedia description of Blowfish}
 *
 * Here's a short example of how to use this library:
 * <code>
 * <?php
 *    include 'vendor/autoload.php';
 *
 *    $blowfish = new \phpseclib\Crypt\Blowfish();
 *
 *    $blowfish->setKey('12345678901234567890123456789012');
 *
 *    $plaintext = str_repeat('a', 1024);
 *
 *    echo $blowfish->decrypt($blowfish->encrypt($plaintext));
 * ?>
 * </code>
 *
 * @category  Crypt
 * @package   Blowfish
 * @author    Jim Wigginton <terrafrost@php.net>
 * @author    Hans-Juergen Petrich <petrich@tronic-media.com>
 * @copyright 2007 Jim Wigginton
 * @license   http://www.opensource.org/licenses/mit-license.html  MIT License
 * @link      http://phpseclib.sourceforge.net
 */

namespace phpseclib\Crypt;

use phpseclib\Crypt\Base;

/**
 * Pure-PHP implementation of Blowfish.
 *
 * @package Blowfish
 * @author  Jim Wigginton <terrafrost@php.net>
 * @author  Hans-Juergen Petrich <petrich@tronic-media.com>
 * @access  public
 */
class Blowfish extends Base
{
    /**
     * Block Length of the cipher
     *
     * @see \phpseclib\Crypt\Base::block_size
     * @var int
     * @access private
     */
    var $block_size = 8;

    /**
<<<<<<< HEAD
     * The default password key_size used by setPassword()
     *
     * @see \phpseclib\Crypt\Base::password_key_size
     * @see \phpseclib\Crypt\Base::setPassword()
     * @var int
     * @access private
     */
    var $password_key_size = 56;
=======
     * The namespace used by the cipher for its constants.
     *
     * @see Crypt_Base::const_namespace
     * @var string
     * @access private
     */
    var $const_namespace = 'BLOWFISH';
>>>>>>> bfba3db1

    /**
     * The mcrypt specific name of the cipher
     *
     * @see \phpseclib\Crypt\Base::cipher_name_mcrypt
     * @var string
     * @access private
     */
    var $cipher_name_mcrypt = 'blowfish';

    /**
     * Optimizing value while CFB-encrypting
     *
     * @see \phpseclib\Crypt\Base::cfb_init_len
     * @var int
     * @access private
     */
    var $cfb_init_len = 500;

    /**
     * The fixed subkeys boxes ($sbox0 - $sbox3) with 256 entries each
     *
     * S-Box 0
     *
     * @access private
     * @var    array
     */
    var $sbox0 = array(
        0xd1310ba6, 0x98dfb5ac, 0x2ffd72db, 0xd01adfb7, 0xb8e1afed, 0x6a267e96, 0xba7c9045, 0xf12c7f99,
        0x24a19947, 0xb3916cf7, 0x0801f2e2, 0x858efc16, 0x636920d8, 0x71574e69, 0xa458fea3, 0xf4933d7e,
        0x0d95748f, 0x728eb658, 0x718bcd58, 0x82154aee, 0x7b54a41d, 0xc25a59b5, 0x9c30d539, 0x2af26013,
        0xc5d1b023, 0x286085f0, 0xca417918, 0xb8db38ef, 0x8e79dcb0, 0x603a180e, 0x6c9e0e8b, 0xb01e8a3e,
        0xd71577c1, 0xbd314b27, 0x78af2fda, 0x55605c60, 0xe65525f3, 0xaa55ab94, 0x57489862, 0x63e81440,
        0x55ca396a, 0x2aab10b6, 0xb4cc5c34, 0x1141e8ce, 0xa15486af, 0x7c72e993, 0xb3ee1411, 0x636fbc2a,
        0x2ba9c55d, 0x741831f6, 0xce5c3e16, 0x9b87931e, 0xafd6ba33, 0x6c24cf5c, 0x7a325381, 0x28958677,
        0x3b8f4898, 0x6b4bb9af, 0xc4bfe81b, 0x66282193, 0x61d809cc, 0xfb21a991, 0x487cac60, 0x5dec8032,
        0xef845d5d, 0xe98575b1, 0xdc262302, 0xeb651b88, 0x23893e81, 0xd396acc5, 0x0f6d6ff3, 0x83f44239,
        0x2e0b4482, 0xa4842004, 0x69c8f04a, 0x9e1f9b5e, 0x21c66842, 0xf6e96c9a, 0x670c9c61, 0xabd388f0,
        0x6a51a0d2, 0xd8542f68, 0x960fa728, 0xab5133a3, 0x6eef0b6c, 0x137a3be4, 0xba3bf050, 0x7efb2a98,
        0xa1f1651d, 0x39af0176, 0x66ca593e, 0x82430e88, 0x8cee8619, 0x456f9fb4, 0x7d84a5c3, 0x3b8b5ebe,
        0xe06f75d8, 0x85c12073, 0x401a449f, 0x56c16aa6, 0x4ed3aa62, 0x363f7706, 0x1bfedf72, 0x429b023d,
        0x37d0d724, 0xd00a1248, 0xdb0fead3, 0x49f1c09b, 0x075372c9, 0x80991b7b, 0x25d479d8, 0xf6e8def7,
        0xe3fe501a, 0xb6794c3b, 0x976ce0bd, 0x04c006ba, 0xc1a94fb6, 0x409f60c4, 0x5e5c9ec2, 0x196a2463,
        0x68fb6faf, 0x3e6c53b5, 0x1339b2eb, 0x3b52ec6f, 0x6dfc511f, 0x9b30952c, 0xcc814544, 0xaf5ebd09,
        0xbee3d004, 0xde334afd, 0x660f2807, 0x192e4bb3, 0xc0cba857, 0x45c8740f, 0xd20b5f39, 0xb9d3fbdb,
        0x5579c0bd, 0x1a60320a, 0xd6a100c6, 0x402c7279, 0x679f25fe, 0xfb1fa3cc, 0x8ea5e9f8, 0xdb3222f8,
        0x3c7516df, 0xfd616b15, 0x2f501ec8, 0xad0552ab, 0x323db5fa, 0xfd238760, 0x53317b48, 0x3e00df82,
        0x9e5c57bb, 0xca6f8ca0, 0x1a87562e, 0xdf1769db, 0xd542a8f6, 0x287effc3, 0xac6732c6, 0x8c4f5573,
        0x695b27b0, 0xbbca58c8, 0xe1ffa35d, 0xb8f011a0, 0x10fa3d98, 0xfd2183b8, 0x4afcb56c, 0x2dd1d35b,
        0x9a53e479, 0xb6f84565, 0xd28e49bc, 0x4bfb9790, 0xe1ddf2da, 0xa4cb7e33, 0x62fb1341, 0xcee4c6e8,
        0xef20cada, 0x36774c01, 0xd07e9efe, 0x2bf11fb4, 0x95dbda4d, 0xae909198, 0xeaad8e71, 0x6b93d5a0,
        0xd08ed1d0, 0xafc725e0, 0x8e3c5b2f, 0x8e7594b7, 0x8ff6e2fb, 0xf2122b64, 0x8888b812, 0x900df01c,
        0x4fad5ea0, 0x688fc31c, 0xd1cff191, 0xb3a8c1ad, 0x2f2f2218, 0xbe0e1777, 0xea752dfe, 0x8b021fa1,
        0xe5a0cc0f, 0xb56f74e8, 0x18acf3d6, 0xce89e299, 0xb4a84fe0, 0xfd13e0b7, 0x7cc43b81, 0xd2ada8d9,
        0x165fa266, 0x80957705, 0x93cc7314, 0x211a1477, 0xe6ad2065, 0x77b5fa86, 0xc75442f5, 0xfb9d35cf,
        0xebcdaf0c, 0x7b3e89a0, 0xd6411bd3, 0xae1e7e49, 0x00250e2d, 0x2071b35e, 0x226800bb, 0x57b8e0af,
        0x2464369b, 0xf009b91e, 0x5563911d, 0x59dfa6aa, 0x78c14389, 0xd95a537f, 0x207d5ba2, 0x02e5b9c5,
        0x83260376, 0x6295cfa9, 0x11c81968, 0x4e734a41, 0xb3472dca, 0x7b14a94a, 0x1b510052, 0x9a532915,
        0xd60f573f, 0xbc9bc6e4, 0x2b60a476, 0x81e67400, 0x08ba6fb5, 0x571be91f, 0xf296ec6b, 0x2a0dd915,
        0xb6636521, 0xe7b9f9b6, 0xff34052e, 0xc5855664, 0x53b02d5d, 0xa99f8fa1, 0x08ba4799, 0x6e85076a
    );

    /**
     * S-Box 1
     *
     * @access private
     * @var    array
     */
    var $sbox1 = array(
        0x4b7a70e9, 0xb5b32944, 0xdb75092e, 0xc4192623, 0xad6ea6b0, 0x49a7df7d, 0x9cee60b8, 0x8fedb266,
        0xecaa8c71, 0x699a17ff, 0x5664526c, 0xc2b19ee1, 0x193602a5, 0x75094c29, 0xa0591340, 0xe4183a3e,
        0x3f54989a, 0x5b429d65, 0x6b8fe4d6, 0x99f73fd6, 0xa1d29c07, 0xefe830f5, 0x4d2d38e6, 0xf0255dc1,
        0x4cdd2086, 0x8470eb26, 0x6382e9c6, 0x021ecc5e, 0x09686b3f, 0x3ebaefc9, 0x3c971814, 0x6b6a70a1,
        0x687f3584, 0x52a0e286, 0xb79c5305, 0xaa500737, 0x3e07841c, 0x7fdeae5c, 0x8e7d44ec, 0x5716f2b8,
        0xb03ada37, 0xf0500c0d, 0xf01c1f04, 0x0200b3ff, 0xae0cf51a, 0x3cb574b2, 0x25837a58, 0xdc0921bd,
        0xd19113f9, 0x7ca92ff6, 0x94324773, 0x22f54701, 0x3ae5e581, 0x37c2dadc, 0xc8b57634, 0x9af3dda7,
        0xa9446146, 0x0fd0030e, 0xecc8c73e, 0xa4751e41, 0xe238cd99, 0x3bea0e2f, 0x3280bba1, 0x183eb331,
        0x4e548b38, 0x4f6db908, 0x6f420d03, 0xf60a04bf, 0x2cb81290, 0x24977c79, 0x5679b072, 0xbcaf89af,
        0xde9a771f, 0xd9930810, 0xb38bae12, 0xdccf3f2e, 0x5512721f, 0x2e6b7124, 0x501adde6, 0x9f84cd87,
        0x7a584718, 0x7408da17, 0xbc9f9abc, 0xe94b7d8c, 0xec7aec3a, 0xdb851dfa, 0x63094366, 0xc464c3d2,
        0xef1c1847, 0x3215d908, 0xdd433b37, 0x24c2ba16, 0x12a14d43, 0x2a65c451, 0x50940002, 0x133ae4dd,
        0x71dff89e, 0x10314e55, 0x81ac77d6, 0x5f11199b, 0x043556f1, 0xd7a3c76b, 0x3c11183b, 0x5924a509,
        0xf28fe6ed, 0x97f1fbfa, 0x9ebabf2c, 0x1e153c6e, 0x86e34570, 0xeae96fb1, 0x860e5e0a, 0x5a3e2ab3,
        0x771fe71c, 0x4e3d06fa, 0x2965dcb9, 0x99e71d0f, 0x803e89d6, 0x5266c825, 0x2e4cc978, 0x9c10b36a,
        0xc6150eba, 0x94e2ea78, 0xa5fc3c53, 0x1e0a2df4, 0xf2f74ea7, 0x361d2b3d, 0x1939260f, 0x19c27960,
        0x5223a708, 0xf71312b6, 0xebadfe6e, 0xeac31f66, 0xe3bc4595, 0xa67bc883, 0xb17f37d1, 0x018cff28,
        0xc332ddef, 0xbe6c5aa5, 0x65582185, 0x68ab9802, 0xeecea50f, 0xdb2f953b, 0x2aef7dad, 0x5b6e2f84,
        0x1521b628, 0x29076170, 0xecdd4775, 0x619f1510, 0x13cca830, 0xeb61bd96, 0x0334fe1e, 0xaa0363cf,
        0xb5735c90, 0x4c70a239, 0xd59e9e0b, 0xcbaade14, 0xeecc86bc, 0x60622ca7, 0x9cab5cab, 0xb2f3846e,
        0x648b1eaf, 0x19bdf0ca, 0xa02369b9, 0x655abb50, 0x40685a32, 0x3c2ab4b3, 0x319ee9d5, 0xc021b8f7,
        0x9b540b19, 0x875fa099, 0x95f7997e, 0x623d7da8, 0xf837889a, 0x97e32d77, 0x11ed935f, 0x16681281,
        0x0e358829, 0xc7e61fd6, 0x96dedfa1, 0x7858ba99, 0x57f584a5, 0x1b227263, 0x9b83c3ff, 0x1ac24696,
        0xcdb30aeb, 0x532e3054, 0x8fd948e4, 0x6dbc3128, 0x58ebf2ef, 0x34c6ffea, 0xfe28ed61, 0xee7c3c73,
        0x5d4a14d9, 0xe864b7e3, 0x42105d14, 0x203e13e0, 0x45eee2b6, 0xa3aaabea, 0xdb6c4f15, 0xfacb4fd0,
        0xc742f442, 0xef6abbb5, 0x654f3b1d, 0x41cd2105, 0xd81e799e, 0x86854dc7, 0xe44b476a, 0x3d816250,
        0xcf62a1f2, 0x5b8d2646, 0xfc8883a0, 0xc1c7b6a3, 0x7f1524c3, 0x69cb7492, 0x47848a0b, 0x5692b285,
        0x095bbf00, 0xad19489d, 0x1462b174, 0x23820e00, 0x58428d2a, 0x0c55f5ea, 0x1dadf43e, 0x233f7061,
        0x3372f092, 0x8d937e41, 0xd65fecf1, 0x6c223bdb, 0x7cde3759, 0xcbee7460, 0x4085f2a7, 0xce77326e,
        0xa6078084, 0x19f8509e, 0xe8efd855, 0x61d99735, 0xa969a7aa, 0xc50c06c2, 0x5a04abfc, 0x800bcadc,
        0x9e447a2e, 0xc3453484, 0xfdd56705, 0x0e1e9ec9, 0xdb73dbd3, 0x105588cd, 0x675fda79, 0xe3674340,
        0xc5c43465, 0x713e38d8, 0x3d28f89e, 0xf16dff20, 0x153e21e7, 0x8fb03d4a, 0xe6e39f2b, 0xdb83adf7
    );

    /**
     * S-Box 2
     *
     * @access private
     * @var    array
     */
    var $sbox2 = array(
        0xe93d5a68, 0x948140f7, 0xf64c261c, 0x94692934, 0x411520f7, 0x7602d4f7, 0xbcf46b2e, 0xd4a20068,
        0xd4082471, 0x3320f46a, 0x43b7d4b7, 0x500061af, 0x1e39f62e, 0x97244546, 0x14214f74, 0xbf8b8840,
        0x4d95fc1d, 0x96b591af, 0x70f4ddd3, 0x66a02f45, 0xbfbc09ec, 0x03bd9785, 0x7fac6dd0, 0x31cb8504,
        0x96eb27b3, 0x55fd3941, 0xda2547e6, 0xabca0a9a, 0x28507825, 0x530429f4, 0x0a2c86da, 0xe9b66dfb,
        0x68dc1462, 0xd7486900, 0x680ec0a4, 0x27a18dee, 0x4f3ffea2, 0xe887ad8c, 0xb58ce006, 0x7af4d6b6,
        0xaace1e7c, 0xd3375fec, 0xce78a399, 0x406b2a42, 0x20fe9e35, 0xd9f385b9, 0xee39d7ab, 0x3b124e8b,
        0x1dc9faf7, 0x4b6d1856, 0x26a36631, 0xeae397b2, 0x3a6efa74, 0xdd5b4332, 0x6841e7f7, 0xca7820fb,
        0xfb0af54e, 0xd8feb397, 0x454056ac, 0xba489527, 0x55533a3a, 0x20838d87, 0xfe6ba9b7, 0xd096954b,
        0x55a867bc, 0xa1159a58, 0xcca92963, 0x99e1db33, 0xa62a4a56, 0x3f3125f9, 0x5ef47e1c, 0x9029317c,
        0xfdf8e802, 0x04272f70, 0x80bb155c, 0x05282ce3, 0x95c11548, 0xe4c66d22, 0x48c1133f, 0xc70f86dc,
        0x07f9c9ee, 0x41041f0f, 0x404779a4, 0x5d886e17, 0x325f51eb, 0xd59bc0d1, 0xf2bcc18f, 0x41113564,
        0x257b7834, 0x602a9c60, 0xdff8e8a3, 0x1f636c1b, 0x0e12b4c2, 0x02e1329e, 0xaf664fd1, 0xcad18115,
        0x6b2395e0, 0x333e92e1, 0x3b240b62, 0xeebeb922, 0x85b2a20e, 0xe6ba0d99, 0xde720c8c, 0x2da2f728,
        0xd0127845, 0x95b794fd, 0x647d0862, 0xe7ccf5f0, 0x5449a36f, 0x877d48fa, 0xc39dfd27, 0xf33e8d1e,
        0x0a476341, 0x992eff74, 0x3a6f6eab, 0xf4f8fd37, 0xa812dc60, 0xa1ebddf8, 0x991be14c, 0xdb6e6b0d,
        0xc67b5510, 0x6d672c37, 0x2765d43b, 0xdcd0e804, 0xf1290dc7, 0xcc00ffa3, 0xb5390f92, 0x690fed0b,
        0x667b9ffb, 0xcedb7d9c, 0xa091cf0b, 0xd9155ea3, 0xbb132f88, 0x515bad24, 0x7b9479bf, 0x763bd6eb,
        0x37392eb3, 0xcc115979, 0x8026e297, 0xf42e312d, 0x6842ada7, 0xc66a2b3b, 0x12754ccc, 0x782ef11c,
        0x6a124237, 0xb79251e7, 0x06a1bbe6, 0x4bfb6350, 0x1a6b1018, 0x11caedfa, 0x3d25bdd8, 0xe2e1c3c9,
        0x44421659, 0x0a121386, 0xd90cec6e, 0xd5abea2a, 0x64af674e, 0xda86a85f, 0xbebfe988, 0x64e4c3fe,
        0x9dbc8057, 0xf0f7c086, 0x60787bf8, 0x6003604d, 0xd1fd8346, 0xf6381fb0, 0x7745ae04, 0xd736fccc,
        0x83426b33, 0xf01eab71, 0xb0804187, 0x3c005e5f, 0x77a057be, 0xbde8ae24, 0x55464299, 0xbf582e61,
        0x4e58f48f, 0xf2ddfda2, 0xf474ef38, 0x8789bdc2, 0x5366f9c3, 0xc8b38e74, 0xb475f255, 0x46fcd9b9,
        0x7aeb2661, 0x8b1ddf84, 0x846a0e79, 0x915f95e2, 0x466e598e, 0x20b45770, 0x8cd55591, 0xc902de4c,
        0xb90bace1, 0xbb8205d0, 0x11a86248, 0x7574a99e, 0xb77f19b6, 0xe0a9dc09, 0x662d09a1, 0xc4324633,
        0xe85a1f02, 0x09f0be8c, 0x4a99a025, 0x1d6efe10, 0x1ab93d1d, 0x0ba5a4df, 0xa186f20f, 0x2868f169,
        0xdcb7da83, 0x573906fe, 0xa1e2ce9b, 0x4fcd7f52, 0x50115e01, 0xa70683fa, 0xa002b5c4, 0x0de6d027,
        0x9af88c27, 0x773f8641, 0xc3604c06, 0x61a806b5, 0xf0177a28, 0xc0f586e0, 0x006058aa, 0x30dc7d62,
        0x11e69ed7, 0x2338ea63, 0x53c2dd94, 0xc2c21634, 0xbbcbee56, 0x90bcb6de, 0xebfc7da1, 0xce591d76,
        0x6f05e409, 0x4b7c0188, 0x39720a3d, 0x7c927c24, 0x86e3725f, 0x724d9db9, 0x1ac15bb4, 0xd39eb8fc,
        0xed545578, 0x08fca5b5, 0xd83d7cd3, 0x4dad0fc4, 0x1e50ef5e, 0xb161e6f8, 0xa28514d9, 0x6c51133c,
        0x6fd5c7e7, 0x56e14ec4, 0x362abfce, 0xddc6c837, 0xd79a3234, 0x92638212, 0x670efa8e, 0x406000e0
    );

    /**
     * S-Box 3
     *
     * @access private
     * @var    array
     */
    var $sbox3 = array(
        0x3a39ce37, 0xd3faf5cf, 0xabc27737, 0x5ac52d1b, 0x5cb0679e, 0x4fa33742, 0xd3822740, 0x99bc9bbe,
        0xd5118e9d, 0xbf0f7315, 0xd62d1c7e, 0xc700c47b, 0xb78c1b6b, 0x21a19045, 0xb26eb1be, 0x6a366eb4,
        0x5748ab2f, 0xbc946e79, 0xc6a376d2, 0x6549c2c8, 0x530ff8ee, 0x468dde7d, 0xd5730a1d, 0x4cd04dc6,
        0x2939bbdb, 0xa9ba4650, 0xac9526e8, 0xbe5ee304, 0xa1fad5f0, 0x6a2d519a, 0x63ef8ce2, 0x9a86ee22,
        0xc089c2b8, 0x43242ef6, 0xa51e03aa, 0x9cf2d0a4, 0x83c061ba, 0x9be96a4d, 0x8fe51550, 0xba645bd6,
        0x2826a2f9, 0xa73a3ae1, 0x4ba99586, 0xef5562e9, 0xc72fefd3, 0xf752f7da, 0x3f046f69, 0x77fa0a59,
        0x80e4a915, 0x87b08601, 0x9b09e6ad, 0x3b3ee593, 0xe990fd5a, 0x9e34d797, 0x2cf0b7d9, 0x022b8b51,
        0x96d5ac3a, 0x017da67d, 0xd1cf3ed6, 0x7c7d2d28, 0x1f9f25cf, 0xadf2b89b, 0x5ad6b472, 0x5a88f54c,
        0xe029ac71, 0xe019a5e6, 0x47b0acfd, 0xed93fa9b, 0xe8d3c48d, 0x283b57cc, 0xf8d56629, 0x79132e28,
        0x785f0191, 0xed756055, 0xf7960e44, 0xe3d35e8c, 0x15056dd4, 0x88f46dba, 0x03a16125, 0x0564f0bd,
        0xc3eb9e15, 0x3c9057a2, 0x97271aec, 0xa93a072a, 0x1b3f6d9b, 0x1e6321f5, 0xf59c66fb, 0x26dcf319,
        0x7533d928, 0xb155fdf5, 0x03563482, 0x8aba3cbb, 0x28517711, 0xc20ad9f8, 0xabcc5167, 0xccad925f,
        0x4de81751, 0x3830dc8e, 0x379d5862, 0x9320f991, 0xea7a90c2, 0xfb3e7bce, 0x5121ce64, 0x774fbe32,
        0xa8b6e37e, 0xc3293d46, 0x48de5369, 0x6413e680, 0xa2ae0810, 0xdd6db224, 0x69852dfd, 0x09072166,
        0xb39a460a, 0x6445c0dd, 0x586cdecf, 0x1c20c8ae, 0x5bbef7dd, 0x1b588d40, 0xccd2017f, 0x6bb4e3bb,
        0xdda26a7e, 0x3a59ff45, 0x3e350a44, 0xbcb4cdd5, 0x72eacea8, 0xfa6484bb, 0x8d6612ae, 0xbf3c6f47,
        0xd29be463, 0x542f5d9e, 0xaec2771b, 0xf64e6370, 0x740e0d8d, 0xe75b1357, 0xf8721671, 0xaf537d5d,
        0x4040cb08, 0x4eb4e2cc, 0x34d2466a, 0x0115af84, 0xe1b00428, 0x95983a1d, 0x06b89fb4, 0xce6ea048,
        0x6f3f3b82, 0x3520ab82, 0x011a1d4b, 0x277227f8, 0x611560b1, 0xe7933fdc, 0xbb3a792b, 0x344525bd,
        0xa08839e1, 0x51ce794b, 0x2f32c9b7, 0xa01fbac9, 0xe01cc87e, 0xbcc7d1f6, 0xcf0111c3, 0xa1e8aac7,
        0x1a908749, 0xd44fbd9a, 0xd0dadecb, 0xd50ada38, 0x0339c32a, 0xc6913667, 0x8df9317c, 0xe0b12b4f,
        0xf79e59b7, 0x43f5bb3a, 0xf2d519ff, 0x27d9459c, 0xbf97222c, 0x15e6fc2a, 0x0f91fc71, 0x9b941525,
        0xfae59361, 0xceb69ceb, 0xc2a86459, 0x12baa8d1, 0xb6c1075e, 0xe3056a0c, 0x10d25065, 0xcb03a442,
        0xe0ec6e0e, 0x1698db3b, 0x4c98a0be, 0x3278e964, 0x9f1f9532, 0xe0d392df, 0xd3a0342b, 0x8971f21e,
        0x1b0a7441, 0x4ba3348c, 0xc5be7120, 0xc37632d8, 0xdf359f8d, 0x9b992f2e, 0xe60b6f47, 0x0fe3f11d,
        0xe54cda54, 0x1edad891, 0xce6279cf, 0xcd3e7e6f, 0x1618b166, 0xfd2c1d05, 0x848fd2c5, 0xf6fb2299,
        0xf523f357, 0xa6327623, 0x93a83531, 0x56cccd02, 0xacf08162, 0x5a75ebb5, 0x6e163697, 0x88d273cc,
        0xde966292, 0x81b949d0, 0x4c50901b, 0x71c65614, 0xe6c6c7bd, 0x327a140a, 0x45e1d006, 0xc3f27b9a,
        0xc9aa53fd, 0x62a80f00, 0xbb25bfe2, 0x35bdd2f6, 0x71126905, 0xb2040222, 0xb6cbcf7c, 0xcd769c2b,
        0x53113ec0, 0x1640e3d3, 0x38abbd60, 0x2547adf0, 0xba38209c, 0xf746ce76, 0x77afa1c5, 0x20756060,
        0x85cbfe4e, 0x8ae88dd8, 0x7aaaf9b0, 0x4cf9aa7e, 0x1948c25c, 0x02fb8a8c, 0x01c36ae4, 0xd6ebe1f9,
        0x90d4f869, 0xa65cdea0, 0x3f09252d, 0xc208e69f, 0xb74e6132, 0xce77e25b, 0x578fdfe3, 0x3ac372e6
    );

    /**
     * P-Array consists of 18 32-bit subkeys
     *
     * @var array
     * @access private
     */
    var $parray = array(
        0x243f6a88, 0x85a308d3, 0x13198a2e, 0x03707344, 0xa4093822, 0x299f31d0,
        0x082efa98, 0xec4e6c89, 0x452821e6, 0x38d01377, 0xbe5466cf, 0x34e90c6c,
        0xc0ac29b7, 0xc97c50dd, 0x3f84d5b5, 0xb5470917, 0x9216d5d9, 0x8979fb1b
    );

    /**
     * The BCTX-working Array
     *
     * Holds the expanded key [p] and the key-depended s-boxes [sb]
     *
     * @var array
     * @access private
     */
    var $bctx;

    /**
     * Holds the last used key
     *
     * @var array
     * @access private
     */
    var $kl;

    /**
     * The Key Length
     *
     * @see setKeyLength()
     * @var int
     * @access private
     * @internal The max value is 256 / 8 = 32, the min value is 128 / 8 = 16.  Exists in conjunction with $Nk
     *    because the encryption / decryption / key schedule creation requires this number and not $key_size.  We could
     *    derive this from $key_size or vice versa, but that'd mean we'd have to do multiple shift operations, so in lieu
     *    of that, we'll just precompute it once.
     */
    var $key_size = 16;

    /**
     * Sets the key length.
     *
     * Key lengths can be between 32 and 448 bits.
     *
     * @access public
<<<<<<< HEAD
     * @see \phpseclib\Crypt\Base::setKey()
     * @param string $key
=======
     * @param int $length
>>>>>>> bfba3db1
     */
    function setKeyLength($length)
    {
        if ($length < 32) {
            $this->key_size = 7;
        } elseif ($length > 448) {
            $this->key_size = 56;
        } else {
            $this->key_size = $length >> 3;
        }

        parent::setKeyLength($length);
    }

    /**
     * Test for engine validity
     *
     * This is mainly just a wrapper to set things up for Crypt_Base::isValidEngine()
     *
     * @see \phpseclib\Crypt\Base::isValidEngine()
     * @param int $engine
     * @access public
     * @return bool
     */
    function isValidEngine($engine)
    {
<<<<<<< HEAD
        if ($engine == self::ENGINE_OPENSSL) {
            if (strlen($this->key) != 16) {
=======
        if ($engine == CRYPT_ENGINE_OPENSSL) {
            if ($this->key_size != 16) {
>>>>>>> bfba3db1
                return false;
            }
            $this->cipher_name_openssl_ecb = 'bf-ecb';
            $this->cipher_name_openssl = 'bf-' . $this->_openssl_translate_mode();
        }

        return parent::isValidEngine($engine);
    }

    /**
     * Setup the key (expansion)
     *
     * @see \phpseclib\Crypt\Base::_setupKey()
     * @access private
     */
    function _setupKey()
    {
        if (isset($this->kl['key']) && $this->key === $this->kl['key']) {
            // already expanded
            return;
        }
        $this->kl = array('key' => $this->key);

        /* key-expanding p[] and S-Box building sb[] */
        $this->bctx = array(
            'p'  => array(),
            'sb' => array(
                $this->sbox0,
                $this->sbox1,
                $this->sbox2,
                $this->sbox3
            )
        );

        // unpack binary string in unsigned chars
        $key  = array_values(unpack('C*', $this->key));
        $keyl = count($key);
        for ($j = 0, $i = 0; $i < 18; ++$i) {
            // xor P1 with the first 32-bits of the key, xor P2 with the second 32-bits ...
            for ($data = 0, $k = 0; $k < 4; ++$k) {
                $data = ($data << 8) | $key[$j];
                if (++$j >= $keyl) {
                    $j = 0;
                }
            }
            $this->bctx['p'][] = $this->parray[$i] ^ $data;
        }

        // encrypt the zero-string, replace P1 and P2 with the encrypted data,
        // encrypt P3 and P4 with the new P1 and P2, do it with all P-array and subkeys
        $data = "\0\0\0\0\0\0\0\0";
        for ($i = 0; $i < 18; $i += 2) {
            list($l, $r) = array_values(unpack('N*', $data = $this->_encryptBlock($data)));
            $this->bctx['p'][$i    ] = $l;
            $this->bctx['p'][$i + 1] = $r;
        }
        for ($i = 0; $i < 4; ++$i) {
            for ($j = 0; $j < 256; $j += 2) {
                list($l, $r) = array_values(unpack('N*', $data = $this->_encryptBlock($data)));
                $this->bctx['sb'][$i][$j    ] = $l;
                $this->bctx['sb'][$i][$j + 1] = $r;
            }
        }
    }

    /**
     * Encrypts a block
     *
     * @access private
     * @param string $in
     * @return string
     */
    function _encryptBlock($in)
    {
        $p = $this->bctx["p"];
        // extract($this->bctx["sb"], EXTR_PREFIX_ALL, "sb"); // slower
        $sb_0 = $this->bctx["sb"][0];
        $sb_1 = $this->bctx["sb"][1];
        $sb_2 = $this->bctx["sb"][2];
        $sb_3 = $this->bctx["sb"][3];

        $in = unpack("N*", $in);
        $l = $in[1];
        $r = $in[2];

        for ($i = 0; $i < 16; $i+= 2) {
            $l^= $p[$i];
            $r^= ($sb_0[$l >> 24 & 0xff]  +
                  $sb_1[$l >> 16 & 0xff]  ^
                  $sb_2[$l >>  8 & 0xff]) +
                  $sb_3[$l       & 0xff];

            $r^= $p[$i + 1];
            $l^= ($sb_0[$r >> 24 & 0xff]  +
                  $sb_1[$r >> 16 & 0xff]  ^
                  $sb_2[$r >>  8 & 0xff]) +
                  $sb_3[$r       & 0xff];
        }
        return pack("N*", $r ^ $p[17], $l ^ $p[16]);
    }

    /**
     * Decrypts a block
     *
     * @access private
     * @param string $in
     * @return string
     */
    function _decryptBlock($in)
    {
        $p = $this->bctx["p"];
        $sb_0 = $this->bctx["sb"][0];
        $sb_1 = $this->bctx["sb"][1];
        $sb_2 = $this->bctx["sb"][2];
        $sb_3 = $this->bctx["sb"][3];

        $in = unpack("N*", $in);
        $l = $in[1];
        $r = $in[2];

        for ($i = 17; $i > 2; $i-= 2) {
            $l^= $p[$i];
            $r^= ($sb_0[$l >> 24 & 0xff]  +
                  $sb_1[$l >> 16 & 0xff]  ^
                  $sb_2[$l >>  8 & 0xff]) +
                  $sb_3[$l       & 0xff];

            $r^= $p[$i - 1];
            $l^= ($sb_0[$r >> 24 & 0xff]  +
                  $sb_1[$r >> 16 & 0xff]  ^
                  $sb_2[$r >>  8 & 0xff]) +
                  $sb_3[$r       & 0xff];
        }
        return pack("N*", $r ^ $p[0], $l ^ $p[1]);
    }

    /**
     * Setup the performance-optimized function for de/encrypt()
     *
     * @see \phpseclib\Crypt\Base::_setupInlineCrypt()
     * @access private
     */
    function _setupInlineCrypt()
    {
        $lambda_functions =& self::_getLambdaFunctions();

        // We create max. 10 hi-optimized code for memory reason. Means: For each $key one ultra fast inline-crypt function.
        // (Currently, for Crypt_Blowfish, one generated $lambda_function cost on php5.5@32bit ~100kb unfreeable mem and ~180kb on php5.5@64bit)
        // After that, we'll still create very fast optimized code but not the hi-ultimative code, for each $mode one.
        $gen_hi_opt_code = (bool)(count($lambda_functions) < 10);

        // Generation of a unique hash for our generated code
        $code_hash = "Crypt_Blowfish, {$this->mode}";
        if ($gen_hi_opt_code) {
            $code_hash = str_pad($code_hash, 32) . $this->_hashInlineCryptFunction($this->key);
        }

        if (!isset($lambda_functions[$code_hash])) {
            switch (true) {
                case $gen_hi_opt_code:
                    $p = $this->bctx['p'];
                    $init_crypt = '
                        static $sb_0, $sb_1, $sb_2, $sb_3;
                        if (!$sb_0) {
                            $sb_0 = $self->bctx["sb"][0];
                            $sb_1 = $self->bctx["sb"][1];
                            $sb_2 = $self->bctx["sb"][2];
                            $sb_3 = $self->bctx["sb"][3];
                        }
                    ';
                    break;
                default:
                    $p   = array();
                    for ($i = 0; $i < 18; ++$i) {
                        $p[] = '$p_' . $i;
                    }
                    $init_crypt = '
                        list($sb_0, $sb_1, $sb_2, $sb_3) = $self->bctx["sb"];
                        list(' . implode(',', $p) . ') = $self->bctx["p"];

                    ';
            }

            // Generating encrypt code:
            $encrypt_block = '
                $in = unpack("N*", $in);
                $l = $in[1];
                $r = $in[2];
            ';
            for ($i = 0; $i < 16; $i+= 2) {
                $encrypt_block.= '
                    $l^= ' . $p[$i] . ';
                    $r^= ($sb_0[$l >> 24 & 0xff]  +
                          $sb_1[$l >> 16 & 0xff]  ^
                          $sb_2[$l >>  8 & 0xff]) +
                          $sb_3[$l       & 0xff];

                    $r^= ' . $p[$i + 1] . ';
                    $l^= ($sb_0[$r >> 24 & 0xff]  +
                          $sb_1[$r >> 16 & 0xff]  ^
                          $sb_2[$r >>  8 & 0xff]) +
                          $sb_3[$r       & 0xff];
                ';
            }
            $encrypt_block.= '
                $in = pack("N*",
                    $r ^ ' . $p[17] . ',
                    $l ^ ' . $p[16] . '
                );
            ';

            // Generating decrypt code:
            $decrypt_block = '
                $in = unpack("N*", $in);
                $l = $in[1];
                $r = $in[2];
            ';

            for ($i = 17; $i > 2; $i-= 2) {
                $decrypt_block.= '
                    $l^= ' . $p[$i] . ';
                    $r^= ($sb_0[$l >> 24 & 0xff]  +
                          $sb_1[$l >> 16 & 0xff]  ^
                          $sb_2[$l >>  8 & 0xff]) +
                          $sb_3[$l       & 0xff];

                    $r^= ' . $p[$i - 1] . ';
                    $l^= ($sb_0[$r >> 24 & 0xff]  +
                          $sb_1[$r >> 16 & 0xff]  ^
                          $sb_2[$r >>  8 & 0xff]) +
                          $sb_3[$r       & 0xff];
                ';
            }

            $decrypt_block.= '
                $in = pack("N*",
                    $r ^ ' . $p[0] . ',
                    $l ^ ' . $p[1] . '
                );
            ';

            $lambda_functions[$code_hash] = $this->_createInlineCryptFunction(
                array(
                   'init_crypt'    => $init_crypt,
                   'init_encrypt'  => '',
                   'init_decrypt'  => '',
                   'encrypt_block' => $encrypt_block,
                   'decrypt_block' => $decrypt_block
                )
            );
        }
        $this->inline_crypt = $lambda_functions[$code_hash];
    }
}<|MERGE_RESOLUTION|>--- conflicted
+++ resolved
@@ -57,26 +57,6 @@
      * @access private
      */
     var $block_size = 8;
-
-    /**
-<<<<<<< HEAD
-     * The default password key_size used by setPassword()
-     *
-     * @see \phpseclib\Crypt\Base::password_key_size
-     * @see \phpseclib\Crypt\Base::setPassword()
-     * @var int
-     * @access private
-     */
-    var $password_key_size = 56;
-=======
-     * The namespace used by the cipher for its constants.
-     *
-     * @see Crypt_Base::const_namespace
-     * @var string
-     * @access private
-     */
-    var $const_namespace = 'BLOWFISH';
->>>>>>> bfba3db1
 
     /**
      * The mcrypt specific name of the cipher
@@ -311,12 +291,7 @@
      * Key lengths can be between 32 and 448 bits.
      *
      * @access public
-<<<<<<< HEAD
-     * @see \phpseclib\Crypt\Base::setKey()
-     * @param string $key
-=======
      * @param int $length
->>>>>>> bfba3db1
      */
     function setKeyLength($length)
     {
@@ -334,7 +309,7 @@
     /**
      * Test for engine validity
      *
-     * This is mainly just a wrapper to set things up for Crypt_Base::isValidEngine()
+     * This is mainly just a wrapper to set things up for \phpseclib\Crypt\Base::isValidEngine()
      *
      * @see \phpseclib\Crypt\Base::isValidEngine()
      * @param int $engine
@@ -343,13 +318,8 @@
      */
     function isValidEngine($engine)
     {
-<<<<<<< HEAD
         if ($engine == self::ENGINE_OPENSSL) {
-            if (strlen($this->key) != 16) {
-=======
-        if ($engine == CRYPT_ENGINE_OPENSSL) {
             if ($this->key_size != 16) {
->>>>>>> bfba3db1
                 return false;
             }
             $this->cipher_name_openssl_ecb = 'bf-ecb';
