--- conflicted
+++ resolved
@@ -35,59 +35,9 @@
  * @link      http://phpseclib.sourceforge.net
  */
 
-<<<<<<< HEAD
 namespace phpseclib\Crypt;
 
 use phpseclib\Crypt\Base;
-=======
-/**
- * Include Crypt_Base
- *
- * Base cipher class
- */
-if (!class_exists('Crypt_Base')) {
-    include_once 'Base.php';
-}
-
-/**#@+
- * @access public
- * @see self::encrypt()
- * @see self::decrypt()
- */
-/**
- * Encrypt / decrypt using the Counter mode.
- *
- * Set to -1 since that's what Crypt/Random.php uses to index the CTR mode.
- *
- * @link http://en.wikipedia.org/wiki/Block_cipher_modes_of_operation#Counter_.28CTR.29
- */
-define('CRYPT_BLOWFISH_MODE_CTR', CRYPT_MODE_CTR);
-/**
- * Encrypt / decrypt using the Electronic Code Book mode.
- *
- * @link http://en.wikipedia.org/wiki/Block_cipher_modes_of_operation#Electronic_codebook_.28ECB.29
- */
-define('CRYPT_BLOWFISH_MODE_ECB', CRYPT_MODE_ECB);
-/**
- * Encrypt / decrypt using the Code Book Chaining mode.
- *
- * @link http://en.wikipedia.org/wiki/Block_cipher_modes_of_operation#Cipher-block_chaining_.28CBC.29
- */
-define('CRYPT_BLOWFISH_MODE_CBC', CRYPT_MODE_CBC);
-/**
- * Encrypt / decrypt using the Cipher Feedback mode.
- *
- * @link http://en.wikipedia.org/wiki/Block_cipher_modes_of_operation#Cipher_feedback_.28CFB.29
- */
-define('CRYPT_BLOWFISH_MODE_CFB', CRYPT_MODE_CFB);
-/**
- * Encrypt / decrypt using the Cipher Feedback mode.
- *
- * @link http://en.wikipedia.org/wiki/Block_cipher_modes_of_operation#Output_feedback_.28OFB.29
- */
-define('CRYPT_BLOWFISH_MODE_OFB', CRYPT_MODE_OFB);
-/**#@-*/
->>>>>>> 2048a49a
 
 /**
  * Pure-PHP implementation of Blowfish.
@@ -363,7 +313,7 @@
     /**
      * Test for engine validity
      *
-     * This is mainly just a wrapper to set things up for Crypt_Base::isValidEngine()
+     * This is mainly just a wrapper to set things up for \phpseclib\Crypt\Base::isValidEngine()
      *
      * @see \phpseclib\Crypt\Base::isValidEngine()
      * @param int $engine
@@ -521,7 +471,7 @@
         $lambda_functions =& self::_getLambdaFunctions();
 
         // We create max. 10 hi-optimized code for memory reason. Means: For each $key one ultra fast inline-crypt function.
-        // (Currently, for Crypt_Blowfish, one generated $lambda_function cost on php5.5@32bit ~100kb unfreeable mem and ~180kb on php5.5@64bit)
+        // (Currently, for Blowfish, one generated $lambda_function cost on php5.5@32bit ~100kb unfreeable mem and ~180kb on php5.5@64bit)
         // After that, we'll still create very fast optimized code but not the hi-ultimative code, for each $mode one.
         $gen_hi_opt_code = (bool)(count($lambda_functions) < 10);
 
