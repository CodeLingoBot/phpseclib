--- conflicted
+++ resolved
@@ -116,7 +116,7 @@
      * @var string
      * @access private
      */
-    var $computedKey = false;
+    private $computedKey = false;
 
     /**
      * Outer XOR (Internal HMAC)
@@ -179,16 +179,12 @@
      */
     private function computeKey()
     {
-<<<<<<< HEAD
-        if (strlen($this->key) <= $this->getBlockLengthInBytes()) {
-=======
         if ($this->key === false) {
             $this->computedKey = false;
             return;
         }
 
-        if (strlen($this->key) <= $this->b) {
->>>>>>> f938922c
+        if (strlen($this->key) <= $this->getBlockLengthInBytes()) {
             $this->computedKey = $this->key;
             return;
         }
