--- conflicted
+++ resolved
@@ -35,11 +35,8 @@
 
 namespace phpseclib\Crypt;
 
-<<<<<<< HEAD
 use phpseclib\Crypt\Base;
 
-=======
->>>>>>> fb5f6cb8
 /**
  * Pure-PHP implementation of RC2.
  *
@@ -70,7 +67,7 @@
     /**
      * The Original (unpadded) Key
      *
-     * @see Crypt_Base::key
+     * @see \phpseclib\Crypt\Base::key
      * @see setKey()
      * @see encrypt()
      * @see decrypt()
@@ -90,15 +87,6 @@
     var $password_key_size = 16; // = 128 bits
 
     /**
-     * The namespace used by the cipher for its constants.
-     *
-     * @see \phpseclib\Crypt\Base::const_namespace
-     * @var String
-     * @access private
-     */
-    var $const_namespace = 'RC2';
-
-    /**
      * The mcrypt specific name of the cipher
      *
      * @see \phpseclib\Crypt\Base::cipher_name_mcrypt
@@ -131,8 +119,8 @@
     /**
      * The key length in bits.
      *
-     * @see Crypt_RC2::isValidEnine()
-     * @see Crypt_RC2::setKey()
+     * @see \phpseclib\Crypt\RC2::isValidEnine()
+     * @see \phpseclib\Crypt\RC2::setKey()
      * @var Integer
      * @access private
      * @internal Should be in range [1..1024].
@@ -266,43 +254,11 @@
     );
 
     /**
-     * Default Constructor.
-     *
-     * Determines whether or not the mcrypt extension should be used.
-     *
-     * $mode could be:
-     *
-     * - \phpseclib\Crypt\Base::MODE_ECB
-     *
-     * - \phpseclib\Crypt\Base::MODE_CBC
-     *
-     * - \phpseclib\Crypt\Base::MODE_CTR
-     *
-     * - \phpseclib\Crypt\Base::MODE_CFB
-     *
-     * - \phpseclib\Crypt\Base::MODE_OFB
-     *
-     * If not explicitly set, \phpseclib\Crypt\Base::MODE_CBC will be used.
-     *
-     * @see \phpseclib\Crypt\Base::__construct()
-     * @param optional Integer $mode
-     * @access public
-     */
-    function __construct($mode = Base::MODE_CBC)
-    {
-<<<<<<< HEAD
-        parent::__construct($mode);
-        $this->setKey('');
-=======
-        parent::Crypt_Base($mode);
-    }
-
-    /**
      * Test for engine validity
      *
      * This is mainly just a wrapper to set things up for Crypt_Base::isValidEngine()
      *
-     * @see Crypt_Base::Crypt_Base()
+     * @see \phpseclib\Crypt\Base::Crypt_Base()
      * @param Integer $engine
      * @access public
      * @return Boolean
@@ -310,7 +266,7 @@
     function isValidEngine($engine)
     {
         switch ($engine) {
-            case CRYPT_ENGINE_OPENSSL:
+            case self::ENGINE_OPENSSL:
                 if ($this->current_key_length != 128 || strlen($this->orig_key) != 16) {
                     return false;
                 }
@@ -319,7 +275,6 @@
         }
 
         return parent::isValidEngine($engine);
->>>>>>> fb5f6cb8
     }
 
     /**
@@ -358,6 +313,7 @@
     function setKey($key, $t1 = 0)
     {
         $this->orig_key = $key;
+
 
         if ($t1 <= 0) {
             $t1 = $this->default_key_length;
@@ -409,7 +365,7 @@
      */
     function encrypt($plaintext)
     {
-        if ($this->engine == CRYPT_ENGINE_OPENSSL) {
+        if ($this->engine == self::ENGINE_OPENSSL) {
             $temp = $this->key;
             $this->key = $this->orig_key;
             $result = parent::encrypt($plaintext);
@@ -432,7 +388,7 @@
      */
     function decrypt($ciphertext)
     {
-        if ($this->engine == CRYPT_ENGINE_OPENSSL) {
+        if ($this->engine == self::ENGINE_OPENSSL) {
             $temp = $this->key;
             $this->key = $this->orig_key;
             $result = parent::decrypt($ciphertext);
@@ -534,9 +490,9 @@
     }
 
     /**
-     * Setup the CRYPT_ENGINE_MCRYPT $engine
-     *
-     * @see Crypt_Base::_setupMcrypt()
+     * Setup the \phpseclib\Crypt\Base::ENGINE_MCRYPT $engine
+     *
+     * @see \phpseclib\Crypt\Base::_setupMcrypt()
      * @access private
      */
     function _setupMcrypt()
@@ -556,15 +512,11 @@
      */
     function _setupKey()
     {
-<<<<<<< HEAD
-        // Key has already been expanded in \phpseclib\Crypt\RC2::setKey():
-=======
         if (!isset($this->key)) {
             $this->setKey('');
         }
 
-        // Key has already been expanded in Crypt_RC2::setKey():
->>>>>>> fb5f6cb8
+        // Key has already been expanded in \phpseclib\Crypt\RC2::setKey():
         // Only the first value must be altered.
         $l = unpack('Ca/Cb/v*', $this->key);
         array_unshift($l, $this->pitable[$l['a']] | ($l['b'] << 8));
@@ -589,15 +541,11 @@
         // (Currently, for Crypt_RC2, one generated $lambda_function cost on php5.5@32bit ~60kb unfreeable mem and ~100kb on php5.5@64bit)
         $gen_hi_opt_code = (bool)( count($lambda_functions) < 10 );
 
-<<<<<<< HEAD
-        $code_hash = md5(str_pad("RC2, {$this->mode}, ", 32, "\0") . implode(',', $keys));
-=======
         // Generation of a uniqe hash for our generated code
         $code_hash = "Crypt_RC2, {$this->mode}";
         if ($gen_hi_opt_code) {
-            $code_hash = str_pad($code_hash, 32) . $this->_trapdoor($this->key);
-        }
->>>>>>> fb5f6cb8
+            $code_hash = str_pad($code_hash, 32) . $this->_hashInlineCryptFunction($this->key);
+        }
 
         // Is there a re-usable $lambda_functions in there?
         // If not, we have to create it.
