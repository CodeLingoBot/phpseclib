--- conflicted
+++ resolved
@@ -14,11 +14,7 @@
  * Here's a short example of how to use this library:
  * <code>
  * <?php
-<<<<<<< HEAD
  *    include 'Crypt/RC2.php';
-=======
- *    include_once 'Crypt/RC2.php';
->>>>>>> 50f46959
  *
  *    $rc2 = new Crypt_RC2();
  *
@@ -121,10 +117,7 @@
  * Pure-PHP implementation of RC2.
  *
  * @package Crypt_RC2
-<<<<<<< HEAD
-=======
  * @version 0.1.2
->>>>>>> 50f46959
  * @access  public
  */
 class Crypt_RC2 extends Crypt_Base
