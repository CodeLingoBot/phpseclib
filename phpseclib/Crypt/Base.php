<?php

/**
 * Base Class for all \phpseclib\Crypt\* cipher classes
 *
 * PHP version 5
 *
 * Internally for phpseclib developers:
 *  If you plan to add a new cipher class, please note following rules:
 *
 *  - The new \phpseclib\Crypt\* cipher class should extend \phpseclib\Crypt\Base
 *
 *  - Following methods are then required to be overridden/overloaded:
 *
 *    - _encryptBlock()
 *
 *    - _decryptBlock()
 *
 *    - _setupKey()
 *
 *  - All other methods are optional to be overridden/overloaded
 *
 *  - Look at the source code of the current ciphers how they extend \phpseclib\Crypt\Base
 *    and take one of them as a start up for the new cipher class.
 *
 *  - Please read all the other comments/notes/hints here also for each class var/method
 *
 * @category  Crypt
 * @package   Base
 * @author    Jim Wigginton <terrafrost@php.net>
 * @author    Hans-Juergen Petrich <petrich@tronic-media.com>
 * @copyright 2007 Jim Wigginton
 * @license   http://www.opensource.org/licenses/mit-license.html  MIT License
 * @link      http://phpseclib.sourceforge.net
 */

namespace phpseclib\Crypt;

/**
 * Base Class for all \phpseclib\Crypt\* cipher classes
 *
 * @package Base
 * @author  Jim Wigginton <terrafrost@php.net>
 * @author  Hans-Juergen Petrich <petrich@tronic-media.com>
 */
abstract class Base
{
    /**#@+
     * @access public
     * @see \phpseclib\Crypt\Base::encrypt()
     * @see \phpseclib\Crypt\Base::decrypt()
     */
    /**
     * Encrypt / decrypt using the Counter mode.
     *
     * Set to -1 since that's what Crypt/Random.php uses to index the CTR mode.
     *
     * @link http://en.wikipedia.org/wiki/Block_cipher_modes_of_operation#Counter_.28CTR.29
     */
    const MODE_CTR = -1;
    /**
     * Encrypt / decrypt using the Electronic Code Book mode.
     *
     * @link http://en.wikipedia.org/wiki/Block_cipher_modes_of_operation#Electronic_codebook_.28ECB.29
     */
    const MODE_ECB = 1;
    /**
     * Encrypt / decrypt using the Code Book Chaining mode.
     *
     * @link http://en.wikipedia.org/wiki/Block_cipher_modes_of_operation#Cipher-block_chaining_.28CBC.29
     */
    const MODE_CBC = 2;
    /**
     * Encrypt / decrypt using the Cipher Feedback mode.
     *
     * @link http://en.wikipedia.org/wiki/Block_cipher_modes_of_operation#Cipher_feedback_.28CFB.29
     */
    const MODE_CFB = 3;
    /**
     * Encrypt / decrypt using the Output Feedback mode.
     *
     * @link http://en.wikipedia.org/wiki/Block_cipher_modes_of_operation#Output_feedback_.28OFB.29
     */
    const MODE_OFB = 4;
    /**
     * Encrypt / decrypt using streaming mode.
     */
    const MODE_STREAM = 5;
    /**#@-*/

    /**
     * Whirlpool available flag
     *
     * @see \phpseclib\Crypt\Base::_hashInlineCryptFunction()
     * @var bool
     * @access private
     */
    static $WHIRLPOOL_AVAILABLE;

    /**#@+
     * @access private
     * @see \phpseclib\Crypt\Base::__construct()
     */
    /**
     * Base value for the internal implementation $engine switch
     */
    const ENGINE_INTERNAL = 1;
    /**
     * Base value for the mcrypt implementation $engine switch
     */
    const ENGINE_MCRYPT = 2;
    /**
     * Base value for the mcrypt implementation $engine switch
     */
    const ENGINE_OPENSSL = 3;
    /**#@-*/

    /**
     * The Encryption Mode
     *
     * @see self::__construct()
     * @var int
     * @access private
     */
    var $mode;

    /**
     * The Block Length of the block cipher
     *
     * @var int
     * @access private
     */
    var $block_size = 16;

    /**
     * The Key
     *
     * @see self::setKey()
     * @var string
     * @access private
     */
    var $key = "\0\0\0\0\0\0\0\0\0\0\0\0\0\0\0\0";

    /**
     * The Initialization Vector
     *
     * @see self::setIV()
     * @var string
     * @access private
     */
    var $iv;

    /**
     * A "sliding" Initialization Vector
     *
     * @see self::enableContinuousBuffer()
     * @see self::_clearBuffers()
     * @var string
     * @access private
     */
    var $encryptIV;

    /**
     * A "sliding" Initialization Vector
     *
     * @see self::enableContinuousBuffer()
     * @see self::_clearBuffers()
     * @var string
     * @access private
     */
    var $decryptIV;

    /**
     * Continuous Buffer status
     *
     * @see self::enableContinuousBuffer()
     * @var bool
     * @access private
     */
    var $continuousBuffer = false;

    /**
     * Encryption buffer for CTR, OFB and CFB modes
     *
     * @see self::encrypt()
     * @see self::_clearBuffers()
     * @var array
     * @access private
     */
    var $enbuffer;

    /**
     * Decryption buffer for CTR, OFB and CFB modes
     *
     * @see self::decrypt()
     * @see self::_clearBuffers()
     * @var array
     * @access private
     */
    var $debuffer;

    /**
     * mcrypt resource for encryption
     *
     * The mcrypt resource can be recreated every time something needs to be created or it can be created just once.
     * Since mcrypt operates in continuous mode, by default, it'll need to be recreated when in non-continuous mode.
     *
     * @see self::encrypt()
     * @var resource
     * @access private
     */
    var $enmcrypt;

    /**
     * mcrypt resource for decryption
     *
     * The mcrypt resource can be recreated every time something needs to be created or it can be created just once.
     * Since mcrypt operates in continuous mode, by default, it'll need to be recreated when in non-continuous mode.
     *
     * @see self::decrypt()
     * @var resource
     * @access private
     */
    var $demcrypt;

    /**
     * Does the enmcrypt resource need to be (re)initialized?
     *
     * @see \phpseclib\Crypt\Twofish::setKey()
     * @see \phpseclib\Crypt\Twofish::setIV()
     * @var bool
     * @access private
     */
    var $enchanged = true;

    /**
     * Does the demcrypt resource need to be (re)initialized?
     *
     * @see \phpseclib\Crypt\Twofish::setKey()
     * @see \phpseclib\Crypt\Twofish::setIV()
     * @var bool
     * @access private
     */
    var $dechanged = true;

    /**
     * mcrypt resource for CFB mode
     *
     * mcrypt's CFB mode, in (and only in) buffered context,
     * is broken, so phpseclib implements the CFB mode by it self,
     * even when the mcrypt php extension is available.
     *
     * In order to do the CFB-mode work (fast) phpseclib
     * use a separate ECB-mode mcrypt resource.
     *
     * @link http://phpseclib.sourceforge.net/cfb-demo.phps
     * @see self::encrypt()
     * @see self::decrypt()
     * @see self::_setupMcrypt()
     * @var resource
     * @access private
     */
    var $ecb;

    /**
     * Optimizing value while CFB-encrypting
     *
     * Only relevant if $continuousBuffer enabled
     * and $engine == self::ENGINE_MCRYPT
     *
     * It's faster to re-init $enmcrypt if
     * $buffer bytes > $cfb_init_len than
     * using the $ecb resource furthermore.
     *
     * This value depends of the chosen cipher
     * and the time it would be needed for it's
     * initialization [by mcrypt_generic_init()]
     * which, typically, depends on the complexity
     * on its internaly Key-expanding algorithm.
     *
     * @see self::encrypt()
     * @var int
     * @access private
     */
    var $cfb_init_len = 600;

    /**
     * Does internal cipher state need to be (re)initialized?
     *
     * @see self::setKey()
     * @see self::setIV()
     * @see self::disableContinuousBuffer()
     * @var bool
     * @access private
     */
    var $changed = true;

    /**
     * Padding status
     *
     * @see self::enablePadding()
     * @var bool
     * @access private
     */
    var $padding = true;

    /**
     * Is the mode one that is paddable?
     *
     * @see self::__construct()
     * @var bool
     * @access private
     */
    var $paddable = false;

    /**
     * Holds which crypt engine internaly should be use,
     * which will be determined automatically on __construct()
     *
     * Currently available $engines are:
     * - self::ENGINE_OPENSSL  (very fast, php-extension: openssl, extension_loaded('openssl') required)
     * - self::ENGINE_MCRYPT   (fast, php-extension: mcrypt, extension_loaded('mcrypt') required)
     * - self::ENGINE_INTERNAL (slower, pure php-engine, no php-extension required)
     *
     * @see self::_setEngine()
     * @see self::encrypt()
     * @see self::decrypt()
     * @var int
     * @access private
     */
    var $engine;

    /**
     * Holds the preferred crypt engine
     *
     * @see self::_setEngine()
     * @see self::setPreferredEngine()
     * @var int
     * @access private
     */
    var $preferredEngine;

    /**
     * The mcrypt specific name of the cipher
     *
     * Only used if $engine == self::ENGINE_MCRYPT
     *
     * @link http://www.php.net/mcrypt_module_open
     * @link http://www.php.net/mcrypt_list_algorithms
     * @see self::_setupMcrypt()
     * @var string
     * @access private
     */
    var $cipher_name_mcrypt;

    /**
     * The openssl specific name of the cipher
     *
     * Only used if $engine == self::ENGINE_OPENSSL
     *
     * @link http://www.php.net/openssl-get-cipher-methods
     * @var string
     * @access private
     */
    var $cipher_name_openssl;

    /**
     * The openssl specific name of the cipher in ECB mode
     *
     * If OpenSSL does not support the mode we're trying to use (CTR)
     * it can still be emulated with ECB mode.
     *
     * @link http://www.php.net/openssl-get-cipher-methods
     * @var string
     * @access private
     */
    var $cipher_name_openssl_ecb;

    /**
     * The default salt used by setPassword()
     *
     * @see self::setPassword()
     * @var string
     * @access private
     */
    var $password_default_salt = 'phpseclib/salt';

    /**
     * The name of the performance-optimized callback function
     *
     * Used by encrypt() / decrypt()
     * only if $engine == self::ENGINE_INTERNAL
     *
     * @see self::encrypt()
     * @see self::decrypt()
     * @see self::_setupInlineCrypt()
     * @see self::$use_inline_crypt
     * @var Callback
     * @access private
     */
    var $inline_crypt;

    /**
     * Holds whether performance-optimized $inline_crypt() can/should be used.
     *
     * @see self::encrypt()
     * @see self::decrypt()
     * @see self::inline_crypt
     * @var mixed
     * @access private
     */
    var $use_inline_crypt;

    /**
     * If OpenSSL can be used in ECB but not in CTR we can emulate CTR
     *
     * @see self::_openssl_ctr_process()
     * @var bool
     * @access private
     */
    var $openssl_emulate_ctr = false;

    /**
     * Determines what options are passed to openssl_encrypt/decrypt
     *
     * @see self::isValidEngine()
     * @var mixed
     * @access private
     */
    var $openssl_options;

    /**
     * Has the key length explicitly been set or should it be derived from the key, itself?
     *
     * @see self::setKeyLength()
     * @var bool
     * @access private
     */
    var $explicit_key_length = false;

    /**
     * Don't truncate / null pad key
     *
     * @see self::_clearBuffers()
     * @var bool
     * @access private
     */
    var $skip_key_adjustment = false;

    /**
     * Default Constructor.
     *
     * Determines whether or not the mcrypt extension should be used.
     *
     * $mode could be:
     *
     * - self::MODE_ECB
     *
     * - self::MODE_CBC
     *
     * - self::MODE_CTR
     *
     * - self::MODE_CFB
     *
     * - self::MODE_OFB
     *
     * If not explicitly set, self::MODE_CBC will be used.
     *
     * @param int $mode
     * @access public
     */
    function __construct($mode = self::MODE_CBC)
    {
        // $mode dependent settings
        switch ($mode) {
            case self::MODE_ECB:
                $this->paddable = true;
                $this->mode = self::MODE_ECB;
                break;
            case self::MODE_CTR:
            case self::MODE_CFB:
            case self::MODE_OFB:
            case self::MODE_STREAM:
                $this->mode = $mode;
                break;
            case self::MODE_CBC:
            default:
                $this->paddable = true;
                $this->mode = self::MODE_CBC;
        }

        $this->_setEngine();

        // Determining whether inline crypting can be used by the cipher
        if ($this->use_inline_crypt !== false && function_exists('create_function')) {
            $this->use_inline_crypt = true;
        }
    }

    /**
     * Sets the initialization vector. (optional)
     *
     * SetIV is not required when self::MODE_ECB (or ie for AES: \phpseclib\Crypt\AES::MODE_ECB) is being used.  If not explicitly set, it'll be assumed
     * to be all zero's.
     *
     * @access public
     * @param string $iv
     * @internal Can be overwritten by a sub class, but does not have to be
     */
    function setIV($iv)
    {
        if ($this->mode == self::MODE_ECB) {
            return;
        }

        $this->iv = $iv;
        $this->changed = true;
    }

    /**
     * Sets the key length.
     *
     * Keys with explicitly set lengths need to be treated accordingly
     *
     * @access public
     * @param int $length
     */
    function setKeyLength($length)
    {
        $this->explicit_key_length = true;
        $this->changed = true;
        $this->_setEngine();
    }

    /**
     * Returns the current key length in bits
     *
     * @access public
     * @return int
     */
    function getKeyLength()
    {
        return $this->key_length << 3;
    }

    /**
     * Returns the current block length in bits
     *
     * @access public
     * @return int
     */
    function getBlockLength()
    {
        return $this->block_size << 3;
    }

    /**
     * Sets the key.
     *
     * The min/max length(s) of the key depends on the cipher which is used.
     * If the key not fits the length(s) of the cipher it will paded with null bytes
     * up to the closest valid key length.  If the key is more than max length,
     * we trim the excess bits.
     *
     * If the key is not explicitly set, it'll be assumed to be all null bytes.
     *
     * @access public
     * @param string $key
     * @internal Could, but not must, extend by the child Crypt_* class
     */
    function setKey($key)
    {
        if (!$this->explicit_key_length) {
            $this->setKeyLength(strlen($key) << 3);
            $this->explicit_key_length = false;
        }

        $this->key = $key;
        $this->changed = true;
        $this->_setEngine();
    }

    /**
     * Sets the password.
     *
     * Depending on what $method is set to, setPassword()'s (optional) parameters are as follows:
     *     {@link http://en.wikipedia.org/wiki/PBKDF2 pbkdf2} or pbkdf1:
     *         $hash, $salt, $count, $dkLen
     *
     *         Where $hash (default = sha1) currently supports the following hashes: see: Crypt/Hash.php
     *
     * @see Crypt/Hash.php
     * @param string $password
     * @param string $method
     * @return bool
     * @access public
     * @internal Could, but not must, extend by the child Crypt_* class
     */
    function setPassword($password, $method = 'pbkdf2')
    {
        $key = '';

        switch ($method) {
            default: // 'pbkdf2' or 'pbkdf1'
                $func_args = func_get_args();

                // Hash function
                $hash = isset($func_args[2]) ? $func_args[2] : 'sha1';

                // WPA and WPA2 use the SSID as the salt
                $salt = isset($func_args[3]) ? $func_args[3] : $this->password_default_salt;

                // RFC2898#section-4.2 uses 1,000 iterations by default
                // WPA and WPA2 use 4,096.
                $count = isset($func_args[4]) ? $func_args[4] : 1000;

                // Keylength
                if (isset($func_args[5])) {
                    $dkLen = $func_args[5];
                } else {
                    $dkLen = $method == 'pbkdf1' ? 2 * $this->key_length : $this->key_length;
                }

                switch (true) {
                    case $method == 'pbkdf1':
                        $hashObj = new Hash();
                        $hashObj->setHash($hash);
                        if ($dkLen > $hashObj->getLength()) {
                            user_error('Derived key too long');
                            return false;
                        }
                        $t = $password . $salt;
                        for ($i = 0; $i < $count; ++$i) {
                            $t = $hashObj->hash($t);
                        }
                        $key = substr($t, 0, $dkLen);

                        $this->setKey(substr($key, 0, $dkLen >> 1));
                        $this->setIV(substr($key, $dkLen >> 1));

                        return true;
                    // Determining if php[>=5.5.0]'s hash_pbkdf2() function avail- and useable
                    case !function_exists('hash_pbkdf2'):
                    case !function_exists('hash_algos'):
                    case !in_array($hash, hash_algos()):
                        $i = 1;
                        while (strlen($key) < $dkLen) {
                            $hmac = new Hash();
                            $hmac->setHash($hash);
                            $hmac->setKey($password);
                            $f = $u = $hmac->hash($salt . pack('N', $i++));
                            for ($j = 2; $j <= $count; ++$j) {
                                $u = $hmac->hash($u);
                                $f^= $u;
                            }
                            $key.= $f;
                        }
                        $key = substr($key, 0, $dkLen);
                        break;
                    default:
                        $key = hash_pbkdf2($hash, $password, $salt, $count, $dkLen, true);
                }
        }

        $this->setKey($key);

        return true;
    }

    /**
     * Encrypts a message.
     *
     * $plaintext will be padded with additional bytes such that it's length is a multiple of the block size. Other cipher
     * implementations may or may not pad in the same manner.  Other common approaches to padding and the reasons why it's
     * necessary are discussed in the following
     * URL:
     *
     * {@link http://www.di-mgt.com.au/cryptopad.html http://www.di-mgt.com.au/cryptopad.html}
     *
     * An alternative to padding is to, separately, send the length of the file.  This is what SSH, in fact, does.
     * strlen($plaintext) will still need to be a multiple of the block size, however, arbitrary values can be added to make it that
     * length.
     *
     * @see self::decrypt()
     * @access public
     * @param string $plaintext
     * @return string $ciphertext
     * @internal Could, but not must, extend by the child Crypt_* class
     */
    function encrypt($plaintext)
    {
        if ($this->paddable) {
            $plaintext = $this->_pad($plaintext);
        }

        if ($this->engine === self::ENGINE_OPENSSL) {
            if ($this->changed) {
                $this->_clearBuffers();
                $this->changed = false;
            }
            switch ($this->mode) {
                case self::MODE_STREAM:
                    return openssl_encrypt($plaintext, $this->cipher_name_openssl, $this->key, $this->openssl_options);
                case self::MODE_ECB:
                    $result = openssl_encrypt($plaintext, $this->cipher_name_openssl, $this->key, $this->openssl_options);
                    return !defined('OPENSSL_RAW_DATA') ? substr($result, 0, -$this->block_size) : $result;
                case self::MODE_CBC:
                    $result = openssl_encrypt($plaintext, $this->cipher_name_openssl, $this->key, $this->openssl_options, $this->encryptIV);
                    if (!defined('OPENSSL_RAW_DATA')) {
                        $result = substr($result, 0, -$this->block_size);
                    }
                    if ($this->continuousBuffer) {
                        $this->encryptIV = substr($result, -$this->block_size);
                    }
                    return $result;
                case self::MODE_CTR:
                    return $this->_openssl_ctr_process($plaintext, $this->encryptIV, $this->enbuffer);
                case self::MODE_CFB:
                    // cfb loosely routines inspired by openssl's:
                    // {@link http://cvs.openssl.org/fileview?f=openssl/crypto/modes/cfb128.c&v=1.3.2.2.2.1}
                    $ciphertext = '';
                    if ($this->continuousBuffer) {
                        $iv = &$this->encryptIV;
                        $pos = &$this->enbuffer['pos'];
                    } else {
                        $iv = $this->encryptIV;
                        $pos = 0;
                    }
                    $len = strlen($plaintext);
                    $i = 0;
                    if ($pos) {
                        $orig_pos = $pos;
                        $max = $this->block_size - $pos;
                        if ($len >= $max) {
                            $i = $max;
                            $len-= $max;
                            $pos = 0;
                        } else {
                            $i = $len;
                            $pos+= $len;
                            $len = 0;
                        }
                        // ie. $i = min($max, $len), $len-= $i, $pos+= $i, $pos%= $blocksize
                        $ciphertext = substr($iv, $orig_pos) ^ $plaintext;
                        $iv = substr_replace($iv, $ciphertext, $orig_pos, $i);
                        $plaintext = substr($plaintext, $i);
                    }

                    $overflow = $len % $this->block_size;

                    if ($overflow) {
                        $ciphertext.= openssl_encrypt(substr($plaintext, 0, -$overflow) . str_repeat("\0", $this->block_size), $this->cipher_name_openssl, $this->key, $this->openssl_options, $iv);
                        $iv = $this->_string_pop($ciphertext, $this->block_size);

                        $size = $len - $overflow;
                        $block = $iv ^ substr($plaintext, -$overflow);
                        $iv = substr_replace($iv, $block, 0, $overflow);
                        $ciphertext.= $block;
                        $pos = $overflow;
                    } elseif ($len) {
                        $ciphertext = openssl_encrypt($plaintext, $this->cipher_name_openssl, $this->key, $this->openssl_options, $iv);
                        $iv = substr($ciphertext, -$this->block_size);
                    }

                    return $ciphertext;
                case self::MODE_OFB:
                    return $this->_openssl_ofb_process($plaintext, $this->encryptIV, $this->enbuffer);
            }
        }

        if ($this->engine === self::ENGINE_MCRYPT) {
            if ($this->changed) {
                $this->_setupMcrypt();
                $this->changed = false;
            }
            if ($this->enchanged) {
                mcrypt_generic_init($this->enmcrypt, $this->key, $this->encryptIV);
                $this->enchanged = false;
            }

            // re: {@link http://phpseclib.sourceforge.net/cfb-demo.phps}
            // using mcrypt's default handing of CFB the above would output two different things.  using phpseclib's
            // rewritten CFB implementation the above outputs the same thing twice.
            if ($this->mode == self::MODE_CFB && $this->continuousBuffer) {
                $block_size = $this->block_size;
                $iv = &$this->encryptIV;
                $pos = &$this->enbuffer['pos'];
                $len = strlen($plaintext);
                $ciphertext = '';
                $i = 0;
                if ($pos) {
                    $orig_pos = $pos;
                    $max = $block_size - $pos;
                    if ($len >= $max) {
                        $i = $max;
                        $len-= $max;
                        $pos = 0;
                    } else {
                        $i = $len;
                        $pos+= $len;
                        $len = 0;
                    }
                    $ciphertext = substr($iv, $orig_pos) ^ $plaintext;
                    $iv = substr_replace($iv, $ciphertext, $orig_pos, $i);
                    $this->enbuffer['enmcrypt_init'] = true;
                }
                if ($len >= $block_size) {
                    if ($this->enbuffer['enmcrypt_init'] === false || $len > $this->cfb_init_len) {
                        if ($this->enbuffer['enmcrypt_init'] === true) {
                            mcrypt_generic_init($this->enmcrypt, $this->key, $iv);
                            $this->enbuffer['enmcrypt_init'] = false;
                        }
                        $ciphertext.= mcrypt_generic($this->enmcrypt, substr($plaintext, $i, $len - $len % $block_size));
                        $iv = substr($ciphertext, -$block_size);
                        $len%= $block_size;
                    } else {
                        while ($len >= $block_size) {
                            $iv = mcrypt_generic($this->ecb, $iv) ^ substr($plaintext, $i, $block_size);
                            $ciphertext.= $iv;
                            $len-= $block_size;
                            $i+= $block_size;
                        }
                    }
                }

                if ($len) {
                    $iv = mcrypt_generic($this->ecb, $iv);
                    $block = $iv ^ substr($plaintext, -$len);
                    $iv = substr_replace($iv, $block, 0, $len);
                    $ciphertext.= $block;
                    $pos = $len;
                }

                return $ciphertext;
            }

            $ciphertext = mcrypt_generic($this->enmcrypt, $plaintext);

            if (!$this->continuousBuffer) {
                mcrypt_generic_init($this->enmcrypt, $this->key, $this->encryptIV);
            }

            return $ciphertext;
        }

        if ($this->changed) {
            $this->_setup();
            $this->changed = false;
        }
        if ($this->use_inline_crypt) {
            $inline = $this->inline_crypt;
            return $inline('encrypt', $this, $plaintext);
        }

        $buffer = &$this->enbuffer;
        $block_size = $this->block_size;
        $ciphertext = '';
        switch ($this->mode) {
            case self::MODE_ECB:
                for ($i = 0; $i < strlen($plaintext); $i+=$block_size) {
                    $ciphertext.= $this->_encryptBlock(substr($plaintext, $i, $block_size));
                }
                break;
            case self::MODE_CBC:
                $xor = $this->encryptIV;
                for ($i = 0; $i < strlen($plaintext); $i+=$block_size) {
                    $block = substr($plaintext, $i, $block_size);
                    $block = $this->_encryptBlock($block ^ $xor);
                    $xor = $block;
                    $ciphertext.= $block;
                }
                if ($this->continuousBuffer) {
                    $this->encryptIV = $xor;
                }
                break;
            case self::MODE_CTR:
                $xor = $this->encryptIV;
                if (strlen($buffer['ciphertext'])) {
                    for ($i = 0; $i < strlen($plaintext); $i+=$block_size) {
                        $block = substr($plaintext, $i, $block_size);
                        if (strlen($block) > strlen($buffer['ciphertext'])) {
                            $buffer['ciphertext'].= $this->_encryptBlock($xor);
                        }
                        $this->_increment_str($xor);
                        $key = $this->_string_shift($buffer['ciphertext'], $block_size);
                        $ciphertext.= $block ^ $key;
                    }
                } else {
                    for ($i = 0; $i < strlen($plaintext); $i+=$block_size) {
                        $block = substr($plaintext, $i, $block_size);
                        $key = $this->_encryptBlock($xor);
                        $this->_increment_str($xor);
                        $ciphertext.= $block ^ $key;
                    }
                }
                if ($this->continuousBuffer) {
                    $this->encryptIV = $xor;
                    if ($start = strlen($plaintext) % $block_size) {
                        $buffer['ciphertext'] = substr($key, $start) . $buffer['ciphertext'];
                    }
                }
                break;
            case self::MODE_CFB:
                // cfb loosely routines inspired by openssl's:
                // {@link http://cvs.openssl.org/fileview?f=openssl/crypto/modes/cfb128.c&v=1.3.2.2.2.1}
                if ($this->continuousBuffer) {
                    $iv = &$this->encryptIV;
                    $pos = &$buffer['pos'];
                } else {
                    $iv = $this->encryptIV;
                    $pos = 0;
                }
                $len = strlen($plaintext);
                $i = 0;
                if ($pos) {
                    $orig_pos = $pos;
                    $max = $block_size - $pos;
                    if ($len >= $max) {
                        $i = $max;
                        $len-= $max;
                        $pos = 0;
                    } else {
                        $i = $len;
                        $pos+= $len;
                        $len = 0;
                    }
                    // ie. $i = min($max, $len), $len-= $i, $pos+= $i, $pos%= $blocksize
                    $ciphertext = substr($iv, $orig_pos) ^ $plaintext;
                    $iv = substr_replace($iv, $ciphertext, $orig_pos, $i);
                }
                while ($len >= $block_size) {
                    $iv = $this->_encryptBlock($iv) ^ substr($plaintext, $i, $block_size);
                    $ciphertext.= $iv;
                    $len-= $block_size;
                    $i+= $block_size;
                }
                if ($len) {
                    $iv = $this->_encryptBlock($iv);
                    $block = $iv ^ substr($plaintext, $i);
                    $iv = substr_replace($iv, $block, 0, $len);
                    $ciphertext.= $block;
                    $pos = $len;
                }
                break;
            case self::MODE_OFB:
                $xor = $this->encryptIV;
                if (strlen($buffer['xor'])) {
                    for ($i = 0; $i < strlen($plaintext); $i+=$block_size) {
                        $block = substr($plaintext, $i, $block_size);
                        if (strlen($block) > strlen($buffer['xor'])) {
                            $xor = $this->_encryptBlock($xor);
                            $buffer['xor'].= $xor;
                        }
                        $key = $this->_string_shift($buffer['xor'], $block_size);
                        $ciphertext.= $block ^ $key;
                    }
                } else {
                    for ($i = 0; $i < strlen($plaintext); $i+=$block_size) {
                        $xor = $this->_encryptBlock($xor);
                        $ciphertext.= substr($plaintext, $i, $block_size) ^ $xor;
                    }
                    $key = $xor;
                }
                if ($this->continuousBuffer) {
                    $this->encryptIV = $xor;
                    if ($start = strlen($plaintext) % $block_size) {
                        $buffer['xor'] = substr($key, $start) . $buffer['xor'];
                    }
                }
                break;
            case self::MODE_STREAM:
                $ciphertext = $this->_encryptBlock($plaintext);
                break;
        }

        return $ciphertext;
    }

    /**
     * Decrypts a message.
     *
     * If strlen($ciphertext) is not a multiple of the block size, null bytes will be added to the end of the string until
     * it is.
     *
     * @see self::encrypt()
     * @access public
     * @param string $ciphertext
     * @return string $plaintext
     * @internal Could, but not must, extend by the child Crypt_* class
     */
    function decrypt($ciphertext)
    {
        if ($this->paddable) {
            // we pad with chr(0) since that's what mcrypt_generic does.  to quote from {@link http://www.php.net/function.mcrypt-generic}:
            // "The data is padded with "\0" to make sure the length of the data is n * blocksize."
            $ciphertext = str_pad($ciphertext, strlen($ciphertext) + ($this->block_size - strlen($ciphertext) % $this->block_size) % $this->block_size, chr(0));
        }

        if ($this->engine === self::ENGINE_OPENSSL) {
            if ($this->changed) {
                $this->_clearBuffers();
                $this->changed = false;
            }
            switch ($this->mode) {
                case self::MODE_STREAM:
                    $plaintext = openssl_decrypt($ciphertext, $this->cipher_name_openssl, $this->key, $this->openssl_options);
                    break;
                case self::MODE_ECB:
                    if (!defined('OPENSSL_RAW_DATA')) {
                        $ciphertext.= openssl_encrypt('', $this->cipher_name_openssl_ecb, $this->key, true);
                    }
                    $plaintext = openssl_decrypt($ciphertext, $this->cipher_name_openssl, $this->key, $this->openssl_options);
                    break;
                case self::MODE_CBC:
                    if (!defined('OPENSSL_RAW_DATA')) {
                        $padding = str_repeat(chr($this->block_size), $this->block_size) ^ substr($ciphertext, -$this->block_size);
                        $ciphertext.= substr(openssl_encrypt($padding, $this->cipher_name_openssl_ecb, $this->key, true), 0, $this->block_size);
                        $offset = 2 * $this->block_size;
                    } else {
                        $offset = $this->block_size;
                    }
                    $plaintext = openssl_decrypt($ciphertext, $this->cipher_name_openssl, $this->key, $this->openssl_options, $this->decryptIV);
                    if ($this->continuousBuffer) {
                        $this->decryptIV = substr($ciphertext, -$offset, $this->block_size);
                    }
                    break;
                case self::MODE_CTR:
                    $plaintext = $this->_openssl_ctr_process($ciphertext, $this->decryptIV, $this->debuffer);
                    break;
                case self::MODE_CFB:
                    // cfb loosely routines inspired by openssl's:
                    // {@link http://cvs.openssl.org/fileview?f=openssl/crypto/modes/cfb128.c&v=1.3.2.2.2.1}
                    $plaintext = '';
                    if ($this->continuousBuffer) {
                        $iv = &$this->decryptIV;
                        $pos = &$this->buffer['pos'];
                    } else {
                        $iv = $this->decryptIV;
                        $pos = 0;
                    }
                    $len = strlen($ciphertext);
                    $i = 0;
                    if ($pos) {
                        $orig_pos = $pos;
                        $max = $this->block_size - $pos;
                        if ($len >= $max) {
                            $i = $max;
                            $len-= $max;
                            $pos = 0;
                        } else {
                            $i = $len;
                            $pos+= $len;
                            $len = 0;
                        }
                        // ie. $i = min($max, $len), $len-= $i, $pos+= $i, $pos%= $this->blocksize
                        $plaintext = substr($iv, $orig_pos) ^ $ciphertext;
                        $iv = substr_replace($iv, substr($ciphertext, 0, $i), $orig_pos, $i);
                        $ciphertext = substr($ciphertext, $i);
                    }
                    $overflow = $len % $this->block_size;
                    if ($overflow) {
                        $plaintext.= openssl_decrypt(substr($ciphertext, 0, -$overflow), $this->cipher_name_openssl, $this->key, $this->openssl_options, $iv);
                        if ($len - $overflow) {
                            $iv = substr($ciphertext, -$overflow - $this->block_size, -$overflow);
                        }
                        $iv = openssl_encrypt(str_repeat("\0", $this->block_size), $this->cipher_name_openssl, $this->key, $this->openssl_options, $iv);
                        $plaintext.= $iv ^ substr($ciphertext, -$overflow);
                        $iv = substr_replace($iv, substr($ciphertext, -$overflow), 0, $overflow);
                        $pos = $overflow;
                    } elseif ($len) {
                        $plaintext.= openssl_decrypt($ciphertext, $this->cipher_name_openssl, $this->key, $this->openssl_options, $iv);
                        $iv = substr($ciphertext, -$this->block_size);
                    }
                    break;
                case self::MODE_OFB:
                    $plaintext = $this->_openssl_ofb_process($ciphertext, $this->decryptIV, $this->debuffer);
            }

            return $this->paddable ? $this->_unpad($plaintext) : $plaintext;
        }

        if ($this->engine === self::ENGINE_MCRYPT) {
            $block_size = $this->block_size;
            if ($this->changed) {
                $this->_setupMcrypt();
                $this->changed = false;
            }
            if ($this->dechanged) {
                mcrypt_generic_init($this->demcrypt, $this->key, $this->decryptIV);
                $this->dechanged = false;
            }

            if ($this->mode == self::MODE_CFB && $this->continuousBuffer) {
                $iv = &$this->decryptIV;
                $pos = &$this->debuffer['pos'];
                $len = strlen($ciphertext);
                $plaintext = '';
                $i = 0;
                if ($pos) {
                    $orig_pos = $pos;
                    $max = $block_size - $pos;
                    if ($len >= $max) {
                        $i = $max;
                        $len-= $max;
                        $pos = 0;
                    } else {
                        $i = $len;
                        $pos+= $len;
                        $len = 0;
                    }
                    // ie. $i = min($max, $len), $len-= $i, $pos+= $i, $pos%= $blocksize
                    $plaintext = substr($iv, $orig_pos) ^ $ciphertext;
                    $iv = substr_replace($iv, substr($ciphertext, 0, $i), $orig_pos, $i);
                }
                if ($len >= $block_size) {
                    $cb = substr($ciphertext, $i, $len - $len % $block_size);
                    $plaintext.= mcrypt_generic($this->ecb, $iv . $cb) ^ $cb;
                    $iv = substr($cb, -$block_size);
                    $len%= $block_size;
                }
                if ($len) {
                    $iv = mcrypt_generic($this->ecb, $iv);
                    $plaintext.= $iv ^ substr($ciphertext, -$len);
                    $iv = substr_replace($iv, substr($ciphertext, -$len), 0, $len);
                    $pos = $len;
                }

                return $plaintext;
            }

            $plaintext = mdecrypt_generic($this->demcrypt, $ciphertext);

            if (!$this->continuousBuffer) {
                mcrypt_generic_init($this->demcrypt, $this->key, $this->decryptIV);
            }

            return $this->paddable ? $this->_unpad($plaintext) : $plaintext;
        }

        if ($this->changed) {
            $this->_setup();
            $this->changed = false;
        }
        if ($this->use_inline_crypt) {
            $inline = $this->inline_crypt;
            return $inline('decrypt', $this, $ciphertext);
        }

        $block_size = $this->block_size;

        $buffer = &$this->debuffer;
        $plaintext = '';
        switch ($this->mode) {
            case self::MODE_ECB:
                for ($i = 0; $i < strlen($ciphertext); $i+=$block_size) {
                    $plaintext.= $this->_decryptBlock(substr($ciphertext, $i, $block_size));
                }
                break;
            case self::MODE_CBC:
                $xor = $this->decryptIV;
                for ($i = 0; $i < strlen($ciphertext); $i+=$block_size) {
                    $block = substr($ciphertext, $i, $block_size);
                    $plaintext.= $this->_decryptBlock($block) ^ $xor;
                    $xor = $block;
                }
                if ($this->continuousBuffer) {
                    $this->decryptIV = $xor;
                }
                break;
            case self::MODE_CTR:
                $xor = $this->decryptIV;
                if (strlen($buffer['ciphertext'])) {
                    for ($i = 0; $i < strlen($ciphertext); $i+=$block_size) {
                        $block = substr($ciphertext, $i, $block_size);
                        if (strlen($block) > strlen($buffer['ciphertext'])) {
                            $buffer['ciphertext'].= $this->_encryptBlock($xor);
                            $this->_increment_str($xor);
                        }
                        $key = $this->_string_shift($buffer['ciphertext'], $block_size);
                        $plaintext.= $block ^ $key;
                    }
                } else {
                    for ($i = 0; $i < strlen($ciphertext); $i+=$block_size) {
                        $block = substr($ciphertext, $i, $block_size);
                        $key = $this->_encryptBlock($xor);
                        $this->_increment_str($xor);
                        $plaintext.= $block ^ $key;
                    }
                }
                if ($this->continuousBuffer) {
                    $this->decryptIV = $xor;
                    if ($start = strlen($ciphertext) % $block_size) {
                        $buffer['ciphertext'] = substr($key, $start) . $buffer['ciphertext'];
                    }
                }
                break;
            case self::MODE_CFB:
                if ($this->continuousBuffer) {
                    $iv = &$this->decryptIV;
                    $pos = &$buffer['pos'];
                } else {
                    $iv = $this->decryptIV;
                    $pos = 0;
                }
                $len = strlen($ciphertext);
                $i = 0;
                if ($pos) {
                    $orig_pos = $pos;
                    $max = $block_size - $pos;
                    if ($len >= $max) {
                        $i = $max;
                        $len-= $max;
                        $pos = 0;
                    } else {
                        $i = $len;
                        $pos+= $len;
                        $len = 0;
                    }
                    // ie. $i = min($max, $len), $len-= $i, $pos+= $i, $pos%= $blocksize
                    $plaintext = substr($iv, $orig_pos) ^ $ciphertext;
                    $iv = substr_replace($iv, substr($ciphertext, 0, $i), $orig_pos, $i);
                }
                while ($len >= $block_size) {
                    $iv = $this->_encryptBlock($iv);
                    $cb = substr($ciphertext, $i, $block_size);
                    $plaintext.= $iv ^ $cb;
                    $iv = $cb;
                    $len-= $block_size;
                    $i+= $block_size;
                }
                if ($len) {
                    $iv = $this->_encryptBlock($iv);
                    $plaintext.= $iv ^ substr($ciphertext, $i);
                    $iv = substr_replace($iv, substr($ciphertext, $i), 0, $len);
                    $pos = $len;
                }
                break;
            case self::MODE_OFB:
                $xor = $this->decryptIV;
                if (strlen($buffer['xor'])) {
                    for ($i = 0; $i < strlen($ciphertext); $i+=$block_size) {
                        $block = substr($ciphertext, $i, $block_size);
                        if (strlen($block) > strlen($buffer['xor'])) {
                            $xor = $this->_encryptBlock($xor);
                            $buffer['xor'].= $xor;
                        }
                        $key = $this->_string_shift($buffer['xor'], $block_size);
                        $plaintext.= $block ^ $key;
                    }
                } else {
                    for ($i = 0; $i < strlen($ciphertext); $i+=$block_size) {
                        $xor = $this->_encryptBlock($xor);
                        $plaintext.= substr($ciphertext, $i, $block_size) ^ $xor;
                    }
                    $key = $xor;
                }
                if ($this->continuousBuffer) {
                    $this->decryptIV = $xor;
                    if ($start = strlen($ciphertext) % $block_size) {
                        $buffer['xor'] = substr($key, $start) . $buffer['xor'];
                    }
                }
                break;
            case self::MODE_STREAM:
                $plaintext = $this->_decryptBlock($ciphertext);
                break;
        }
        return $this->paddable ? $this->_unpad($plaintext) : $plaintext;
    }

    /**
     * OpenSSL CTR Processor
     *
     * PHP's OpenSSL bindings do not operate in continuous mode so we'll wrap around it. Since the keystream
<<<<<<< HEAD
     * for CTR is the same for both encrypting and decrypting this function is re-used by both Base::encrypt()
     * and Base::decrypt(). Also, OpenSSL doesn't implement CTR for all of it's symmetric ciphers so this
     * function will emulate CTR with ECB when necesary.
=======
     * for CTR is the same for both encrypting and decrypting this function is re-used by both Crypt_Base::encrypt()
     * and Crypt_Base::decrypt(). Also, OpenSSL doesn't implement CTR for all of it's symmetric ciphers so this
     * function will emulate CTR with ECB when necessary.
>>>>>>> dca95ac6
     *
     * @see self::encrypt()
     * @see self::decrypt()
     * @param string $plaintext
     * @param string $encryptIV
     * @param array $buffer
     * @return string
     * @access private
     */
    function _openssl_ctr_process($plaintext, &$encryptIV, &$buffer)
    {
        $ciphertext = '';

        $block_size = $this->block_size;
        $key = $this->key;

        if ($this->openssl_emulate_ctr) {
            $xor = $encryptIV;
            if (strlen($buffer['ciphertext'])) {
                for ($i = 0; $i < strlen($plaintext); $i+=$block_size) {
                    $block = substr($plaintext, $i, $block_size);
                    if (strlen($block) > strlen($buffer['ciphertext'])) {
                        $result = openssl_encrypt($xor, $this->cipher_name_openssl_ecb, $key, $this->openssl_options);
                        $result = !defined('OPENSSL_RAW_DATA') ? substr($result, 0, -$this->block_size) : $result;
                        $buffer['ciphertext'].= $result;
                    }
                    $this->_increment_str($xor);
                    $otp = $this->_string_shift($buffer['ciphertext'], $block_size);
                    $ciphertext.= $block ^ $otp;
                }
            } else {
                for ($i = 0; $i < strlen($plaintext); $i+=$block_size) {
                    $block = substr($plaintext, $i, $block_size);
                    $otp = openssl_encrypt($xor, $this->cipher_name_openssl_ecb, $key, $this->openssl_options);
                    $otp = !defined('OPENSSL_RAW_DATA') ? substr($otp, 0, -$this->block_size) : $otp;
                    $this->_increment_str($xor);
                    $ciphertext.= $block ^ $otp;
                }
            }
            if ($this->continuousBuffer) {
                $encryptIV = $xor;
                if ($start = strlen($plaintext) % $block_size) {
                    $buffer['ciphertext'] = substr($key, $start) . $buffer['ciphertext'];
                }
            }

            return $ciphertext;
        }

        if (strlen($buffer['ciphertext'])) {
            $ciphertext = $plaintext ^ $this->_string_shift($buffer['ciphertext'], strlen($plaintext));
            $plaintext = substr($plaintext, strlen($ciphertext));

            if (!strlen($plaintext)) {
                return $ciphertext;
            }
        }

        $overflow = strlen($plaintext) % $block_size;
        if ($overflow) {
            $plaintext2 = $this->_string_pop($plaintext, $overflow); // ie. trim $plaintext to a multiple of $block_size and put rest of $plaintext in $plaintext2
            $encrypted = openssl_encrypt($plaintext . str_repeat("\0", $block_size), $this->cipher_name_openssl, $key, $this->openssl_options, $encryptIV);
            $temp = $this->_string_pop($encrypted, $block_size);
            $ciphertext.= $encrypted . ($plaintext2 ^ $temp);
            if ($this->continuousBuffer) {
                $buffer['ciphertext'] = substr($temp, $overflow);
                $encryptIV = $temp;
            }
        } elseif (!strlen($buffer['ciphertext'])) {
            $ciphertext.= openssl_encrypt($plaintext . str_repeat("\0", $block_size), $this->cipher_name_openssl, $key, $this->openssl_options, $encryptIV);
            $temp = $this->_string_pop($ciphertext, $block_size);
            if ($this->continuousBuffer) {
                $encryptIV = $temp;
            }
        }
        if ($this->continuousBuffer) {
            if (!defined('OPENSSL_RAW_DATA')) {
                $encryptIV.= openssl_encrypt('', $this->cipher_name_openssl_ecb, $key, $this->openssl_options);
            }
            $encryptIV = openssl_decrypt($encryptIV, $this->cipher_name_openssl_ecb, $key, $this->openssl_options);
            if ($overflow) {
                $this->_increment_str($encryptIV);
            }
        }

        return $ciphertext;
    }

    /**
     * OpenSSL OFB Processor
     *
     * PHP's OpenSSL bindings do not operate in continuous mode so we'll wrap around it. Since the keystream
     * for OFB is the same for both encrypting and decrypting this function is re-used by both Base::encrypt()
     * and Base::decrypt().
     *
     * @see self::encrypt()
     * @see self::decrypt()
     * @param string $plaintext
     * @param string $encryptIV
     * @param array $buffer
     * @return string
     * @access private
     */
    function _openssl_ofb_process($plaintext, &$encryptIV, &$buffer)
    {
        if (strlen($buffer['xor'])) {
            $ciphertext = $plaintext ^ $buffer['xor'];
            $buffer['xor'] = substr($buffer['xor'], strlen($ciphertext));
            $plaintext = substr($plaintext, strlen($ciphertext));
        } else {
            $ciphertext = '';
        }

        $block_size = $this->block_size;

        $len = strlen($plaintext);
        $key = $this->key;
        $overflow = $len % $block_size;

        if (strlen($plaintext)) {
            if ($overflow) {
                $ciphertext.= openssl_encrypt(substr($plaintext, 0, -$overflow) . str_repeat("\0", $block_size), $this->cipher_name_openssl, $key, $this->openssl_options, $encryptIV);
                $xor = $this->_string_pop($ciphertext, $block_size);
                if ($this->continuousBuffer) {
                    $encryptIV = $xor;
                }
                $ciphertext.= $this->_string_shift($xor, $overflow) ^ substr($plaintext, -$overflow);
                if ($this->continuousBuffer) {
                    $buffer['xor'] = $xor;
                }
            } else {
                $ciphertext = openssl_encrypt($plaintext, $this->cipher_name_openssl, $key, $this->openssl_options, $encryptIV);
                if ($this->continuousBuffer) {
                    $encryptIV = substr($ciphertext, -$block_size) ^ substr($plaintext, -$block_size);
                }
            }
        }

        return $ciphertext;
    }

    /**
     * phpseclib <-> OpenSSL Mode Mapper
     *
     * May need to be overwritten by classes extending this one in some cases
     *
     * @return int
     * @access private
     */
    function _openssl_translate_mode()
    {
        switch ($this->mode) {
            case self::MODE_ECB:
                return 'ecb';
            case self::MODE_CBC:
                return 'cbc';
            case self::MODE_CTR:
                return 'ctr';
            case self::MODE_CFB:
                return 'cfb';
            case self::MODE_OFB:
                return 'ofb';
        }
    }

    /**
     * Pad "packets".
     *
     * Block ciphers working by encrypting between their specified [$this->]block_size at a time
     * If you ever need to encrypt or decrypt something that isn't of the proper length, it becomes necessary to
     * pad the input so that it is of the proper length.
     *
     * Padding is enabled by default.  Sometimes, however, it is undesirable to pad strings.  Such is the case in SSH,
     * where "packets" are padded with random bytes before being encrypted.  Unpad these packets and you risk stripping
     * away characters that shouldn't be stripped away. (SSH knows how many bytes are added because the length is
     * transmitted separately)
     *
     * @see self::disablePadding()
     * @access public
     */
    function enablePadding()
    {
        $this->padding = true;
    }

    /**
     * Do not pad packets.
     *
     * @see self::enablePadding()
     * @access public
     */
    function disablePadding()
    {
        $this->padding = false;
    }

    /**
     * Treat consecutive "packets" as if they are a continuous buffer.
     *
     * Say you have a 32-byte plaintext $plaintext.  Using the default behavior, the two following code snippets
     * will yield different outputs:
     *
     * <code>
     *    echo $rijndael->encrypt(substr($plaintext,  0, 16));
     *    echo $rijndael->encrypt(substr($plaintext, 16, 16));
     * </code>
     * <code>
     *    echo $rijndael->encrypt($plaintext);
     * </code>
     *
     * The solution is to enable the continuous buffer.  Although this will resolve the above discrepancy, it creates
     * another, as demonstrated with the following:
     *
     * <code>
     *    $rijndael->encrypt(substr($plaintext, 0, 16));
     *    echo $rijndael->decrypt($rijndael->encrypt(substr($plaintext, 16, 16)));
     * </code>
     * <code>
     *    echo $rijndael->decrypt($rijndael->encrypt(substr($plaintext, 16, 16)));
     * </code>
     *
     * With the continuous buffer disabled, these would yield the same output.  With it enabled, they yield different
     * outputs.  The reason is due to the fact that the initialization vector's change after every encryption /
     * decryption round when the continuous buffer is enabled.  When it's disabled, they remain constant.
     *
     * Put another way, when the continuous buffer is enabled, the state of the \phpseclib\Crypt\*() object changes after each
     * encryption / decryption round, whereas otherwise, it'd remain constant.  For this reason, it's recommended that
     * continuous buffers not be used.  They do offer better security and are, in fact, sometimes required (SSH uses them),
     * however, they are also less intuitive and more likely to cause you problems.
     *
     * @see self::disableContinuousBuffer()
     * @access public
     * @internal Could, but not must, extend by the child Crypt_* class
     */
    function enableContinuousBuffer()
    {
        if ($this->mode == self::MODE_ECB) {
            return;
        }

        $this->continuousBuffer = true;

        $this->_setEngine();
    }

    /**
     * Treat consecutive packets as if they are a discontinuous buffer.
     *
     * The default behavior.
     *
     * @see self::enableContinuousBuffer()
     * @access public
     * @internal Could, but not must, extend by the child Crypt_* class
     */
    function disableContinuousBuffer()
    {
        if ($this->mode == self::MODE_ECB) {
            return;
        }
        if (!$this->continuousBuffer) {
            return;
        }

        $this->continuousBuffer = false;
        $this->changed = true;

        $this->_setEngine();
    }

    /**
     * Test for engine validity
     *
     * @see self::__construct()
     * @param int $engine
     * @access public
     * @return bool
     */
    function isValidEngine($engine)
    {
        switch ($engine) {
            case self::ENGINE_OPENSSL:
                if ($this->mode == self::MODE_STREAM && $this->continuousBuffer) {
                    return false;
                }
                $this->openssl_emulate_ctr = false;
                $result = $this->cipher_name_openssl &&
                          extension_loaded('openssl') &&
                          // PHP 5.3.0 - 5.3.2 did not let you set IV's
                          version_compare(PHP_VERSION, '5.3.3', '>=');
                if (!$result) {
                    return false;
                }

                // prior to PHP 5.4.0 OPENSSL_RAW_DATA and OPENSSL_ZERO_PADDING were not defined. instead of expecting an integer
                // $options openssl_encrypt expected a boolean $raw_data.
                if (!defined('OPENSSL_RAW_DATA')) {
                    $this->openssl_options = true;
                } else {
                    $this->openssl_options = OPENSSL_RAW_DATA | OPENSSL_ZERO_PADDING;
                }

                $methods = openssl_get_cipher_methods();
                if (in_array($this->cipher_name_openssl, $methods)) {
                    return true;
                }
                // not all of openssl's symmetric cipher's support ctr. for those
                // that don't we'll emulate it
                switch ($this->mode) {
                    case self::MODE_CTR:
                        if (in_array($this->cipher_name_openssl_ecb, $methods)) {
                            $this->openssl_emulate_ctr = true;
                            return true;
                        }
                }
                return false;
            case self::ENGINE_MCRYPT:
                return $this->cipher_name_mcrypt &&
                       extension_loaded('mcrypt') &&
                       in_array($this->cipher_name_mcrypt, mcrypt_list_algorithms());
            case self::ENGINE_INTERNAL:
                return true;
        }

        return false;
    }

    /**
     * Sets the preferred crypt engine
     *
     * Currently, $engine could be:
     *
     * - \phpseclib\Crypt\Base::ENGINE_OPENSSL  [very fast]
     *
     * - \phpseclib\Crypt\Base::ENGINE_MCRYPT   [fast]
     *
     * - \phpseclib\Crypt\Base::ENGINE_INTERNAL [slow]
     *
     * If the preferred crypt engine is not available the fastest available one will be used
     *
     * @see self::__construct()
     * @param int $engine
     * @access public
     */
    function setPreferredEngine($engine)
    {
        switch ($engine) {
            //case self::ENGINE_OPENSSL;
            case self::ENGINE_MCRYPT:
            case self::ENGINE_INTERNAL:
                $this->preferredEngine = $engine;
                break;
            default:
                $this->preferredEngine = self::ENGINE_OPENSSL;
        }

        $this->_setEngine();
    }

    /**
     * Returns the engine currently being utilized
     *
     * @see self::_setEngine()
     * @access public
     */
    function getEngine()
    {
        return $this->engine;
    }

    /**
     * Sets the engine as appropriate
     *
     * @see self::__construct()
     * @access private
     */
    function _setEngine()
    {
        $this->engine = null;

        $candidateEngines = array(
            $this->preferredEngine,
            self::ENGINE_OPENSSL,
            self::ENGINE_MCRYPT
        );
        foreach ($candidateEngines as $engine) {
            if ($this->isValidEngine($engine)) {
                $this->engine = $engine;
                break;
            }
        }
        if (!$this->engine) {
            $this->engine = self::ENGINE_INTERNAL;
        }

        if ($this->engine != self::ENGINE_MCRYPT && $this->enmcrypt) {
            // Closing the current mcrypt resource(s). _mcryptSetup() will, if needed,
            // (re)open them with the module named in $this->cipher_name_mcrypt
            mcrypt_module_close($this->enmcrypt);
            mcrypt_module_close($this->demcrypt);
            $this->enmcrypt = null;
            $this->demcrypt = null;

            if ($this->ecb) {
                mcrypt_module_close($this->ecb);
                $this->ecb = null;
            }
        }

        $this->changed = true;
    }

    /**
     * Encrypts a block
     *
     * Note: Must be extended by the child \phpseclib\Crypt\* class
     *
     * @access private
     * @param string $in
     * @return string
     */
    abstract function _encryptBlock($in);

    /**
     * Decrypts a block
     *
     * Note: Must be extended by the child \phpseclib\Crypt\* class
     *
     * @access private
     * @param string $in
     * @return string
     */
    abstract function _decryptBlock($in);

    /**
     * Setup the key (expansion)
     *
     * Only used if $engine == self::ENGINE_INTERNAL
     *
     * Note: Must extend by the child \phpseclib\Crypt\* class
     *
     * @see self::_setup()
     * @access private
     */
    abstract function _setupKey();

    /**
     * Setup the self::ENGINE_INTERNAL $engine
     *
     * (re)init, if necessary, the internal cipher $engine and flush all $buffers
     * Used (only) if $engine == self::ENGINE_INTERNAL
     *
     * _setup() will be called each time if $changed === true
     * typically this happens when using one or more of following public methods:
     *
     * - setKey()
     *
     * - setIV()
     *
     * - disableContinuousBuffer()
     *
     * - First run of encrypt() / decrypt() with no init-settings
     *
     * @see self::setKey()
     * @see self::setIV()
     * @see self::disableContinuousBuffer()
     * @access private
     * @internal _setup() is always called before en/decryption.
     * @internal Could, but not must, extend by the child Crypt_* class
     */
    function _setup()
    {
        $this->_clearBuffers();
        $this->_setupKey();

        if ($this->use_inline_crypt) {
            $this->_setupInlineCrypt();
        }
    }

    /**
     * Setup the self::ENGINE_MCRYPT $engine
     *
     * (re)init, if necessary, the (ext)mcrypt resources and flush all $buffers
     * Used (only) if $engine = self::ENGINE_MCRYPT
     *
     * _setupMcrypt() will be called each time if $changed === true
     * typically this happens when using one or more of following public methods:
     *
     * - setKey()
     *
     * - setIV()
     *
     * - disableContinuousBuffer()
     *
     * - First run of encrypt() / decrypt()
     *
     * @see self::setKey()
     * @see self::setIV()
     * @see self::disableContinuousBuffer()
     * @access private
     * @internal Could, but not must, extend by the child Crypt_* class
     */
    function _setupMcrypt()
    {
        $this->_clearBuffers();
        $this->enchanged = $this->dechanged = true;

        if (!isset($this->enmcrypt)) {
            static $mcrypt_modes = array(
                self::MODE_CTR    => 'ctr',
                self::MODE_ECB    => MCRYPT_MODE_ECB,
                self::MODE_CBC    => MCRYPT_MODE_CBC,
                self::MODE_CFB    => 'ncfb',
                self::MODE_OFB    => MCRYPT_MODE_NOFB,
                self::MODE_STREAM => MCRYPT_MODE_STREAM,
            );

            $this->demcrypt = mcrypt_module_open($this->cipher_name_mcrypt, '', $mcrypt_modes[$this->mode], '');
            $this->enmcrypt = mcrypt_module_open($this->cipher_name_mcrypt, '', $mcrypt_modes[$this->mode], '');

            // we need the $ecb mcrypt resource (only) in MODE_CFB with enableContinuousBuffer()
            // to workaround mcrypt's broken ncfb implementation in buffered mode
            // see: {@link http://phpseclib.sourceforge.net/cfb-demo.phps}
            if ($this->mode == self::MODE_CFB) {
                $this->ecb = mcrypt_module_open($this->cipher_name_mcrypt, '', MCRYPT_MODE_ECB, '');
            }
        } // else should mcrypt_generic_deinit be called?

        if ($this->mode == self::MODE_CFB) {
            mcrypt_generic_init($this->ecb, $this->key, str_repeat("\0", $this->block_size));
        }
    }

    /**
     * Pads a string
     *
     * Pads a string using the RSA PKCS padding standards so that its length is a multiple of the blocksize.
     * $this->block_size - (strlen($text) % $this->block_size) bytes are added, each of which is equal to
     * chr($this->block_size - (strlen($text) % $this->block_size)
     *
     * If padding is disabled and $text is not a multiple of the blocksize, the string will be padded regardless
     * and padding will, hence forth, be enabled.
     *
     * @see self::_unpad()
     * @param string $text
     * @access private
     * @return string
     */
    function _pad($text)
    {
        $length = strlen($text);

        if (!$this->padding) {
            if ($length % $this->block_size == 0) {
                return $text;
            } else {
                user_error("The plaintext's length ($length) is not a multiple of the block size ({$this->block_size})");
                $this->padding = true;
            }
        }

        $pad = $this->block_size - ($length % $this->block_size);

        return str_pad($text, $length + $pad, chr($pad));
    }

    /**
     * Unpads a string.
     *
     * If padding is enabled and the reported padding length is invalid the encryption key will be assumed to be wrong
     * and false will be returned.
     *
     * @see self::_pad()
     * @param string $text
     * @access private
     * @return string
     */
    function _unpad($text)
    {
        if (!$this->padding) {
            return $text;
        }

        $length = ord($text[strlen($text) - 1]);

        if (!$length || $length > $this->block_size) {
            return false;
        }

        return substr($text, 0, -$length);
    }

    /**
     * Clears internal buffers
     *
     * Clearing/resetting the internal buffers is done everytime
     * after disableContinuousBuffer() or on cipher $engine (re)init
     * ie after setKey() or setIV()
     *
     * @access public
     * @internal Could, but not must, extend by the child Crypt_* class
     */
    function _clearBuffers()
    {
        $this->enbuffer = $this->debuffer = array('ciphertext' => '', 'xor' => '', 'pos' => 0, 'enmcrypt_init' => true);

        // mcrypt's handling of invalid's $iv:
        // $this->encryptIV = $this->decryptIV = strlen($this->iv) == $this->block_size ? $this->iv : str_repeat("\0", $this->block_size);
        $this->encryptIV = $this->decryptIV = str_pad(substr($this->iv, 0, $this->block_size), $this->block_size, "\0");

        if (!$this->skip_key_adjustment) {
            $this->key = str_pad(substr($this->key, 0, $this->key_length), $this->key_length, "\0");
        }
    }

    /**
     * String Shift
     *
     * Inspired by array_shift
     *
     * @param string $string
     * @param int $index
     * @access private
     * @return string
     */
    function _string_shift(&$string, $index = 1)
    {
        $substr = substr($string, 0, $index);
        $string = substr($string, $index);
        return $substr;
    }

    /**
     * String Pop
     *
     * Inspired by array_pop
     *
     * @param string $string
     * @param int $index
     * @access private
     * @return string
     */
    function _string_pop(&$string, $index = 1)
    {
        $substr = substr($string, -$index);
        $string = substr($string, 0, -$index);
        return $substr;
    }

    /**
     * Increment the current string
     *
     * @see self::decrypt()
     * @see self::encrypt()
     * @param string $var
     * @access private
     */
    function _increment_str(&$var)
    {
        for ($i = 4; $i <= strlen($var); $i+= 4) {
            $temp = substr($var, -$i, 4);
            switch ($temp) {
                case "\xFF\xFF\xFF\xFF":
                    $var = substr_replace($var, "\x00\x00\x00\x00", -$i, 4);
                    break;
                case "\x7F\xFF\xFF\xFF":
                    $var = substr_replace($var, "\x80\x00\x00\x00", -$i, 4);
                    return;
                default:
                    $temp = unpack('Nnum', $temp);
                    $var = substr_replace($var, pack('N', $temp['num'] + 1), -$i, 4);
                    return;
            }
        }

        $remainder = strlen($var) % 4;

        if ($remainder == 0) {
            return;
        }

        $temp = unpack('Nnum', str_pad(substr($var, 0, $remainder), 4, "\0", STR_PAD_LEFT));
        $temp = substr(pack('N', $temp['num'] + 1), -$remainder);
        $var = substr_replace($var, $temp, 0, $remainder);
    }

    /**
     * Setup the performance-optimized function for de/encrypt()
     *
     * Stores the created (or existing) callback function-name
     * in $this->inline_crypt
     *
     * Internally for phpseclib developers:
     *
     *     _setupInlineCrypt() would be called only if:
     *
     *     - $engine == self::ENGINE_INTERNAL and
     *
     *     - $use_inline_crypt === true
     *
     *     - each time on _setup(), after(!) _setupKey()
     *
     *
     *     This ensures that _setupInlineCrypt() has always a
     *     full ready2go initializated internal cipher $engine state
     *     where, for example, the keys allready expanded,
     *     keys/block_size calculated and such.
     *
     *     It is, each time if called, the responsibility of _setupInlineCrypt():
     *
     *     - to set $this->inline_crypt to a valid and fully working callback function
     *       as a (faster) replacement for encrypt() / decrypt()
     *
     *     - NOT to create unlimited callback functions (for memory reasons!)
     *       no matter how often _setupInlineCrypt() would be called. At some
     *       point of amount they must be generic re-useable.
     *
     *     - the code of _setupInlineCrypt() it self,
     *       and the generated callback code,
     *       must be, in following order:
     *       - 100% safe
     *       - 100% compatible to encrypt()/decrypt()
     *       - using only php5+ features/lang-constructs/php-extensions if
     *         compatibility (down to php4) or fallback is provided
     *       - readable/maintainable/understandable/commented and... not-cryptic-styled-code :-)
     *       - >= 10% faster than encrypt()/decrypt() [which is, by the way,
     *         the reason for the existence of _setupInlineCrypt() :-)]
     *       - memory-nice
     *       - short (as good as possible)
     *
     * Note: - _setupInlineCrypt() is using _createInlineCryptFunction() to create the full callback function code.
     *       - In case of using inline crypting, _setupInlineCrypt() must extend by the child \phpseclib\Crypt\* class.
     *       - The following variable names are reserved:
     *         - $_*  (all variable names prefixed with an underscore)
     *         - $self (object reference to it self. Do not use $this, but $self instead)
     *         - $in (the content of $in has to en/decrypt by the generated code)
     *       - The callback function should not use the 'return' statement, but en/decrypt'ing the content of $in only
     *
     *
     * @see self::_setup()
     * @see self::_createInlineCryptFunction()
     * @see self::encrypt()
     * @see self::decrypt()
     * @access private
     * @internal If a Crypt_* class providing inline crypting it must extend _setupInlineCrypt()
     */
    function _setupInlineCrypt()
    {
        // If, for any reason, an extending \phpseclib\Crypt\Base() \phpseclib\Crypt\* class
        // not using inline crypting then it must be ensured that: $this->use_inline_crypt = false
        // ie in the class var declaration of $use_inline_crypt in general for the \phpseclib\Crypt\* class,
        // in the constructor at object instance-time
        // or, if it's runtime-specific, at runtime

        $this->use_inline_crypt = false;
    }

    /**
     * Creates the performance-optimized function for en/decrypt()
     *
     * Internally for phpseclib developers:
     *
     *    _createInlineCryptFunction():
     *
     *    - merge the $cipher_code [setup'ed by _setupInlineCrypt()]
     *      with the current [$this->]mode of operation code
     *
     *    - create the $inline function, which called by encrypt() / decrypt()
     *      as its replacement to speed up the en/decryption operations.
     *
     *    - return the name of the created $inline callback function
     *
     *    - used to speed up en/decryption
     *
     *
     *
     *    The main reason why can speed up things [up to 50%] this way are:
     *
     *    - using variables more effective then regular.
     *      (ie no use of expensive arrays but integers $k_0, $k_1 ...
     *      or even, for example, the pure $key[] values hardcoded)
     *
     *    - avoiding 1000's of function calls of ie _encryptBlock()
     *      but inlining the crypt operations.
     *      in the mode of operation for() loop.
     *
     *    - full loop unroll the (sometimes key-dependent) rounds
     *      avoiding this way ++$i counters and runtime-if's etc...
     *
     *    The basic code architectur of the generated $inline en/decrypt()
     *    lambda function, in pseudo php, is:
     *
     *    <code>
     *    +----------------------------------------------------------------------------------------------+
     *    | callback $inline = create_function:                                                          |
     *    | lambda_function_0001_crypt_ECB($action, $text)                                               |
     *    | {                                                                                            |
     *    |     INSERT PHP CODE OF:                                                                      |
     *    |     $cipher_code['init_crypt'];                  // general init code.                       |
     *    |                                                  // ie: $sbox'es declarations used for       |
     *    |                                                  //     encrypt and decrypt'ing.             |
     *    |                                                                                              |
     *    |     switch ($action) {                                                                       |
     *    |         case 'encrypt':                                                                      |
     *    |             INSERT PHP CODE OF:                                                              |
     *    |             $cipher_code['init_encrypt'];       // encrypt sepcific init code.               |
     *    |                                                    ie: specified $key or $box                |
     *    |                                                        declarations for encrypt'ing.         |
     *    |                                                                                              |
     *    |             foreach ($ciphertext) {                                                          |
     *    |                 $in = $block_size of $ciphertext;                                            |
     *    |                                                                                              |
     *    |                 INSERT PHP CODE OF:                                                          |
     *    |                 $cipher_code['encrypt_block'];  // encrypt's (string) $in, which is always:  |
     *    |                                                 // strlen($in) == $this->block_size          |
     *    |                                                 // here comes the cipher algorithm in action |
     *    |                                                 // for encryption.                           |
     *    |                                                 // $cipher_code['encrypt_block'] has to      |
     *    |                                                 // encrypt the content of the $in variable   |
     *    |                                                                                              |
     *    |                 $plaintext .= $in;                                                           |
     *    |             }                                                                                |
     *    |             return $plaintext;                                                               |
     *    |                                                                                              |
     *    |         case 'decrypt':                                                                      |
     *    |             INSERT PHP CODE OF:                                                              |
     *    |             $cipher_code['init_decrypt'];       // decrypt sepcific init code                |
     *    |                                                    ie: specified $key or $box                |
     *    |                                                        declarations for decrypt'ing.         |
     *    |             foreach ($plaintext) {                                                           |
     *    |                 $in = $block_size of $plaintext;                                             |
     *    |                                                                                              |
     *    |                 INSERT PHP CODE OF:                                                          |
     *    |                 $cipher_code['decrypt_block'];  // decrypt's (string) $in, which is always   |
     *    |                                                 // strlen($in) == $this->block_size          |
     *    |                                                 // here comes the cipher algorithm in action |
     *    |                                                 // for decryption.                           |
     *    |                                                 // $cipher_code['decrypt_block'] has to      |
     *    |                                                 // decrypt the content of the $in variable   |
     *    |                 $ciphertext .= $in;                                                          |
     *    |             }                                                                                |
     *    |             return $ciphertext;                                                              |
     *    |     }                                                                                        |
     *    | }                                                                                            |
     *    +----------------------------------------------------------------------------------------------+
     *    </code>
     *
     *    See also the \phpseclib\Crypt\*::_setupInlineCrypt()'s for
     *    productive inline $cipher_code's how they works.
     *
     *    Structure of:
     *    <code>
     *    $cipher_code = array(
     *        'init_crypt'    => (string) '', // optional
     *        'init_encrypt'  => (string) '', // optional
     *        'init_decrypt'  => (string) '', // optional
     *        'encrypt_block' => (string) '', // required
     *        'decrypt_block' => (string) ''  // required
     *    );
     *    </code>
     *
     * @see self::_setupInlineCrypt()
     * @see self::encrypt()
     * @see self::decrypt()
     * @param array $cipher_code
     * @access private
     * @return string (the name of the created callback function)
     */
    function _createInlineCryptFunction($cipher_code)
    {
        $block_size = $this->block_size;

        // optional
        $init_crypt    = isset($cipher_code['init_crypt'])    ? $cipher_code['init_crypt']    : '';
        $init_encrypt  = isset($cipher_code['init_encrypt'])  ? $cipher_code['init_encrypt']  : '';
        $init_decrypt  = isset($cipher_code['init_decrypt'])  ? $cipher_code['init_decrypt']  : '';
        // required
        $encrypt_block = $cipher_code['encrypt_block'];
        $decrypt_block = $cipher_code['decrypt_block'];

        // Generating mode of operation inline code,
        // merged with the $cipher_code algorithm
        // for encrypt- and decryption.
        switch ($this->mode) {
            case self::MODE_ECB:
                $encrypt = $init_encrypt . '
                    $_ciphertext = "";
                    $_plaintext_len = strlen($_text);

                    for ($_i = 0; $_i < $_plaintext_len; $_i+= '.$block_size.') {
                        $in = substr($_text, $_i, '.$block_size.');
                        '.$encrypt_block.'
                        $_ciphertext.= $in;
                    }

                    return $_ciphertext;
                    ';

                $decrypt = $init_decrypt . '
                    $_plaintext = "";
                    $_text = str_pad($_text, strlen($_text) + ('.$block_size.' - strlen($_text) % '.$block_size.') % '.$block_size.', chr(0));
                    $_ciphertext_len = strlen($_text);

                    for ($_i = 0; $_i < $_ciphertext_len; $_i+= '.$block_size.') {
                        $in = substr($_text, $_i, '.$block_size.');
                        '.$decrypt_block.'
                        $_plaintext.= $in;
                    }

                    return $self->_unpad($_plaintext);
                    ';
                break;
            case self::MODE_CTR:
                $encrypt = $init_encrypt . '
                    $_ciphertext = "";
                    $_plaintext_len = strlen($_text);
                    $_xor = $self->encryptIV;
                    $_buffer = &$self->enbuffer;
                    if (strlen($_buffer["ciphertext"])) {
                        for ($_i = 0; $_i < $_plaintext_len; $_i+= '.$block_size.') {
                            $_block = substr($_text, $_i, '.$block_size.');
                            if (strlen($_block) > strlen($_buffer["ciphertext"])) {
                                $in = $_xor;
                                '.$encrypt_block.'
                                $self->_increment_str($_xor);
                                $_buffer["ciphertext"].= $in;
                            }
                            $_key = $self->_string_shift($_buffer["ciphertext"], '.$block_size.');
                            $_ciphertext.= $_block ^ $_key;
                        }
                    } else {
                        for ($_i = 0; $_i < $_plaintext_len; $_i+= '.$block_size.') {
                            $_block = substr($_text, $_i, '.$block_size.');
                            $in = $_xor;
                            '.$encrypt_block.'
                            $self->_increment_str($_xor);
                            $_key = $in;
                            $_ciphertext.= $_block ^ $_key;
                        }
                    }
                    if ($self->continuousBuffer) {
                        $self->encryptIV = $_xor;
                        if ($_start = $_plaintext_len % '.$block_size.') {
                            $_buffer["ciphertext"] = substr($_key, $_start) . $_buffer["ciphertext"];
                        }
                    }

                    return $_ciphertext;
                ';

                $decrypt = $init_encrypt . '
                    $_plaintext = "";
                    $_ciphertext_len = strlen($_text);
                    $_xor = $self->decryptIV;
                    $_buffer = &$self->debuffer;

                    if (strlen($_buffer["ciphertext"])) {
                        for ($_i = 0; $_i < $_ciphertext_len; $_i+= '.$block_size.') {
                            $_block = substr($_text, $_i, '.$block_size.');
                            if (strlen($_block) > strlen($_buffer["ciphertext"])) {
                                $in = $_xor;
                                '.$encrypt_block.'
                                $self->_increment_str($_xor);
                                $_buffer["ciphertext"].= $in;
                            }
                            $_key = $self->_string_shift($_buffer["ciphertext"], '.$block_size.');
                            $_plaintext.= $_block ^ $_key;
                        }
                    } else {
                        for ($_i = 0; $_i < $_ciphertext_len; $_i+= '.$block_size.') {
                            $_block = substr($_text, $_i, '.$block_size.');
                            $in = $_xor;
                            '.$encrypt_block.'
                            $self->_increment_str($_xor);
                            $_key = $in;
                            $_plaintext.= $_block ^ $_key;
                        }
                    }
                    if ($self->continuousBuffer) {
                        $self->decryptIV = $_xor;
                        if ($_start = $_ciphertext_len % '.$block_size.') {
                            $_buffer["ciphertext"] = substr($_key, $_start) . $_buffer["ciphertext"];
                        }
                    }

                    return $_plaintext;
                    ';
                break;
            case self::MODE_CFB:
                $encrypt = $init_encrypt . '
                    $_ciphertext = "";
                    $_buffer = &$self->enbuffer;

                    if ($self->continuousBuffer) {
                        $_iv = &$self->encryptIV;
                        $_pos = &$_buffer["pos"];
                    } else {
                        $_iv = $self->encryptIV;
                        $_pos = 0;
                    }
                    $_len = strlen($_text);
                    $_i = 0;
                    if ($_pos) {
                        $_orig_pos = $_pos;
                        $_max = '.$block_size.' - $_pos;
                        if ($_len >= $_max) {
                            $_i = $_max;
                            $_len-= $_max;
                            $_pos = 0;
                        } else {
                            $_i = $_len;
                            $_pos+= $_len;
                            $_len = 0;
                        }
                        $_ciphertext = substr($_iv, $_orig_pos) ^ $_text;
                        $_iv = substr_replace($_iv, $_ciphertext, $_orig_pos, $_i);
                    }
                    while ($_len >= '.$block_size.') {
                        $in = $_iv;
                        '.$encrypt_block.';
                        $_iv = $in ^ substr($_text, $_i, '.$block_size.');
                        $_ciphertext.= $_iv;
                        $_len-= '.$block_size.';
                        $_i+= '.$block_size.';
                    }
                    if ($_len) {
                        $in = $_iv;
                        '.$encrypt_block.'
                        $_iv = $in;
                        $_block = $_iv ^ substr($_text, $_i);
                        $_iv = substr_replace($_iv, $_block, 0, $_len);
                        $_ciphertext.= $_block;
                        $_pos = $_len;
                    }
                    return $_ciphertext;
                ';

                $decrypt = $init_encrypt . '
                    $_plaintext = "";
                    $_buffer = &$self->debuffer;

                    if ($self->continuousBuffer) {
                        $_iv = &$self->decryptIV;
                        $_pos = &$_buffer["pos"];
                    } else {
                        $_iv = $self->decryptIV;
                        $_pos = 0;
                    }
                    $_len = strlen($_text);
                    $_i = 0;
                    if ($_pos) {
                        $_orig_pos = $_pos;
                        $_max = '.$block_size.' - $_pos;
                        if ($_len >= $_max) {
                            $_i = $_max;
                            $_len-= $_max;
                            $_pos = 0;
                        } else {
                            $_i = $_len;
                            $_pos+= $_len;
                            $_len = 0;
                        }
                        $_plaintext = substr($_iv, $_orig_pos) ^ $_text;
                        $_iv = substr_replace($_iv, substr($_text, 0, $_i), $_orig_pos, $_i);
                    }
                    while ($_len >= '.$block_size.') {
                        $in = $_iv;
                        '.$encrypt_block.'
                        $_iv = $in;
                        $cb = substr($_text, $_i, '.$block_size.');
                        $_plaintext.= $_iv ^ $cb;
                        $_iv = $cb;
                        $_len-= '.$block_size.';
                        $_i+= '.$block_size.';
                    }
                    if ($_len) {
                        $in = $_iv;
                        '.$encrypt_block.'
                        $_iv = $in;
                        $_plaintext.= $_iv ^ substr($_text, $_i);
                        $_iv = substr_replace($_iv, substr($_text, $_i), 0, $_len);
                        $_pos = $_len;
                    }

                    return $_plaintext;
                    ';
                break;
            case self::MODE_OFB:
                $encrypt = $init_encrypt . '
                    $_ciphertext = "";
                    $_plaintext_len = strlen($_text);
                    $_xor = $self->encryptIV;
                    $_buffer = &$self->enbuffer;

                    if (strlen($_buffer["xor"])) {
                        for ($_i = 0; $_i < $_plaintext_len; $_i+= '.$block_size.') {
                            $_block = substr($_text, $_i, '.$block_size.');
                            if (strlen($_block) > strlen($_buffer["xor"])) {
                                $in = $_xor;
                                '.$encrypt_block.'
                                $_xor = $in;
                                $_buffer["xor"].= $_xor;
                            }
                            $_key = $self->_string_shift($_buffer["xor"], '.$block_size.');
                            $_ciphertext.= $_block ^ $_key;
                        }
                    } else {
                        for ($_i = 0; $_i < $_plaintext_len; $_i+= '.$block_size.') {
                            $in = $_xor;
                            '.$encrypt_block.'
                            $_xor = $in;
                            $_ciphertext.= substr($_text, $_i, '.$block_size.') ^ $_xor;
                        }
                        $_key = $_xor;
                    }
                    if ($self->continuousBuffer) {
                        $self->encryptIV = $_xor;
                        if ($_start = $_plaintext_len % '.$block_size.') {
                             $_buffer["xor"] = substr($_key, $_start) . $_buffer["xor"];
                        }
                    }
                    return $_ciphertext;
                    ';

                $decrypt = $init_encrypt . '
                    $_plaintext = "";
                    $_ciphertext_len = strlen($_text);
                    $_xor = $self->decryptIV;
                    $_buffer = &$self->debuffer;

                    if (strlen($_buffer["xor"])) {
                        for ($_i = 0; $_i < $_ciphertext_len; $_i+= '.$block_size.') {
                            $_block = substr($_text, $_i, '.$block_size.');
                            if (strlen($_block) > strlen($_buffer["xor"])) {
                                $in = $_xor;
                                '.$encrypt_block.'
                                $_xor = $in;
                                $_buffer["xor"].= $_xor;
                            }
                            $_key = $self->_string_shift($_buffer["xor"], '.$block_size.');
                            $_plaintext.= $_block ^ $_key;
                        }
                    } else {
                        for ($_i = 0; $_i < $_ciphertext_len; $_i+= '.$block_size.') {
                            $in = $_xor;
                            '.$encrypt_block.'
                            $_xor = $in;
                            $_plaintext.= substr($_text, $_i, '.$block_size.') ^ $_xor;
                        }
                        $_key = $_xor;
                    }
                    if ($self->continuousBuffer) {
                        $self->decryptIV = $_xor;
                        if ($_start = $_ciphertext_len % '.$block_size.') {
                             $_buffer["xor"] = substr($_key, $_start) . $_buffer["xor"];
                        }
                    }
                    return $_plaintext;
                    ';
                break;
            case self::MODE_STREAM:
                $encrypt = $init_encrypt . '
                    $_ciphertext = "";
                    '.$encrypt_block.'
                    return $_ciphertext;
                    ';
                $decrypt = $init_decrypt . '
                    $_plaintext = "";
                    '.$decrypt_block.'
                    return $_plaintext;
                    ';
                break;
            // case self::MODE_CBC:
            default:
                $encrypt = $init_encrypt . '
                    $_ciphertext = "";
                    $_plaintext_len = strlen($_text);

                    $in = $self->encryptIV;

                    for ($_i = 0; $_i < $_plaintext_len; $_i+= '.$block_size.') {
                        $in = substr($_text, $_i, '.$block_size.') ^ $in;
                        '.$encrypt_block.'
                        $_ciphertext.= $in;
                    }

                    if ($self->continuousBuffer) {
                        $self->encryptIV = $in;
                    }

                    return $_ciphertext;
                    ';

                $decrypt = $init_decrypt . '
                    $_plaintext = "";
                    $_text = str_pad($_text, strlen($_text) + ('.$block_size.' - strlen($_text) % '.$block_size.') % '.$block_size.', chr(0));
                    $_ciphertext_len = strlen($_text);

                    $_iv = $self->decryptIV;

                    for ($_i = 0; $_i < $_ciphertext_len; $_i+= '.$block_size.') {
                        $in = $_block = substr($_text, $_i, '.$block_size.');
                        '.$decrypt_block.'
                        $_plaintext.= $in ^ $_iv;
                        $_iv = $_block;
                    }

                    if ($self->continuousBuffer) {
                        $self->decryptIV = $_iv;
                    }

                    return $self->_unpad($_plaintext);
                    ';
                break;
        }

        // Create the $inline function and return its name as string. Ready to run!
        return create_function('$_action, &$self, $_text', $init_crypt . 'if ($_action == "encrypt") { ' . $encrypt . ' } else { ' . $decrypt . ' }');
    }

    /**
     * Holds the lambda_functions table (classwide)
     *
     * Each name of the lambda function, created from
     * _setupInlineCrypt() && _createInlineCryptFunction()
     * is stored, classwide (!), here for reusing.
     *
     * The string-based index of $function is a classwide
     * unique value representing, at least, the $mode of
     * operation (or more... depends of the optimizing level)
     * for which $mode the lambda function was created.
     *
     * @access private
     * @return array &$functions
     */
    function &_getLambdaFunctions()
    {
        static $functions = array();
        return $functions;
    }

    /**
     * Generates a digest from $bytes
     *
     * @see self::_setupInlineCrypt()
     * @access private
     * @param $bytes
     * @return string
     */
    function _hashInlineCryptFunction($bytes)
    {
        if (!isset(self::$WHIRLPOOL_AVAILABLE)) {
            self::$WHIRLPOOL_AVAILABLE = extension_loaded('hash') && in_array('whirlpool', hash_algos());
        }

        $result = '';
        $hash = $bytes;

        switch (true) {
            case self::$WHIRLPOOL_AVAILABLE:
                foreach (str_split($bytes, 64) as $t) {
                    $hash = hash('whirlpool', $hash, true);
                    $result .= $t ^ $hash;
                }
                return $result . hash('whirlpool', $hash, true);
            default:
                $len = strlen($bytes);
                for ($i = 0; $i < $len; $i+=20) {
                    $t = substr($bytes, $i, 20);
                    $hash = pack('H*', sha1($hash));
                    $result .= $t ^ $hash;
                }
                return $result . pack('H*', sha1($hash));
        }
    }
}<|MERGE_RESOLUTION|>--- conflicted
+++ resolved
@@ -1272,15 +1272,9 @@
      * OpenSSL CTR Processor
      *
      * PHP's OpenSSL bindings do not operate in continuous mode so we'll wrap around it. Since the keystream
-<<<<<<< HEAD
      * for CTR is the same for both encrypting and decrypting this function is re-used by both Base::encrypt()
      * and Base::decrypt(). Also, OpenSSL doesn't implement CTR for all of it's symmetric ciphers so this
-     * function will emulate CTR with ECB when necesary.
-=======
-     * for CTR is the same for both encrypting and decrypting this function is re-used by both Crypt_Base::encrypt()
-     * and Crypt_Base::decrypt(). Also, OpenSSL doesn't implement CTR for all of it's symmetric ciphers so this
      * function will emulate CTR with ECB when necessary.
->>>>>>> dca95ac6
      *
      * @see self::encrypt()
      * @see self::decrypt()
