<?php

/**
 * Pure-PHP implementation of DES.
 *
 * Uses mcrypt, if available, and an internal implementation, otherwise.
 *
 * PHP versions 4 and 5
 *
 * Useful resources are as follows:
 *
 *  - {@link http://en.wikipedia.org/wiki/DES_supplementary_material Wikipedia: DES supplementary material}
 *  - {@link http://www.itl.nist.gov/fipspubs/fip46-2.htm FIPS 46-2 - (DES), Data Encryption Standard}
 *  - {@link http://www.cs.eku.edu/faculty/styer/460/Encrypt/JS-DES.html JavaScript DES Example}
 *
 * Here's a short example of how to use this library:
 * <code>
 * <?php
 *    include 'Crypt/DES.php';
 *
 *    $des = new Crypt_DES();
 *
 *    $des->setKey('abcdefgh');
 *
 *    $size = 10 * 1024;
 *    $plaintext = '';
 *    for ($i = 0; $i < $size; $i++) {
 *        $plaintext.= 'a';
 *    }
 *
 *    echo $des->decrypt($des->encrypt($plaintext));
 * ?>
 * </code>
 *
 * LICENSE: Permission is hereby granted, free of charge, to any person obtaining a copy
 * of this software and associated documentation files (the "Software"), to deal
 * in the Software without restriction, including without limitation the rights
 * to use, copy, modify, merge, publish, distribute, sublicense, and/or sell
 * copies of the Software, and to permit persons to whom the Software is
 * furnished to do so, subject to the following conditions:
 *
 * The above copyright notice and this permission notice shall be included in
 * all copies or substantial portions of the Software.
 *
 * THE SOFTWARE IS PROVIDED "AS IS", WITHOUT WARRANTY OF ANY KIND, EXPRESS OR
 * IMPLIED, INCLUDING BUT NOT LIMITED TO THE WARRANTIES OF MERCHANTABILITY,
 * FITNESS FOR A PARTICULAR PURPOSE AND NONINFRINGEMENT. IN NO EVENT SHALL THE
 * AUTHORS OR COPYRIGHT HOLDERS BE LIABLE FOR ANY CLAIM, DAMAGES OR OTHER
 * LIABILITY, WHETHER IN AN ACTION OF CONTRACT, TORT OR OTHERWISE, ARISING FROM,
 * OUT OF OR IN CONNECTION WITH THE SOFTWARE OR THE USE OR OTHER DEALINGS IN
 * THE SOFTWARE.
 *
 * @category  Crypt
 * @package   Crypt_DES
 * @author    Jim Wigginton <terrafrost@php.net>
 * @copyright 2007 Jim Wigginton
 * @license   http://www.opensource.org/licenses/mit-license.html  MIT License
 * @link      http://phpseclib.sourceforge.net
 */

/**
 * Include Crypt_Base
 *
 * Base cipher class
 */
if (!class_exists('Crypt_Base')) {
    include_once 'Base.php';
}

/**#@+
 * @access private
 * @see self::_setupKey()
 * @see self::_processBlock()
 */
/**
 * Contains $keys[CRYPT_DES_ENCRYPT]
 */
define('CRYPT_DES_ENCRYPT', 0);
/**
 * Contains $keys[CRYPT_DES_DECRYPT]
 */
define('CRYPT_DES_DECRYPT', 1);
/**#@-*/

/**#@+
 * @access public
 * @see self::encrypt()
 * @see self::decrypt()
 */
/**
 * Encrypt / decrypt using the Counter mode.
 *
 * Set to -1 since that's what Crypt/Random.php uses to index the CTR mode.
 *
 * @link http://en.wikipedia.org/wiki/Block_cipher_modes_of_operation#Counter_.28CTR.29
 */
define('CRYPT_DES_MODE_CTR', CRYPT_MODE_CTR);
/**
 * Encrypt / decrypt using the Electronic Code Book mode.
 *
 * @link http://en.wikipedia.org/wiki/Block_cipher_modes_of_operation#Electronic_codebook_.28ECB.29
 */
define('CRYPT_DES_MODE_ECB', CRYPT_MODE_ECB);
/**
 * Encrypt / decrypt using the Code Book Chaining mode.
 *
 * @link http://en.wikipedia.org/wiki/Block_cipher_modes_of_operation#Cipher-block_chaining_.28CBC.29
 */
define('CRYPT_DES_MODE_CBC', CRYPT_MODE_CBC);
/**
 * Encrypt / decrypt using the Cipher Feedback mode.
 *
 * @link http://en.wikipedia.org/wiki/Block_cipher_modes_of_operation#Cipher_feedback_.28CFB.29
 */
define('CRYPT_DES_MODE_CFB', CRYPT_MODE_CFB);
/**
 * Encrypt / decrypt using the Cipher Feedback mode.
 *
 * @link http://en.wikipedia.org/wiki/Block_cipher_modes_of_operation#Output_feedback_.28OFB.29
 */
define('CRYPT_DES_MODE_OFB', CRYPT_MODE_OFB);
/**#@-*/

/**
 * Pure-PHP implementation of DES.
 *
 * @package Crypt_DES
 * @author  Jim Wigginton <terrafrost@php.net>
 * @access  public
 */
class Crypt_DES extends Crypt_Base
{
    /**
     * Block Length of the cipher
     *
     * @see Crypt_Base::block_size
     * @var int
     * @access private
     */
    var $block_size = 8;

    /**
     * Key Length (in bytes)
     *
<<<<<<< HEAD
     * @see Crypt_Base::setKeyLength()
=======
     * @see Crypt_Base::key
     * @see Crypt_Base::setKey()
     * @var string
     * @access private
     */
    var $key = "\0\0\0\0\0\0\0\0";

    /**
     * The default password key_size used by setPassword()
     *
     * @see Crypt_Base::password_key_size
     * @see Crypt_Base::setPassword()
>>>>>>> 2048a49a
     * @var int
     * @access private
     */
    var $key_length = 8;

    /**
     * The namespace used by the cipher for its constants.
     *
     * @see Crypt_Base::const_namespace
     * @var string
     * @access private
     */
    var $const_namespace = 'DES';

    /**
     * The mcrypt specific name of the cipher
     *
     * @see Crypt_Base::cipher_name_mcrypt
     * @var string
     * @access private
     */
    var $cipher_name_mcrypt = 'des';

    /**
     * The OpenSSL names of the cipher / modes
     *
     * @see Crypt_Base::openssl_mode_names
     * @var array
     * @access private
     */
    var $openssl_mode_names = array(
        CRYPT_MODE_ECB => 'des-ecb',
        CRYPT_MODE_CBC => 'des-cbc',
        CRYPT_MODE_CFB => 'des-cfb',
        CRYPT_MODE_OFB => 'des-ofb'
        // CRYPT_MODE_CTR is undefined for DES
    );

    /**
     * Optimizing value while CFB-encrypting
     *
     * @see Crypt_Base::cfb_init_len
     * @var int
     * @access private
     */
    var $cfb_init_len = 500;

    /**
     * Switch for DES/3DES encryption
     *
     * Used only if $engine == CRYPT_DES_MODE_INTERNAL
     *
     * @see self::_setupKey()
     * @see self::_processBlock()
     * @var int
     * @access private
     */
    var $des_rounds = 1;

    /**
     * max possible size of $key
     *
     * @see self::setKey()
     * @var string
     * @access private
     */
    var $key_length_max = 8;

    /**
     * The Key Schedule
     *
     * @see self::_setupKey()
     * @var array
     * @access private
     */
    var $keys;

    /**
     * Shuffle table.
     *
     * For each byte value index, the entry holds an 8-byte string
     * with each byte containing all bits in the same state as the
     * corresponding bit in the index value.
     *
     * @see self::_processBlock()
     * @see self::_setupKey()
     * @var array
     * @access private
     */
    var $shuffle = array(
        "\x00\x00\x00\x00\x00\x00\x00\x00", "\x00\x00\x00\x00\x00\x00\x00\xFF",
        "\x00\x00\x00\x00\x00\x00\xFF\x00", "\x00\x00\x00\x00\x00\x00\xFF\xFF",
        "\x00\x00\x00\x00\x00\xFF\x00\x00", "\x00\x00\x00\x00\x00\xFF\x00\xFF",
        "\x00\x00\x00\x00\x00\xFF\xFF\x00", "\x00\x00\x00\x00\x00\xFF\xFF\xFF",
        "\x00\x00\x00\x00\xFF\x00\x00\x00", "\x00\x00\x00\x00\xFF\x00\x00\xFF",
        "\x00\x00\x00\x00\xFF\x00\xFF\x00", "\x00\x00\x00\x00\xFF\x00\xFF\xFF",
        "\x00\x00\x00\x00\xFF\xFF\x00\x00", "\x00\x00\x00\x00\xFF\xFF\x00\xFF",
        "\x00\x00\x00\x00\xFF\xFF\xFF\x00", "\x00\x00\x00\x00\xFF\xFF\xFF\xFF",
        "\x00\x00\x00\xFF\x00\x00\x00\x00", "\x00\x00\x00\xFF\x00\x00\x00\xFF",
        "\x00\x00\x00\xFF\x00\x00\xFF\x00", "\x00\x00\x00\xFF\x00\x00\xFF\xFF",
        "\x00\x00\x00\xFF\x00\xFF\x00\x00", "\x00\x00\x00\xFF\x00\xFF\x00\xFF",
        "\x00\x00\x00\xFF\x00\xFF\xFF\x00", "\x00\x00\x00\xFF\x00\xFF\xFF\xFF",
        "\x00\x00\x00\xFF\xFF\x00\x00\x00", "\x00\x00\x00\xFF\xFF\x00\x00\xFF",
        "\x00\x00\x00\xFF\xFF\x00\xFF\x00", "\x00\x00\x00\xFF\xFF\x00\xFF\xFF",
        "\x00\x00\x00\xFF\xFF\xFF\x00\x00", "\x00\x00\x00\xFF\xFF\xFF\x00\xFF",
        "\x00\x00\x00\xFF\xFF\xFF\xFF\x00", "\x00\x00\x00\xFF\xFF\xFF\xFF\xFF",
        "\x00\x00\xFF\x00\x00\x00\x00\x00", "\x00\x00\xFF\x00\x00\x00\x00\xFF",
        "\x00\x00\xFF\x00\x00\x00\xFF\x00", "\x00\x00\xFF\x00\x00\x00\xFF\xFF",
        "\x00\x00\xFF\x00\x00\xFF\x00\x00", "\x00\x00\xFF\x00\x00\xFF\x00\xFF",
        "\x00\x00\xFF\x00\x00\xFF\xFF\x00", "\x00\x00\xFF\x00\x00\xFF\xFF\xFF",
        "\x00\x00\xFF\x00\xFF\x00\x00\x00", "\x00\x00\xFF\x00\xFF\x00\x00\xFF",
        "\x00\x00\xFF\x00\xFF\x00\xFF\x00", "\x00\x00\xFF\x00\xFF\x00\xFF\xFF",
        "\x00\x00\xFF\x00\xFF\xFF\x00\x00", "\x00\x00\xFF\x00\xFF\xFF\x00\xFF",
        "\x00\x00\xFF\x00\xFF\xFF\xFF\x00", "\x00\x00\xFF\x00\xFF\xFF\xFF\xFF",
        "\x00\x00\xFF\xFF\x00\x00\x00\x00", "\x00\x00\xFF\xFF\x00\x00\x00\xFF",
        "\x00\x00\xFF\xFF\x00\x00\xFF\x00", "\x00\x00\xFF\xFF\x00\x00\xFF\xFF",
        "\x00\x00\xFF\xFF\x00\xFF\x00\x00", "\x00\x00\xFF\xFF\x00\xFF\x00\xFF",
        "\x00\x00\xFF\xFF\x00\xFF\xFF\x00", "\x00\x00\xFF\xFF\x00\xFF\xFF\xFF",
        "\x00\x00\xFF\xFF\xFF\x00\x00\x00", "\x00\x00\xFF\xFF\xFF\x00\x00\xFF",
        "\x00\x00\xFF\xFF\xFF\x00\xFF\x00", "\x00\x00\xFF\xFF\xFF\x00\xFF\xFF",
        "\x00\x00\xFF\xFF\xFF\xFF\x00\x00", "\x00\x00\xFF\xFF\xFF\xFF\x00\xFF",
        "\x00\x00\xFF\xFF\xFF\xFF\xFF\x00", "\x00\x00\xFF\xFF\xFF\xFF\xFF\xFF",
        "\x00\xFF\x00\x00\x00\x00\x00\x00", "\x00\xFF\x00\x00\x00\x00\x00\xFF",
        "\x00\xFF\x00\x00\x00\x00\xFF\x00", "\x00\xFF\x00\x00\x00\x00\xFF\xFF",
        "\x00\xFF\x00\x00\x00\xFF\x00\x00", "\x00\xFF\x00\x00\x00\xFF\x00\xFF",
        "\x00\xFF\x00\x00\x00\xFF\xFF\x00", "\x00\xFF\x00\x00\x00\xFF\xFF\xFF",
        "\x00\xFF\x00\x00\xFF\x00\x00\x00", "\x00\xFF\x00\x00\xFF\x00\x00\xFF",
        "\x00\xFF\x00\x00\xFF\x00\xFF\x00", "\x00\xFF\x00\x00\xFF\x00\xFF\xFF",
        "\x00\xFF\x00\x00\xFF\xFF\x00\x00", "\x00\xFF\x00\x00\xFF\xFF\x00\xFF",
        "\x00\xFF\x00\x00\xFF\xFF\xFF\x00", "\x00\xFF\x00\x00\xFF\xFF\xFF\xFF",
        "\x00\xFF\x00\xFF\x00\x00\x00\x00", "\x00\xFF\x00\xFF\x00\x00\x00\xFF",
        "\x00\xFF\x00\xFF\x00\x00\xFF\x00", "\x00\xFF\x00\xFF\x00\x00\xFF\xFF",
        "\x00\xFF\x00\xFF\x00\xFF\x00\x00", "\x00\xFF\x00\xFF\x00\xFF\x00\xFF",
        "\x00\xFF\x00\xFF\x00\xFF\xFF\x00", "\x00\xFF\x00\xFF\x00\xFF\xFF\xFF",
        "\x00\xFF\x00\xFF\xFF\x00\x00\x00", "\x00\xFF\x00\xFF\xFF\x00\x00\xFF",
        "\x00\xFF\x00\xFF\xFF\x00\xFF\x00", "\x00\xFF\x00\xFF\xFF\x00\xFF\xFF",
        "\x00\xFF\x00\xFF\xFF\xFF\x00\x00", "\x00\xFF\x00\xFF\xFF\xFF\x00\xFF",
        "\x00\xFF\x00\xFF\xFF\xFF\xFF\x00", "\x00\xFF\x00\xFF\xFF\xFF\xFF\xFF",
        "\x00\xFF\xFF\x00\x00\x00\x00\x00", "\x00\xFF\xFF\x00\x00\x00\x00\xFF",
        "\x00\xFF\xFF\x00\x00\x00\xFF\x00", "\x00\xFF\xFF\x00\x00\x00\xFF\xFF",
        "\x00\xFF\xFF\x00\x00\xFF\x00\x00", "\x00\xFF\xFF\x00\x00\xFF\x00\xFF",
        "\x00\xFF\xFF\x00\x00\xFF\xFF\x00", "\x00\xFF\xFF\x00\x00\xFF\xFF\xFF",
        "\x00\xFF\xFF\x00\xFF\x00\x00\x00", "\x00\xFF\xFF\x00\xFF\x00\x00\xFF",
        "\x00\xFF\xFF\x00\xFF\x00\xFF\x00", "\x00\xFF\xFF\x00\xFF\x00\xFF\xFF",
        "\x00\xFF\xFF\x00\xFF\xFF\x00\x00", "\x00\xFF\xFF\x00\xFF\xFF\x00\xFF",
        "\x00\xFF\xFF\x00\xFF\xFF\xFF\x00", "\x00\xFF\xFF\x00\xFF\xFF\xFF\xFF",
        "\x00\xFF\xFF\xFF\x00\x00\x00\x00", "\x00\xFF\xFF\xFF\x00\x00\x00\xFF",
        "\x00\xFF\xFF\xFF\x00\x00\xFF\x00", "\x00\xFF\xFF\xFF\x00\x00\xFF\xFF",
        "\x00\xFF\xFF\xFF\x00\xFF\x00\x00", "\x00\xFF\xFF\xFF\x00\xFF\x00\xFF",
        "\x00\xFF\xFF\xFF\x00\xFF\xFF\x00", "\x00\xFF\xFF\xFF\x00\xFF\xFF\xFF",
        "\x00\xFF\xFF\xFF\xFF\x00\x00\x00", "\x00\xFF\xFF\xFF\xFF\x00\x00\xFF",
        "\x00\xFF\xFF\xFF\xFF\x00\xFF\x00", "\x00\xFF\xFF\xFF\xFF\x00\xFF\xFF",
        "\x00\xFF\xFF\xFF\xFF\xFF\x00\x00", "\x00\xFF\xFF\xFF\xFF\xFF\x00\xFF",
        "\x00\xFF\xFF\xFF\xFF\xFF\xFF\x00", "\x00\xFF\xFF\xFF\xFF\xFF\xFF\xFF",
        "\xFF\x00\x00\x00\x00\x00\x00\x00", "\xFF\x00\x00\x00\x00\x00\x00\xFF",
        "\xFF\x00\x00\x00\x00\x00\xFF\x00", "\xFF\x00\x00\x00\x00\x00\xFF\xFF",
        "\xFF\x00\x00\x00\x00\xFF\x00\x00", "\xFF\x00\x00\x00\x00\xFF\x00\xFF",
        "\xFF\x00\x00\x00\x00\xFF\xFF\x00", "\xFF\x00\x00\x00\x00\xFF\xFF\xFF",
        "\xFF\x00\x00\x00\xFF\x00\x00\x00", "\xFF\x00\x00\x00\xFF\x00\x00\xFF",
        "\xFF\x00\x00\x00\xFF\x00\xFF\x00", "\xFF\x00\x00\x00\xFF\x00\xFF\xFF",
        "\xFF\x00\x00\x00\xFF\xFF\x00\x00", "\xFF\x00\x00\x00\xFF\xFF\x00\xFF",
        "\xFF\x00\x00\x00\xFF\xFF\xFF\x00", "\xFF\x00\x00\x00\xFF\xFF\xFF\xFF",
        "\xFF\x00\x00\xFF\x00\x00\x00\x00", "\xFF\x00\x00\xFF\x00\x00\x00\xFF",
        "\xFF\x00\x00\xFF\x00\x00\xFF\x00", "\xFF\x00\x00\xFF\x00\x00\xFF\xFF",
        "\xFF\x00\x00\xFF\x00\xFF\x00\x00", "\xFF\x00\x00\xFF\x00\xFF\x00\xFF",
        "\xFF\x00\x00\xFF\x00\xFF\xFF\x00", "\xFF\x00\x00\xFF\x00\xFF\xFF\xFF",
        "\xFF\x00\x00\xFF\xFF\x00\x00\x00", "\xFF\x00\x00\xFF\xFF\x00\x00\xFF",
        "\xFF\x00\x00\xFF\xFF\x00\xFF\x00", "\xFF\x00\x00\xFF\xFF\x00\xFF\xFF",
        "\xFF\x00\x00\xFF\xFF\xFF\x00\x00", "\xFF\x00\x00\xFF\xFF\xFF\x00\xFF",
        "\xFF\x00\x00\xFF\xFF\xFF\xFF\x00", "\xFF\x00\x00\xFF\xFF\xFF\xFF\xFF",
        "\xFF\x00\xFF\x00\x00\x00\x00\x00", "\xFF\x00\xFF\x00\x00\x00\x00\xFF",
        "\xFF\x00\xFF\x00\x00\x00\xFF\x00", "\xFF\x00\xFF\x00\x00\x00\xFF\xFF",
        "\xFF\x00\xFF\x00\x00\xFF\x00\x00", "\xFF\x00\xFF\x00\x00\xFF\x00\xFF",
        "\xFF\x00\xFF\x00\x00\xFF\xFF\x00", "\xFF\x00\xFF\x00\x00\xFF\xFF\xFF",
        "\xFF\x00\xFF\x00\xFF\x00\x00\x00", "\xFF\x00\xFF\x00\xFF\x00\x00\xFF",
        "\xFF\x00\xFF\x00\xFF\x00\xFF\x00", "\xFF\x00\xFF\x00\xFF\x00\xFF\xFF",
        "\xFF\x00\xFF\x00\xFF\xFF\x00\x00", "\xFF\x00\xFF\x00\xFF\xFF\x00\xFF",
        "\xFF\x00\xFF\x00\xFF\xFF\xFF\x00", "\xFF\x00\xFF\x00\xFF\xFF\xFF\xFF",
        "\xFF\x00\xFF\xFF\x00\x00\x00\x00", "\xFF\x00\xFF\xFF\x00\x00\x00\xFF",
        "\xFF\x00\xFF\xFF\x00\x00\xFF\x00", "\xFF\x00\xFF\xFF\x00\x00\xFF\xFF",
        "\xFF\x00\xFF\xFF\x00\xFF\x00\x00", "\xFF\x00\xFF\xFF\x00\xFF\x00\xFF",
        "\xFF\x00\xFF\xFF\x00\xFF\xFF\x00", "\xFF\x00\xFF\xFF\x00\xFF\xFF\xFF",
        "\xFF\x00\xFF\xFF\xFF\x00\x00\x00", "\xFF\x00\xFF\xFF\xFF\x00\x00\xFF",
        "\xFF\x00\xFF\xFF\xFF\x00\xFF\x00", "\xFF\x00\xFF\xFF\xFF\x00\xFF\xFF",
        "\xFF\x00\xFF\xFF\xFF\xFF\x00\x00", "\xFF\x00\xFF\xFF\xFF\xFF\x00\xFF",
        "\xFF\x00\xFF\xFF\xFF\xFF\xFF\x00", "\xFF\x00\xFF\xFF\xFF\xFF\xFF\xFF",
        "\xFF\xFF\x00\x00\x00\x00\x00\x00", "\xFF\xFF\x00\x00\x00\x00\x00\xFF",
        "\xFF\xFF\x00\x00\x00\x00\xFF\x00", "\xFF\xFF\x00\x00\x00\x00\xFF\xFF",
        "\xFF\xFF\x00\x00\x00\xFF\x00\x00", "\xFF\xFF\x00\x00\x00\xFF\x00\xFF",
        "\xFF\xFF\x00\x00\x00\xFF\xFF\x00", "\xFF\xFF\x00\x00\x00\xFF\xFF\xFF",
        "\xFF\xFF\x00\x00\xFF\x00\x00\x00", "\xFF\xFF\x00\x00\xFF\x00\x00\xFF",
        "\xFF\xFF\x00\x00\xFF\x00\xFF\x00", "\xFF\xFF\x00\x00\xFF\x00\xFF\xFF",
        "\xFF\xFF\x00\x00\xFF\xFF\x00\x00", "\xFF\xFF\x00\x00\xFF\xFF\x00\xFF",
        "\xFF\xFF\x00\x00\xFF\xFF\xFF\x00", "\xFF\xFF\x00\x00\xFF\xFF\xFF\xFF",
        "\xFF\xFF\x00\xFF\x00\x00\x00\x00", "\xFF\xFF\x00\xFF\x00\x00\x00\xFF",
        "\xFF\xFF\x00\xFF\x00\x00\xFF\x00", "\xFF\xFF\x00\xFF\x00\x00\xFF\xFF",
        "\xFF\xFF\x00\xFF\x00\xFF\x00\x00", "\xFF\xFF\x00\xFF\x00\xFF\x00\xFF",
        "\xFF\xFF\x00\xFF\x00\xFF\xFF\x00", "\xFF\xFF\x00\xFF\x00\xFF\xFF\xFF",
        "\xFF\xFF\x00\xFF\xFF\x00\x00\x00", "\xFF\xFF\x00\xFF\xFF\x00\x00\xFF",
        "\xFF\xFF\x00\xFF\xFF\x00\xFF\x00", "\xFF\xFF\x00\xFF\xFF\x00\xFF\xFF",
        "\xFF\xFF\x00\xFF\xFF\xFF\x00\x00", "\xFF\xFF\x00\xFF\xFF\xFF\x00\xFF",
        "\xFF\xFF\x00\xFF\xFF\xFF\xFF\x00", "\xFF\xFF\x00\xFF\xFF\xFF\xFF\xFF",
        "\xFF\xFF\xFF\x00\x00\x00\x00\x00", "\xFF\xFF\xFF\x00\x00\x00\x00\xFF",
        "\xFF\xFF\xFF\x00\x00\x00\xFF\x00", "\xFF\xFF\xFF\x00\x00\x00\xFF\xFF",
        "\xFF\xFF\xFF\x00\x00\xFF\x00\x00", "\xFF\xFF\xFF\x00\x00\xFF\x00\xFF",
        "\xFF\xFF\xFF\x00\x00\xFF\xFF\x00", "\xFF\xFF\xFF\x00\x00\xFF\xFF\xFF",
        "\xFF\xFF\xFF\x00\xFF\x00\x00\x00", "\xFF\xFF\xFF\x00\xFF\x00\x00\xFF",
        "\xFF\xFF\xFF\x00\xFF\x00\xFF\x00", "\xFF\xFF\xFF\x00\xFF\x00\xFF\xFF",
        "\xFF\xFF\xFF\x00\xFF\xFF\x00\x00", "\xFF\xFF\xFF\x00\xFF\xFF\x00\xFF",
        "\xFF\xFF\xFF\x00\xFF\xFF\xFF\x00", "\xFF\xFF\xFF\x00\xFF\xFF\xFF\xFF",
        "\xFF\xFF\xFF\xFF\x00\x00\x00\x00", "\xFF\xFF\xFF\xFF\x00\x00\x00\xFF",
        "\xFF\xFF\xFF\xFF\x00\x00\xFF\x00", "\xFF\xFF\xFF\xFF\x00\x00\xFF\xFF",
        "\xFF\xFF\xFF\xFF\x00\xFF\x00\x00", "\xFF\xFF\xFF\xFF\x00\xFF\x00\xFF",
        "\xFF\xFF\xFF\xFF\x00\xFF\xFF\x00", "\xFF\xFF\xFF\xFF\x00\xFF\xFF\xFF",
        "\xFF\xFF\xFF\xFF\xFF\x00\x00\x00", "\xFF\xFF\xFF\xFF\xFF\x00\x00\xFF",
        "\xFF\xFF\xFF\xFF\xFF\x00\xFF\x00", "\xFF\xFF\xFF\xFF\xFF\x00\xFF\xFF",
        "\xFF\xFF\xFF\xFF\xFF\xFF\x00\x00", "\xFF\xFF\xFF\xFF\xFF\xFF\x00\xFF",
        "\xFF\xFF\xFF\xFF\xFF\xFF\xFF\x00", "\xFF\xFF\xFF\xFF\xFF\xFF\xFF\xFF"
    );

    /**
     * IP mapping helper table.
     *
     * Indexing this table with each source byte performs the initial bit permutation.
     *
     * @var array
     * @access private
     */
    var $ipmap = array(
        0x00, 0x10, 0x01, 0x11, 0x20, 0x30, 0x21, 0x31,
        0x02, 0x12, 0x03, 0x13, 0x22, 0x32, 0x23, 0x33,
        0x40, 0x50, 0x41, 0x51, 0x60, 0x70, 0x61, 0x71,
        0x42, 0x52, 0x43, 0x53, 0x62, 0x72, 0x63, 0x73,
        0x04, 0x14, 0x05, 0x15, 0x24, 0x34, 0x25, 0x35,
        0x06, 0x16, 0x07, 0x17, 0x26, 0x36, 0x27, 0x37,
        0x44, 0x54, 0x45, 0x55, 0x64, 0x74, 0x65, 0x75,
        0x46, 0x56, 0x47, 0x57, 0x66, 0x76, 0x67, 0x77,
        0x80, 0x90, 0x81, 0x91, 0xA0, 0xB0, 0xA1, 0xB1,
        0x82, 0x92, 0x83, 0x93, 0xA2, 0xB2, 0xA3, 0xB3,
        0xC0, 0xD0, 0xC1, 0xD1, 0xE0, 0xF0, 0xE1, 0xF1,
        0xC2, 0xD2, 0xC3, 0xD3, 0xE2, 0xF2, 0xE3, 0xF3,
        0x84, 0x94, 0x85, 0x95, 0xA4, 0xB4, 0xA5, 0xB5,
        0x86, 0x96, 0x87, 0x97, 0xA6, 0xB6, 0xA7, 0xB7,
        0xC4, 0xD4, 0xC5, 0xD5, 0xE4, 0xF4, 0xE5, 0xF5,
        0xC6, 0xD6, 0xC7, 0xD7, 0xE6, 0xF6, 0xE7, 0xF7,
        0x08, 0x18, 0x09, 0x19, 0x28, 0x38, 0x29, 0x39,
        0x0A, 0x1A, 0x0B, 0x1B, 0x2A, 0x3A, 0x2B, 0x3B,
        0x48, 0x58, 0x49, 0x59, 0x68, 0x78, 0x69, 0x79,
        0x4A, 0x5A, 0x4B, 0x5B, 0x6A, 0x7A, 0x6B, 0x7B,
        0x0C, 0x1C, 0x0D, 0x1D, 0x2C, 0x3C, 0x2D, 0x3D,
        0x0E, 0x1E, 0x0F, 0x1F, 0x2E, 0x3E, 0x2F, 0x3F,
        0x4C, 0x5C, 0x4D, 0x5D, 0x6C, 0x7C, 0x6D, 0x7D,
        0x4E, 0x5E, 0x4F, 0x5F, 0x6E, 0x7E, 0x6F, 0x7F,
        0x88, 0x98, 0x89, 0x99, 0xA8, 0xB8, 0xA9, 0xB9,
        0x8A, 0x9A, 0x8B, 0x9B, 0xAA, 0xBA, 0xAB, 0xBB,
        0xC8, 0xD8, 0xC9, 0xD9, 0xE8, 0xF8, 0xE9, 0xF9,
        0xCA, 0xDA, 0xCB, 0xDB, 0xEA, 0xFA, 0xEB, 0xFB,
        0x8C, 0x9C, 0x8D, 0x9D, 0xAC, 0xBC, 0xAD, 0xBD,
        0x8E, 0x9E, 0x8F, 0x9F, 0xAE, 0xBE, 0xAF, 0xBF,
        0xCC, 0xDC, 0xCD, 0xDD, 0xEC, 0xFC, 0xED, 0xFD,
        0xCE, 0xDE, 0xCF, 0xDF, 0xEE, 0xFE, 0xEF, 0xFF
    );

    /**
     * Inverse IP mapping helper table.
     * Indexing this table with a byte value reverses the bit order.
     *
     * @var array
     * @access private
     */
    var $invipmap = array(
        0x00, 0x80, 0x40, 0xC0, 0x20, 0xA0, 0x60, 0xE0,
        0x10, 0x90, 0x50, 0xD0, 0x30, 0xB0, 0x70, 0xF0,
        0x08, 0x88, 0x48, 0xC8, 0x28, 0xA8, 0x68, 0xE8,
        0x18, 0x98, 0x58, 0xD8, 0x38, 0xB8, 0x78, 0xF8,
        0x04, 0x84, 0x44, 0xC4, 0x24, 0xA4, 0x64, 0xE4,
        0x14, 0x94, 0x54, 0xD4, 0x34, 0xB4, 0x74, 0xF4,
        0x0C, 0x8C, 0x4C, 0xCC, 0x2C, 0xAC, 0x6C, 0xEC,
        0x1C, 0x9C, 0x5C, 0xDC, 0x3C, 0xBC, 0x7C, 0xFC,
        0x02, 0x82, 0x42, 0xC2, 0x22, 0xA2, 0x62, 0xE2,
        0x12, 0x92, 0x52, 0xD2, 0x32, 0xB2, 0x72, 0xF2,
        0x0A, 0x8A, 0x4A, 0xCA, 0x2A, 0xAA, 0x6A, 0xEA,
        0x1A, 0x9A, 0x5A, 0xDA, 0x3A, 0xBA, 0x7A, 0xFA,
        0x06, 0x86, 0x46, 0xC6, 0x26, 0xA6, 0x66, 0xE6,
        0x16, 0x96, 0x56, 0xD6, 0x36, 0xB6, 0x76, 0xF6,
        0x0E, 0x8E, 0x4E, 0xCE, 0x2E, 0xAE, 0x6E, 0xEE,
        0x1E, 0x9E, 0x5E, 0xDE, 0x3E, 0xBE, 0x7E, 0xFE,
        0x01, 0x81, 0x41, 0xC1, 0x21, 0xA1, 0x61, 0xE1,
        0x11, 0x91, 0x51, 0xD1, 0x31, 0xB1, 0x71, 0xF1,
        0x09, 0x89, 0x49, 0xC9, 0x29, 0xA9, 0x69, 0xE9,
        0x19, 0x99, 0x59, 0xD9, 0x39, 0xB9, 0x79, 0xF9,
        0x05, 0x85, 0x45, 0xC5, 0x25, 0xA5, 0x65, 0xE5,
        0x15, 0x95, 0x55, 0xD5, 0x35, 0xB5, 0x75, 0xF5,
        0x0D, 0x8D, 0x4D, 0xCD, 0x2D, 0xAD, 0x6D, 0xED,
        0x1D, 0x9D, 0x5D, 0xDD, 0x3D, 0xBD, 0x7D, 0xFD,
        0x03, 0x83, 0x43, 0xC3, 0x23, 0xA3, 0x63, 0xE3,
        0x13, 0x93, 0x53, 0xD3, 0x33, 0xB3, 0x73, 0xF3,
        0x0B, 0x8B, 0x4B, 0xCB, 0x2B, 0xAB, 0x6B, 0xEB,
        0x1B, 0x9B, 0x5B, 0xDB, 0x3B, 0xBB, 0x7B, 0xFB,
        0x07, 0x87, 0x47, 0xC7, 0x27, 0xA7, 0x67, 0xE7,
        0x17, 0x97, 0x57, 0xD7, 0x37, 0xB7, 0x77, 0xF7,
        0x0F, 0x8F, 0x4F, 0xCF, 0x2F, 0xAF, 0x6F, 0xEF,
        0x1F, 0x9F, 0x5F, 0xDF, 0x3F, 0xBF, 0x7F, 0xFF
    );

    /**
     * Pre-permuted S-box1
     *
     * Each box ($sbox1-$sbox8) has been vectorized, then each value pre-permuted using the
     * P table: concatenation can then be replaced by exclusive ORs.
     *
     * @var array
     * @access private
     */
    var $sbox1 = array(
        0x00808200, 0x00000000, 0x00008000, 0x00808202,
        0x00808002, 0x00008202, 0x00000002, 0x00008000,
        0x00000200, 0x00808200, 0x00808202, 0x00000200,
        0x00800202, 0x00808002, 0x00800000, 0x00000002,
        0x00000202, 0x00800200, 0x00800200, 0x00008200,
        0x00008200, 0x00808000, 0x00808000, 0x00800202,
        0x00008002, 0x00800002, 0x00800002, 0x00008002,
        0x00000000, 0x00000202, 0x00008202, 0x00800000,
        0x00008000, 0x00808202, 0x00000002, 0x00808000,
        0x00808200, 0x00800000, 0x00800000, 0x00000200,
        0x00808002, 0x00008000, 0x00008200, 0x00800002,
        0x00000200, 0x00000002, 0x00800202, 0x00008202,
        0x00808202, 0x00008002, 0x00808000, 0x00800202,
        0x00800002, 0x00000202, 0x00008202, 0x00808200,
        0x00000202, 0x00800200, 0x00800200, 0x00000000,
        0x00008002, 0x00008200, 0x00000000, 0x00808002
    );

    /**
     * Pre-permuted S-box2
     *
     * @var array
     * @access private
     */
    var $sbox2 = array(
        0x40084010, 0x40004000, 0x00004000, 0x00084010,
        0x00080000, 0x00000010, 0x40080010, 0x40004010,
        0x40000010, 0x40084010, 0x40084000, 0x40000000,
        0x40004000, 0x00080000, 0x00000010, 0x40080010,
        0x00084000, 0x00080010, 0x40004010, 0x00000000,
        0x40000000, 0x00004000, 0x00084010, 0x40080000,
        0x00080010, 0x40000010, 0x00000000, 0x00084000,
        0x00004010, 0x40084000, 0x40080000, 0x00004010,
        0x00000000, 0x00084010, 0x40080010, 0x00080000,
        0x40004010, 0x40080000, 0x40084000, 0x00004000,
        0x40080000, 0x40004000, 0x00000010, 0x40084010,
        0x00084010, 0x00000010, 0x00004000, 0x40000000,
        0x00004010, 0x40084000, 0x00080000, 0x40000010,
        0x00080010, 0x40004010, 0x40000010, 0x00080010,
        0x00084000, 0x00000000, 0x40004000, 0x00004010,
        0x40000000, 0x40080010, 0x40084010, 0x00084000
    );

    /**
     * Pre-permuted S-box3
     *
     * @var array
     * @access private
     */
    var $sbox3 = array(
        0x00000104, 0x04010100, 0x00000000, 0x04010004,
        0x04000100, 0x00000000, 0x00010104, 0x04000100,
        0x00010004, 0x04000004, 0x04000004, 0x00010000,
        0x04010104, 0x00010004, 0x04010000, 0x00000104,
        0x04000000, 0x00000004, 0x04010100, 0x00000100,
        0x00010100, 0x04010000, 0x04010004, 0x00010104,
        0x04000104, 0x00010100, 0x00010000, 0x04000104,
        0x00000004, 0x04010104, 0x00000100, 0x04000000,
        0x04010100, 0x04000000, 0x00010004, 0x00000104,
        0x00010000, 0x04010100, 0x04000100, 0x00000000,
        0x00000100, 0x00010004, 0x04010104, 0x04000100,
        0x04000004, 0x00000100, 0x00000000, 0x04010004,
        0x04000104, 0x00010000, 0x04000000, 0x04010104,
        0x00000004, 0x00010104, 0x00010100, 0x04000004,
        0x04010000, 0x04000104, 0x00000104, 0x04010000,
        0x00010104, 0x00000004, 0x04010004, 0x00010100
    );

    /**
     * Pre-permuted S-box4
     *
     * @var array
     * @access private
     */
    var $sbox4 = array(
        0x80401000, 0x80001040, 0x80001040, 0x00000040,
        0x00401040, 0x80400040, 0x80400000, 0x80001000,
        0x00000000, 0x00401000, 0x00401000, 0x80401040,
        0x80000040, 0x00000000, 0x00400040, 0x80400000,
        0x80000000, 0x00001000, 0x00400000, 0x80401000,
        0x00000040, 0x00400000, 0x80001000, 0x00001040,
        0x80400040, 0x80000000, 0x00001040, 0x00400040,
        0x00001000, 0x00401040, 0x80401040, 0x80000040,
        0x00400040, 0x80400000, 0x00401000, 0x80401040,
        0x80000040, 0x00000000, 0x00000000, 0x00401000,
        0x00001040, 0x00400040, 0x80400040, 0x80000000,
        0x80401000, 0x80001040, 0x80001040, 0x00000040,
        0x80401040, 0x80000040, 0x80000000, 0x00001000,
        0x80400000, 0x80001000, 0x00401040, 0x80400040,
        0x80001000, 0x00001040, 0x00400000, 0x80401000,
        0x00000040, 0x00400000, 0x00001000, 0x00401040
    );

    /**
     * Pre-permuted S-box5
     *
     * @var array
     * @access private
     */
    var $sbox5 = array(
        0x00000080, 0x01040080, 0x01040000, 0x21000080,
        0x00040000, 0x00000080, 0x20000000, 0x01040000,
        0x20040080, 0x00040000, 0x01000080, 0x20040080,
        0x21000080, 0x21040000, 0x00040080, 0x20000000,
        0x01000000, 0x20040000, 0x20040000, 0x00000000,
        0x20000080, 0x21040080, 0x21040080, 0x01000080,
        0x21040000, 0x20000080, 0x00000000, 0x21000000,
        0x01040080, 0x01000000, 0x21000000, 0x00040080,
        0x00040000, 0x21000080, 0x00000080, 0x01000000,
        0x20000000, 0x01040000, 0x21000080, 0x20040080,
        0x01000080, 0x20000000, 0x21040000, 0x01040080,
        0x20040080, 0x00000080, 0x01000000, 0x21040000,
        0x21040080, 0x00040080, 0x21000000, 0x21040080,
        0x01040000, 0x00000000, 0x20040000, 0x21000000,
        0x00040080, 0x01000080, 0x20000080, 0x00040000,
        0x00000000, 0x20040000, 0x01040080, 0x20000080
    );

    /**
     * Pre-permuted S-box6
     *
     * @var array
     * @access private
     */
    var $sbox6 = array(
        0x10000008, 0x10200000, 0x00002000, 0x10202008,
        0x10200000, 0x00000008, 0x10202008, 0x00200000,
        0x10002000, 0x00202008, 0x00200000, 0x10000008,
        0x00200008, 0x10002000, 0x10000000, 0x00002008,
        0x00000000, 0x00200008, 0x10002008, 0x00002000,
        0x00202000, 0x10002008, 0x00000008, 0x10200008,
        0x10200008, 0x00000000, 0x00202008, 0x10202000,
        0x00002008, 0x00202000, 0x10202000, 0x10000000,
        0x10002000, 0x00000008, 0x10200008, 0x00202000,
        0x10202008, 0x00200000, 0x00002008, 0x10000008,
        0x00200000, 0x10002000, 0x10000000, 0x00002008,
        0x10000008, 0x10202008, 0x00202000, 0x10200000,
        0x00202008, 0x10202000, 0x00000000, 0x10200008,
        0x00000008, 0x00002000, 0x10200000, 0x00202008,
        0x00002000, 0x00200008, 0x10002008, 0x00000000,
        0x10202000, 0x10000000, 0x00200008, 0x10002008
    );

    /**
     * Pre-permuted S-box7
     *
     * @var array
     * @access private
     */
    var $sbox7 = array(
        0x00100000, 0x02100001, 0x02000401, 0x00000000,
        0x00000400, 0x02000401, 0x00100401, 0x02100400,
        0x02100401, 0x00100000, 0x00000000, 0x02000001,
        0x00000001, 0x02000000, 0x02100001, 0x00000401,
        0x02000400, 0x00100401, 0x00100001, 0x02000400,
        0x02000001, 0x02100000, 0x02100400, 0x00100001,
        0x02100000, 0x00000400, 0x00000401, 0x02100401,
        0x00100400, 0x00000001, 0x02000000, 0x00100400,
        0x02000000, 0x00100400, 0x00100000, 0x02000401,
        0x02000401, 0x02100001, 0x02100001, 0x00000001,
        0x00100001, 0x02000000, 0x02000400, 0x00100000,
        0x02100400, 0x00000401, 0x00100401, 0x02100400,
        0x00000401, 0x02000001, 0x02100401, 0x02100000,
        0x00100400, 0x00000000, 0x00000001, 0x02100401,
        0x00000000, 0x00100401, 0x02100000, 0x00000400,
        0x02000001, 0x02000400, 0x00000400, 0x00100001
    );

    /**
     * Pre-permuted S-box8
     *
     * @var array
     * @access private
     */
    var $sbox8 = array(
        0x08000820, 0x00000800, 0x00020000, 0x08020820,
        0x08000000, 0x08000820, 0x00000020, 0x08000000,
        0x00020020, 0x08020000, 0x08020820, 0x00020800,
        0x08020800, 0x00020820, 0x00000800, 0x00000020,
        0x08020000, 0x08000020, 0x08000800, 0x00000820,
        0x00020800, 0x00020020, 0x08020020, 0x08020800,
        0x00000820, 0x00000000, 0x00000000, 0x08020020,
        0x08000020, 0x08000800, 0x00020820, 0x00020000,
        0x00020820, 0x00020000, 0x08020800, 0x00000800,
        0x00000020, 0x08020020, 0x00000800, 0x00020820,
        0x08000800, 0x00000020, 0x08000020, 0x08020000,
        0x08020020, 0x08000000, 0x00020000, 0x08000820,
        0x00000000, 0x08020820, 0x00020020, 0x08000020,
        0x08020000, 0x08000800, 0x08000820, 0x00000000,
        0x08020820, 0x00020800, 0x00020800, 0x00000820,
        0x00000820, 0x00020020, 0x08000000, 0x08020800
    );

    /**
     * Test for engine validity
     *
     * This is mainly just a wrapper to set things up for Crypt_Base::isValidEngine()
     *
     * @see Crypt_Base::isValidEngine()
     * @param int $engine
     * @access public
     * @return bool
     */
    function isValidEngine($engine)
    {
        if ($this->key_length_max == 8) {
            if ($engine == CRYPT_ENGINE_OPENSSL) {
                $this->cipher_name_openssl_ecb = 'des-ecb';
                $this->cipher_name_openssl = 'des-' . $this->_openssl_translate_mode();
            }
        }

        return parent::isValidEngine($engine);
    }

    /**
     * Sets the key.
     *
     * Keys can be of any length.  DES, itself, uses 64-bit keys (eg. strlen($key) == 8), however, we
     * only use the first eight, if $key has more then eight characters in it, and pad $key with the
     * null byte if it is less then eight characters long.
     *
     * DES also requires that every eighth bit be a parity bit, however, we'll ignore that.
     *
     * If the key is not explicitly set, it'll be assumed to be all zero's.
     *
     * @see Crypt_Base::setKey()
     * @access public
     * @param string $key
     */
    function setKey($key)
    {
        // We check/cut here only up to max length of the key.
        // Key padding to the proper length will be done in _setupKey()
        if (strlen($key) > $this->key_length_max) {
            $key = substr($key, 0, $this->key_length_max);
        }

        // Sets the key
        parent::setKey($key);
    }

    /**
     * Encrypts a block
     *
     * @see Crypt_Base::_encryptBlock()
     * @see Crypt_Base::encrypt()
     * @see self::encrypt()
     * @access private
     * @param string $in
     * @return string
     */
    function _encryptBlock($in)
    {
        return $this->_processBlock($in, CRYPT_DES_ENCRYPT);
    }

    /**
     * Decrypts a block
     *
     * @see Crypt_Base::_decryptBlock()
     * @see Crypt_Base::decrypt()
     * @see self::decrypt()
     * @access private
     * @param string $in
     * @return string
     */
    function _decryptBlock($in)
    {
        return $this->_processBlock($in, CRYPT_DES_DECRYPT);
    }

    /**
     * Encrypts or decrypts a 64-bit block
     *
     * $mode should be either CRYPT_DES_ENCRYPT or CRYPT_DES_DECRYPT.  See
     * {@link http://en.wikipedia.org/wiki/Image:Feistel.png Feistel.png} to get a general
     * idea of what this function does.
     *
     * @see self::_encryptBlock()
     * @see self::_decryptBlock()
     * @access private
     * @param string $block
     * @param int $mode
     * @return string
     */
    function _processBlock($block, $mode)
    {
        static $sbox1, $sbox2, $sbox3, $sbox4, $sbox5, $sbox6, $sbox7, $sbox8, $shuffleip, $shuffleinvip;
        if (!$sbox1) {
            $sbox1 = array_map("intval", $this->sbox1);
            $sbox2 = array_map("intval", $this->sbox2);
            $sbox3 = array_map("intval", $this->sbox3);
            $sbox4 = array_map("intval", $this->sbox4);
            $sbox5 = array_map("intval", $this->sbox5);
            $sbox6 = array_map("intval", $this->sbox6);
            $sbox7 = array_map("intval", $this->sbox7);
            $sbox8 = array_map("intval", $this->sbox8);
            /* Merge $shuffle with $[inv]ipmap */
            for ($i = 0; $i < 256; ++$i) {
                $shuffleip[]    =  $this->shuffle[$this->ipmap[$i]];
                $shuffleinvip[] =  $this->shuffle[$this->invipmap[$i]];
            }
        }

        $keys  = $this->keys[$mode];
        $ki    = -1;

        // Do the initial IP permutation.
        $t = unpack('Nl/Nr', $block);
        list($l, $r) = array($t['l'], $t['r']);
        $block = ($shuffleip[ $r        & 0xFF] & "\x80\x80\x80\x80\x80\x80\x80\x80") |
                 ($shuffleip[($r >>  8) & 0xFF] & "\x40\x40\x40\x40\x40\x40\x40\x40") |
                 ($shuffleip[($r >> 16) & 0xFF] & "\x20\x20\x20\x20\x20\x20\x20\x20") |
                 ($shuffleip[($r >> 24) & 0xFF] & "\x10\x10\x10\x10\x10\x10\x10\x10") |
                 ($shuffleip[ $l        & 0xFF] & "\x08\x08\x08\x08\x08\x08\x08\x08") |
                 ($shuffleip[($l >>  8) & 0xFF] & "\x04\x04\x04\x04\x04\x04\x04\x04") |
                 ($shuffleip[($l >> 16) & 0xFF] & "\x02\x02\x02\x02\x02\x02\x02\x02") |
                 ($shuffleip[($l >> 24) & 0xFF] & "\x01\x01\x01\x01\x01\x01\x01\x01");

        // Extract L0 and R0.
        $t = unpack('Nl/Nr', $block);
        list($l, $r) = array($t['l'], $t['r']);

        for ($des_round = 0; $des_round < $this->des_rounds; ++$des_round) {
            // Perform the 16 steps.
            for ($i = 0; $i < 16; $i++) {
                // start of "the Feistel (F) function" - see the following URL:
                // http://en.wikipedia.org/wiki/Image:Data_Encryption_Standard_InfoBox_Diagram.png
                // Merge key schedule.
                $b1 = (($r >>  3) & 0x1FFFFFFF) ^ ($r << 29) ^ $keys[++$ki];
                $b2 = (($r >> 31) & 0x00000001) ^ ($r <<  1) ^ $keys[++$ki];

                // S-box indexing.
                $t = $sbox1[($b1 >> 24) & 0x3F] ^ $sbox2[($b2 >> 24) & 0x3F] ^
                     $sbox3[($b1 >> 16) & 0x3F] ^ $sbox4[($b2 >> 16) & 0x3F] ^
                     $sbox5[($b1 >>  8) & 0x3F] ^ $sbox6[($b2 >>  8) & 0x3F] ^
                     $sbox7[ $b1        & 0x3F] ^ $sbox8[ $b2        & 0x3F] ^ $l;
                // end of "the Feistel (F) function"

                $l = $r;
                $r = $t;
            }

            // Last step should not permute L & R.
            $t = $l;
            $l = $r;
            $r = $t;
        }

        // Perform the inverse IP permutation.
        return ($shuffleinvip[($r >> 24) & 0xFF] & "\x80\x80\x80\x80\x80\x80\x80\x80") |
               ($shuffleinvip[($l >> 24) & 0xFF] & "\x40\x40\x40\x40\x40\x40\x40\x40") |
               ($shuffleinvip[($r >> 16) & 0xFF] & "\x20\x20\x20\x20\x20\x20\x20\x20") |
               ($shuffleinvip[($l >> 16) & 0xFF] & "\x10\x10\x10\x10\x10\x10\x10\x10") |
               ($shuffleinvip[($r >>  8) & 0xFF] & "\x08\x08\x08\x08\x08\x08\x08\x08") |
               ($shuffleinvip[($l >>  8) & 0xFF] & "\x04\x04\x04\x04\x04\x04\x04\x04") |
               ($shuffleinvip[ $r        & 0xFF] & "\x02\x02\x02\x02\x02\x02\x02\x02") |
               ($shuffleinvip[ $l        & 0xFF] & "\x01\x01\x01\x01\x01\x01\x01\x01");
    }

    /**
     * Creates the key schedule
     *
     * @see Crypt_Base::_setupKey()
     * @access private
     */
    function _setupKey()
    {
        if (isset($this->kl['key']) && $this->key === $this->kl['key'] && $this->des_rounds === $this->kl['des_rounds']) {
            // already expanded
            return;
        }
        $this->kl = array('key' => $this->key, 'des_rounds' => $this->des_rounds);

        static $shifts = array( // number of key bits shifted per round
            1, 1, 2, 2, 2, 2, 2, 2, 1, 2, 2, 2, 2, 2, 2, 1
        );

        static $pc1map = array(
            0x00, 0x00, 0x08, 0x08, 0x04, 0x04, 0x0C, 0x0C,
            0x02, 0x02, 0x0A, 0x0A, 0x06, 0x06, 0x0E, 0x0E,
            0x10, 0x10, 0x18, 0x18, 0x14, 0x14, 0x1C, 0x1C,
            0x12, 0x12, 0x1A, 0x1A, 0x16, 0x16, 0x1E, 0x1E,
            0x20, 0x20, 0x28, 0x28, 0x24, 0x24, 0x2C, 0x2C,
            0x22, 0x22, 0x2A, 0x2A, 0x26, 0x26, 0x2E, 0x2E,
            0x30, 0x30, 0x38, 0x38, 0x34, 0x34, 0x3C, 0x3C,
            0x32, 0x32, 0x3A, 0x3A, 0x36, 0x36, 0x3E, 0x3E,
            0x40, 0x40, 0x48, 0x48, 0x44, 0x44, 0x4C, 0x4C,
            0x42, 0x42, 0x4A, 0x4A, 0x46, 0x46, 0x4E, 0x4E,
            0x50, 0x50, 0x58, 0x58, 0x54, 0x54, 0x5C, 0x5C,
            0x52, 0x52, 0x5A, 0x5A, 0x56, 0x56, 0x5E, 0x5E,
            0x60, 0x60, 0x68, 0x68, 0x64, 0x64, 0x6C, 0x6C,
            0x62, 0x62, 0x6A, 0x6A, 0x66, 0x66, 0x6E, 0x6E,
            0x70, 0x70, 0x78, 0x78, 0x74, 0x74, 0x7C, 0x7C,
            0x72, 0x72, 0x7A, 0x7A, 0x76, 0x76, 0x7E, 0x7E,
            0x80, 0x80, 0x88, 0x88, 0x84, 0x84, 0x8C, 0x8C,
            0x82, 0x82, 0x8A, 0x8A, 0x86, 0x86, 0x8E, 0x8E,
            0x90, 0x90, 0x98, 0x98, 0x94, 0x94, 0x9C, 0x9C,
            0x92, 0x92, 0x9A, 0x9A, 0x96, 0x96, 0x9E, 0x9E,
            0xA0, 0xA0, 0xA8, 0xA8, 0xA4, 0xA4, 0xAC, 0xAC,
            0xA2, 0xA2, 0xAA, 0xAA, 0xA6, 0xA6, 0xAE, 0xAE,
            0xB0, 0xB0, 0xB8, 0xB8, 0xB4, 0xB4, 0xBC, 0xBC,
            0xB2, 0xB2, 0xBA, 0xBA, 0xB6, 0xB6, 0xBE, 0xBE,
            0xC0, 0xC0, 0xC8, 0xC8, 0xC4, 0xC4, 0xCC, 0xCC,
            0xC2, 0xC2, 0xCA, 0xCA, 0xC6, 0xC6, 0xCE, 0xCE,
            0xD0, 0xD0, 0xD8, 0xD8, 0xD4, 0xD4, 0xDC, 0xDC,
            0xD2, 0xD2, 0xDA, 0xDA, 0xD6, 0xD6, 0xDE, 0xDE,
            0xE0, 0xE0, 0xE8, 0xE8, 0xE4, 0xE4, 0xEC, 0xEC,
            0xE2, 0xE2, 0xEA, 0xEA, 0xE6, 0xE6, 0xEE, 0xEE,
            0xF0, 0xF0, 0xF8, 0xF8, 0xF4, 0xF4, 0xFC, 0xFC,
            0xF2, 0xF2, 0xFA, 0xFA, 0xF6, 0xF6, 0xFE, 0xFE
        );

        // Mapping tables for the PC-2 transformation.
        static $pc2mapc1 = array(
            0x00000000, 0x00000400, 0x00200000, 0x00200400,
            0x00000001, 0x00000401, 0x00200001, 0x00200401,
            0x02000000, 0x02000400, 0x02200000, 0x02200400,
            0x02000001, 0x02000401, 0x02200001, 0x02200401
        );
        static $pc2mapc2 = array(
            0x00000000, 0x00000800, 0x08000000, 0x08000800,
            0x00010000, 0x00010800, 0x08010000, 0x08010800,
            0x00000000, 0x00000800, 0x08000000, 0x08000800,
            0x00010000, 0x00010800, 0x08010000, 0x08010800,
            0x00000100, 0x00000900, 0x08000100, 0x08000900,
            0x00010100, 0x00010900, 0x08010100, 0x08010900,
            0x00000100, 0x00000900, 0x08000100, 0x08000900,
            0x00010100, 0x00010900, 0x08010100, 0x08010900,
            0x00000010, 0x00000810, 0x08000010, 0x08000810,
            0x00010010, 0x00010810, 0x08010010, 0x08010810,
            0x00000010, 0x00000810, 0x08000010, 0x08000810,
            0x00010010, 0x00010810, 0x08010010, 0x08010810,
            0x00000110, 0x00000910, 0x08000110, 0x08000910,
            0x00010110, 0x00010910, 0x08010110, 0x08010910,
            0x00000110, 0x00000910, 0x08000110, 0x08000910,
            0x00010110, 0x00010910, 0x08010110, 0x08010910,
            0x00040000, 0x00040800, 0x08040000, 0x08040800,
            0x00050000, 0x00050800, 0x08050000, 0x08050800,
            0x00040000, 0x00040800, 0x08040000, 0x08040800,
            0x00050000, 0x00050800, 0x08050000, 0x08050800,
            0x00040100, 0x00040900, 0x08040100, 0x08040900,
            0x00050100, 0x00050900, 0x08050100, 0x08050900,
            0x00040100, 0x00040900, 0x08040100, 0x08040900,
            0x00050100, 0x00050900, 0x08050100, 0x08050900,
            0x00040010, 0x00040810, 0x08040010, 0x08040810,
            0x00050010, 0x00050810, 0x08050010, 0x08050810,
            0x00040010, 0x00040810, 0x08040010, 0x08040810,
            0x00050010, 0x00050810, 0x08050010, 0x08050810,
            0x00040110, 0x00040910, 0x08040110, 0x08040910,
            0x00050110, 0x00050910, 0x08050110, 0x08050910,
            0x00040110, 0x00040910, 0x08040110, 0x08040910,
            0x00050110, 0x00050910, 0x08050110, 0x08050910,
            0x01000000, 0x01000800, 0x09000000, 0x09000800,
            0x01010000, 0x01010800, 0x09010000, 0x09010800,
            0x01000000, 0x01000800, 0x09000000, 0x09000800,
            0x01010000, 0x01010800, 0x09010000, 0x09010800,
            0x01000100, 0x01000900, 0x09000100, 0x09000900,
            0x01010100, 0x01010900, 0x09010100, 0x09010900,
            0x01000100, 0x01000900, 0x09000100, 0x09000900,
            0x01010100, 0x01010900, 0x09010100, 0x09010900,
            0x01000010, 0x01000810, 0x09000010, 0x09000810,
            0x01010010, 0x01010810, 0x09010010, 0x09010810,
            0x01000010, 0x01000810, 0x09000010, 0x09000810,
            0x01010010, 0x01010810, 0x09010010, 0x09010810,
            0x01000110, 0x01000910, 0x09000110, 0x09000910,
            0x01010110, 0x01010910, 0x09010110, 0x09010910,
            0x01000110, 0x01000910, 0x09000110, 0x09000910,
            0x01010110, 0x01010910, 0x09010110, 0x09010910,
            0x01040000, 0x01040800, 0x09040000, 0x09040800,
            0x01050000, 0x01050800, 0x09050000, 0x09050800,
            0x01040000, 0x01040800, 0x09040000, 0x09040800,
            0x01050000, 0x01050800, 0x09050000, 0x09050800,
            0x01040100, 0x01040900, 0x09040100, 0x09040900,
            0x01050100, 0x01050900, 0x09050100, 0x09050900,
            0x01040100, 0x01040900, 0x09040100, 0x09040900,
            0x01050100, 0x01050900, 0x09050100, 0x09050900,
            0x01040010, 0x01040810, 0x09040010, 0x09040810,
            0x01050010, 0x01050810, 0x09050010, 0x09050810,
            0x01040010, 0x01040810, 0x09040010, 0x09040810,
            0x01050010, 0x01050810, 0x09050010, 0x09050810,
            0x01040110, 0x01040910, 0x09040110, 0x09040910,
            0x01050110, 0x01050910, 0x09050110, 0x09050910,
            0x01040110, 0x01040910, 0x09040110, 0x09040910,
            0x01050110, 0x01050910, 0x09050110, 0x09050910
        );
        static $pc2mapc3 = array(
            0x00000000, 0x00000004, 0x00001000, 0x00001004,
            0x00000000, 0x00000004, 0x00001000, 0x00001004,
            0x10000000, 0x10000004, 0x10001000, 0x10001004,
            0x10000000, 0x10000004, 0x10001000, 0x10001004,
            0x00000020, 0x00000024, 0x00001020, 0x00001024,
            0x00000020, 0x00000024, 0x00001020, 0x00001024,
            0x10000020, 0x10000024, 0x10001020, 0x10001024,
            0x10000020, 0x10000024, 0x10001020, 0x10001024,
            0x00080000, 0x00080004, 0x00081000, 0x00081004,
            0x00080000, 0x00080004, 0x00081000, 0x00081004,
            0x10080000, 0x10080004, 0x10081000, 0x10081004,
            0x10080000, 0x10080004, 0x10081000, 0x10081004,
            0x00080020, 0x00080024, 0x00081020, 0x00081024,
            0x00080020, 0x00080024, 0x00081020, 0x00081024,
            0x10080020, 0x10080024, 0x10081020, 0x10081024,
            0x10080020, 0x10080024, 0x10081020, 0x10081024,
            0x20000000, 0x20000004, 0x20001000, 0x20001004,
            0x20000000, 0x20000004, 0x20001000, 0x20001004,
            0x30000000, 0x30000004, 0x30001000, 0x30001004,
            0x30000000, 0x30000004, 0x30001000, 0x30001004,
            0x20000020, 0x20000024, 0x20001020, 0x20001024,
            0x20000020, 0x20000024, 0x20001020, 0x20001024,
            0x30000020, 0x30000024, 0x30001020, 0x30001024,
            0x30000020, 0x30000024, 0x30001020, 0x30001024,
            0x20080000, 0x20080004, 0x20081000, 0x20081004,
            0x20080000, 0x20080004, 0x20081000, 0x20081004,
            0x30080000, 0x30080004, 0x30081000, 0x30081004,
            0x30080000, 0x30080004, 0x30081000, 0x30081004,
            0x20080020, 0x20080024, 0x20081020, 0x20081024,
            0x20080020, 0x20080024, 0x20081020, 0x20081024,
            0x30080020, 0x30080024, 0x30081020, 0x30081024,
            0x30080020, 0x30080024, 0x30081020, 0x30081024,
            0x00000002, 0x00000006, 0x00001002, 0x00001006,
            0x00000002, 0x00000006, 0x00001002, 0x00001006,
            0x10000002, 0x10000006, 0x10001002, 0x10001006,
            0x10000002, 0x10000006, 0x10001002, 0x10001006,
            0x00000022, 0x00000026, 0x00001022, 0x00001026,
            0x00000022, 0x00000026, 0x00001022, 0x00001026,
            0x10000022, 0x10000026, 0x10001022, 0x10001026,
            0x10000022, 0x10000026, 0x10001022, 0x10001026,
            0x00080002, 0x00080006, 0x00081002, 0x00081006,
            0x00080002, 0x00080006, 0x00081002, 0x00081006,
            0x10080002, 0x10080006, 0x10081002, 0x10081006,
            0x10080002, 0x10080006, 0x10081002, 0x10081006,
            0x00080022, 0x00080026, 0x00081022, 0x00081026,
            0x00080022, 0x00080026, 0x00081022, 0x00081026,
            0x10080022, 0x10080026, 0x10081022, 0x10081026,
            0x10080022, 0x10080026, 0x10081022, 0x10081026,
            0x20000002, 0x20000006, 0x20001002, 0x20001006,
            0x20000002, 0x20000006, 0x20001002, 0x20001006,
            0x30000002, 0x30000006, 0x30001002, 0x30001006,
            0x30000002, 0x30000006, 0x30001002, 0x30001006,
            0x20000022, 0x20000026, 0x20001022, 0x20001026,
            0x20000022, 0x20000026, 0x20001022, 0x20001026,
            0x30000022, 0x30000026, 0x30001022, 0x30001026,
            0x30000022, 0x30000026, 0x30001022, 0x30001026,
            0x20080002, 0x20080006, 0x20081002, 0x20081006,
            0x20080002, 0x20080006, 0x20081002, 0x20081006,
            0x30080002, 0x30080006, 0x30081002, 0x30081006,
            0x30080002, 0x30080006, 0x30081002, 0x30081006,
            0x20080022, 0x20080026, 0x20081022, 0x20081026,
            0x20080022, 0x20080026, 0x20081022, 0x20081026,
            0x30080022, 0x30080026, 0x30081022, 0x30081026,
            0x30080022, 0x30080026, 0x30081022, 0x30081026
        );
        static $pc2mapc4 = array(
            0x00000000, 0x00100000, 0x00000008, 0x00100008,
            0x00000200, 0x00100200, 0x00000208, 0x00100208,
            0x00000000, 0x00100000, 0x00000008, 0x00100008,
            0x00000200, 0x00100200, 0x00000208, 0x00100208,
            0x04000000, 0x04100000, 0x04000008, 0x04100008,
            0x04000200, 0x04100200, 0x04000208, 0x04100208,
            0x04000000, 0x04100000, 0x04000008, 0x04100008,
            0x04000200, 0x04100200, 0x04000208, 0x04100208,
            0x00002000, 0x00102000, 0x00002008, 0x00102008,
            0x00002200, 0x00102200, 0x00002208, 0x00102208,
            0x00002000, 0x00102000, 0x00002008, 0x00102008,
            0x00002200, 0x00102200, 0x00002208, 0x00102208,
            0x04002000, 0x04102000, 0x04002008, 0x04102008,
            0x04002200, 0x04102200, 0x04002208, 0x04102208,
            0x04002000, 0x04102000, 0x04002008, 0x04102008,
            0x04002200, 0x04102200, 0x04002208, 0x04102208,
            0x00000000, 0x00100000, 0x00000008, 0x00100008,
            0x00000200, 0x00100200, 0x00000208, 0x00100208,
            0x00000000, 0x00100000, 0x00000008, 0x00100008,
            0x00000200, 0x00100200, 0x00000208, 0x00100208,
            0x04000000, 0x04100000, 0x04000008, 0x04100008,
            0x04000200, 0x04100200, 0x04000208, 0x04100208,
            0x04000000, 0x04100000, 0x04000008, 0x04100008,
            0x04000200, 0x04100200, 0x04000208, 0x04100208,
            0x00002000, 0x00102000, 0x00002008, 0x00102008,
            0x00002200, 0x00102200, 0x00002208, 0x00102208,
            0x00002000, 0x00102000, 0x00002008, 0x00102008,
            0x00002200, 0x00102200, 0x00002208, 0x00102208,
            0x04002000, 0x04102000, 0x04002008, 0x04102008,
            0x04002200, 0x04102200, 0x04002208, 0x04102208,
            0x04002000, 0x04102000, 0x04002008, 0x04102008,
            0x04002200, 0x04102200, 0x04002208, 0x04102208,
            0x00020000, 0x00120000, 0x00020008, 0x00120008,
            0x00020200, 0x00120200, 0x00020208, 0x00120208,
            0x00020000, 0x00120000, 0x00020008, 0x00120008,
            0x00020200, 0x00120200, 0x00020208, 0x00120208,
            0x04020000, 0x04120000, 0x04020008, 0x04120008,
            0x04020200, 0x04120200, 0x04020208, 0x04120208,
            0x04020000, 0x04120000, 0x04020008, 0x04120008,
            0x04020200, 0x04120200, 0x04020208, 0x04120208,
            0x00022000, 0x00122000, 0x00022008, 0x00122008,
            0x00022200, 0x00122200, 0x00022208, 0x00122208,
            0x00022000, 0x00122000, 0x00022008, 0x00122008,
            0x00022200, 0x00122200, 0x00022208, 0x00122208,
            0x04022000, 0x04122000, 0x04022008, 0x04122008,
            0x04022200, 0x04122200, 0x04022208, 0x04122208,
            0x04022000, 0x04122000, 0x04022008, 0x04122008,
            0x04022200, 0x04122200, 0x04022208, 0x04122208,
            0x00020000, 0x00120000, 0x00020008, 0x00120008,
            0x00020200, 0x00120200, 0x00020208, 0x00120208,
            0x00020000, 0x00120000, 0x00020008, 0x00120008,
            0x00020200, 0x00120200, 0x00020208, 0x00120208,
            0x04020000, 0x04120000, 0x04020008, 0x04120008,
            0x04020200, 0x04120200, 0x04020208, 0x04120208,
            0x04020000, 0x04120000, 0x04020008, 0x04120008,
            0x04020200, 0x04120200, 0x04020208, 0x04120208,
            0x00022000, 0x00122000, 0x00022008, 0x00122008,
            0x00022200, 0x00122200, 0x00022208, 0x00122208,
            0x00022000, 0x00122000, 0x00022008, 0x00122008,
            0x00022200, 0x00122200, 0x00022208, 0x00122208,
            0x04022000, 0x04122000, 0x04022008, 0x04122008,
            0x04022200, 0x04122200, 0x04022208, 0x04122208,
            0x04022000, 0x04122000, 0x04022008, 0x04122008,
            0x04022200, 0x04122200, 0x04022208, 0x04122208
        );
        static $pc2mapd1 = array(
            0x00000000, 0x00000001, 0x08000000, 0x08000001,
            0x00200000, 0x00200001, 0x08200000, 0x08200001,
            0x00000002, 0x00000003, 0x08000002, 0x08000003,
            0x00200002, 0x00200003, 0x08200002, 0x08200003
        );
        static $pc2mapd2 = array(
            0x00000000, 0x00100000, 0x00000800, 0x00100800,
            0x00000000, 0x00100000, 0x00000800, 0x00100800,
            0x04000000, 0x04100000, 0x04000800, 0x04100800,
            0x04000000, 0x04100000, 0x04000800, 0x04100800,
            0x00000004, 0x00100004, 0x00000804, 0x00100804,
            0x00000004, 0x00100004, 0x00000804, 0x00100804,
            0x04000004, 0x04100004, 0x04000804, 0x04100804,
            0x04000004, 0x04100004, 0x04000804, 0x04100804,
            0x00000000, 0x00100000, 0x00000800, 0x00100800,
            0x00000000, 0x00100000, 0x00000800, 0x00100800,
            0x04000000, 0x04100000, 0x04000800, 0x04100800,
            0x04000000, 0x04100000, 0x04000800, 0x04100800,
            0x00000004, 0x00100004, 0x00000804, 0x00100804,
            0x00000004, 0x00100004, 0x00000804, 0x00100804,
            0x04000004, 0x04100004, 0x04000804, 0x04100804,
            0x04000004, 0x04100004, 0x04000804, 0x04100804,
            0x00000200, 0x00100200, 0x00000A00, 0x00100A00,
            0x00000200, 0x00100200, 0x00000A00, 0x00100A00,
            0x04000200, 0x04100200, 0x04000A00, 0x04100A00,
            0x04000200, 0x04100200, 0x04000A00, 0x04100A00,
            0x00000204, 0x00100204, 0x00000A04, 0x00100A04,
            0x00000204, 0x00100204, 0x00000A04, 0x00100A04,
            0x04000204, 0x04100204, 0x04000A04, 0x04100A04,
            0x04000204, 0x04100204, 0x04000A04, 0x04100A04,
            0x00000200, 0x00100200, 0x00000A00, 0x00100A00,
            0x00000200, 0x00100200, 0x00000A00, 0x00100A00,
            0x04000200, 0x04100200, 0x04000A00, 0x04100A00,
            0x04000200, 0x04100200, 0x04000A00, 0x04100A00,
            0x00000204, 0x00100204, 0x00000A04, 0x00100A04,
            0x00000204, 0x00100204, 0x00000A04, 0x00100A04,
            0x04000204, 0x04100204, 0x04000A04, 0x04100A04,
            0x04000204, 0x04100204, 0x04000A04, 0x04100A04,
            0x00020000, 0x00120000, 0x00020800, 0x00120800,
            0x00020000, 0x00120000, 0x00020800, 0x00120800,
            0x04020000, 0x04120000, 0x04020800, 0x04120800,
            0x04020000, 0x04120000, 0x04020800, 0x04120800,
            0x00020004, 0x00120004, 0x00020804, 0x00120804,
            0x00020004, 0x00120004, 0x00020804, 0x00120804,
            0x04020004, 0x04120004, 0x04020804, 0x04120804,
            0x04020004, 0x04120004, 0x04020804, 0x04120804,
            0x00020000, 0x00120000, 0x00020800, 0x00120800,
            0x00020000, 0x00120000, 0x00020800, 0x00120800,
            0x04020000, 0x04120000, 0x04020800, 0x04120800,
            0x04020000, 0x04120000, 0x04020800, 0x04120800,
            0x00020004, 0x00120004, 0x00020804, 0x00120804,
            0x00020004, 0x00120004, 0x00020804, 0x00120804,
            0x04020004, 0x04120004, 0x04020804, 0x04120804,
            0x04020004, 0x04120004, 0x04020804, 0x04120804,
            0x00020200, 0x00120200, 0x00020A00, 0x00120A00,
            0x00020200, 0x00120200, 0x00020A00, 0x00120A00,
            0x04020200, 0x04120200, 0x04020A00, 0x04120A00,
            0x04020200, 0x04120200, 0x04020A00, 0x04120A00,
            0x00020204, 0x00120204, 0x00020A04, 0x00120A04,
            0x00020204, 0x00120204, 0x00020A04, 0x00120A04,
            0x04020204, 0x04120204, 0x04020A04, 0x04120A04,
            0x04020204, 0x04120204, 0x04020A04, 0x04120A04,
            0x00020200, 0x00120200, 0x00020A00, 0x00120A00,
            0x00020200, 0x00120200, 0x00020A00, 0x00120A00,
            0x04020200, 0x04120200, 0x04020A00, 0x04120A00,
            0x04020200, 0x04120200, 0x04020A00, 0x04120A00,
            0x00020204, 0x00120204, 0x00020A04, 0x00120A04,
            0x00020204, 0x00120204, 0x00020A04, 0x00120A04,
            0x04020204, 0x04120204, 0x04020A04, 0x04120A04,
            0x04020204, 0x04120204, 0x04020A04, 0x04120A04
        );
        static $pc2mapd3 = array(
            0x00000000, 0x00010000, 0x02000000, 0x02010000,
            0x00000020, 0x00010020, 0x02000020, 0x02010020,
            0x00040000, 0x00050000, 0x02040000, 0x02050000,
            0x00040020, 0x00050020, 0x02040020, 0x02050020,
            0x00002000, 0x00012000, 0x02002000, 0x02012000,
            0x00002020, 0x00012020, 0x02002020, 0x02012020,
            0x00042000, 0x00052000, 0x02042000, 0x02052000,
            0x00042020, 0x00052020, 0x02042020, 0x02052020,
            0x00000000, 0x00010000, 0x02000000, 0x02010000,
            0x00000020, 0x00010020, 0x02000020, 0x02010020,
            0x00040000, 0x00050000, 0x02040000, 0x02050000,
            0x00040020, 0x00050020, 0x02040020, 0x02050020,
            0x00002000, 0x00012000, 0x02002000, 0x02012000,
            0x00002020, 0x00012020, 0x02002020, 0x02012020,
            0x00042000, 0x00052000, 0x02042000, 0x02052000,
            0x00042020, 0x00052020, 0x02042020, 0x02052020,
            0x00000010, 0x00010010, 0x02000010, 0x02010010,
            0x00000030, 0x00010030, 0x02000030, 0x02010030,
            0x00040010, 0x00050010, 0x02040010, 0x02050010,
            0x00040030, 0x00050030, 0x02040030, 0x02050030,
            0x00002010, 0x00012010, 0x02002010, 0x02012010,
            0x00002030, 0x00012030, 0x02002030, 0x02012030,
            0x00042010, 0x00052010, 0x02042010, 0x02052010,
            0x00042030, 0x00052030, 0x02042030, 0x02052030,
            0x00000010, 0x00010010, 0x02000010, 0x02010010,
            0x00000030, 0x00010030, 0x02000030, 0x02010030,
            0x00040010, 0x00050010, 0x02040010, 0x02050010,
            0x00040030, 0x00050030, 0x02040030, 0x02050030,
            0x00002010, 0x00012010, 0x02002010, 0x02012010,
            0x00002030, 0x00012030, 0x02002030, 0x02012030,
            0x00042010, 0x00052010, 0x02042010, 0x02052010,
            0x00042030, 0x00052030, 0x02042030, 0x02052030,
            0x20000000, 0x20010000, 0x22000000, 0x22010000,
            0x20000020, 0x20010020, 0x22000020, 0x22010020,
            0x20040000, 0x20050000, 0x22040000, 0x22050000,
            0x20040020, 0x20050020, 0x22040020, 0x22050020,
            0x20002000, 0x20012000, 0x22002000, 0x22012000,
            0x20002020, 0x20012020, 0x22002020, 0x22012020,
            0x20042000, 0x20052000, 0x22042000, 0x22052000,
            0x20042020, 0x20052020, 0x22042020, 0x22052020,
            0x20000000, 0x20010000, 0x22000000, 0x22010000,
            0x20000020, 0x20010020, 0x22000020, 0x22010020,
            0x20040000, 0x20050000, 0x22040000, 0x22050000,
            0x20040020, 0x20050020, 0x22040020, 0x22050020,
            0x20002000, 0x20012000, 0x22002000, 0x22012000,
            0x20002020, 0x20012020, 0x22002020, 0x22012020,
            0x20042000, 0x20052000, 0x22042000, 0x22052000,
            0x20042020, 0x20052020, 0x22042020, 0x22052020,
            0x20000010, 0x20010010, 0x22000010, 0x22010010,
            0x20000030, 0x20010030, 0x22000030, 0x22010030,
            0x20040010, 0x20050010, 0x22040010, 0x22050010,
            0x20040030, 0x20050030, 0x22040030, 0x22050030,
            0x20002010, 0x20012010, 0x22002010, 0x22012010,
            0x20002030, 0x20012030, 0x22002030, 0x22012030,
            0x20042010, 0x20052010, 0x22042010, 0x22052010,
            0x20042030, 0x20052030, 0x22042030, 0x22052030,
            0x20000010, 0x20010010, 0x22000010, 0x22010010,
            0x20000030, 0x20010030, 0x22000030, 0x22010030,
            0x20040010, 0x20050010, 0x22040010, 0x22050010,
            0x20040030, 0x20050030, 0x22040030, 0x22050030,
            0x20002010, 0x20012010, 0x22002010, 0x22012010,
            0x20002030, 0x20012030, 0x22002030, 0x22012030,
            0x20042010, 0x20052010, 0x22042010, 0x22052010,
            0x20042030, 0x20052030, 0x22042030, 0x22052030
        );
        static $pc2mapd4 = array(
            0x00000000, 0x00000400, 0x01000000, 0x01000400,
            0x00000000, 0x00000400, 0x01000000, 0x01000400,
            0x00000100, 0x00000500, 0x01000100, 0x01000500,
            0x00000100, 0x00000500, 0x01000100, 0x01000500,
            0x10000000, 0x10000400, 0x11000000, 0x11000400,
            0x10000000, 0x10000400, 0x11000000, 0x11000400,
            0x10000100, 0x10000500, 0x11000100, 0x11000500,
            0x10000100, 0x10000500, 0x11000100, 0x11000500,
            0x00080000, 0x00080400, 0x01080000, 0x01080400,
            0x00080000, 0x00080400, 0x01080000, 0x01080400,
            0x00080100, 0x00080500, 0x01080100, 0x01080500,
            0x00080100, 0x00080500, 0x01080100, 0x01080500,
            0x10080000, 0x10080400, 0x11080000, 0x11080400,
            0x10080000, 0x10080400, 0x11080000, 0x11080400,
            0x10080100, 0x10080500, 0x11080100, 0x11080500,
            0x10080100, 0x10080500, 0x11080100, 0x11080500,
            0x00000008, 0x00000408, 0x01000008, 0x01000408,
            0x00000008, 0x00000408, 0x01000008, 0x01000408,
            0x00000108, 0x00000508, 0x01000108, 0x01000508,
            0x00000108, 0x00000508, 0x01000108, 0x01000508,
            0x10000008, 0x10000408, 0x11000008, 0x11000408,
            0x10000008, 0x10000408, 0x11000008, 0x11000408,
            0x10000108, 0x10000508, 0x11000108, 0x11000508,
            0x10000108, 0x10000508, 0x11000108, 0x11000508,
            0x00080008, 0x00080408, 0x01080008, 0x01080408,
            0x00080008, 0x00080408, 0x01080008, 0x01080408,
            0x00080108, 0x00080508, 0x01080108, 0x01080508,
            0x00080108, 0x00080508, 0x01080108, 0x01080508,
            0x10080008, 0x10080408, 0x11080008, 0x11080408,
            0x10080008, 0x10080408, 0x11080008, 0x11080408,
            0x10080108, 0x10080508, 0x11080108, 0x11080508,
            0x10080108, 0x10080508, 0x11080108, 0x11080508,
            0x00001000, 0x00001400, 0x01001000, 0x01001400,
            0x00001000, 0x00001400, 0x01001000, 0x01001400,
            0x00001100, 0x00001500, 0x01001100, 0x01001500,
            0x00001100, 0x00001500, 0x01001100, 0x01001500,
            0x10001000, 0x10001400, 0x11001000, 0x11001400,
            0x10001000, 0x10001400, 0x11001000, 0x11001400,
            0x10001100, 0x10001500, 0x11001100, 0x11001500,
            0x10001100, 0x10001500, 0x11001100, 0x11001500,
            0x00081000, 0x00081400, 0x01081000, 0x01081400,
            0x00081000, 0x00081400, 0x01081000, 0x01081400,
            0x00081100, 0x00081500, 0x01081100, 0x01081500,
            0x00081100, 0x00081500, 0x01081100, 0x01081500,
            0x10081000, 0x10081400, 0x11081000, 0x11081400,
            0x10081000, 0x10081400, 0x11081000, 0x11081400,
            0x10081100, 0x10081500, 0x11081100, 0x11081500,
            0x10081100, 0x10081500, 0x11081100, 0x11081500,
            0x00001008, 0x00001408, 0x01001008, 0x01001408,
            0x00001008, 0x00001408, 0x01001008, 0x01001408,
            0x00001108, 0x00001508, 0x01001108, 0x01001508,
            0x00001108, 0x00001508, 0x01001108, 0x01001508,
            0x10001008, 0x10001408, 0x11001008, 0x11001408,
            0x10001008, 0x10001408, 0x11001008, 0x11001408,
            0x10001108, 0x10001508, 0x11001108, 0x11001508,
            0x10001108, 0x10001508, 0x11001108, 0x11001508,
            0x00081008, 0x00081408, 0x01081008, 0x01081408,
            0x00081008, 0x00081408, 0x01081008, 0x01081408,
            0x00081108, 0x00081508, 0x01081108, 0x01081508,
            0x00081108, 0x00081508, 0x01081108, 0x01081508,
            0x10081008, 0x10081408, 0x11081008, 0x11081408,
            0x10081008, 0x10081408, 0x11081008, 0x11081408,
            0x10081108, 0x10081508, 0x11081108, 0x11081508,
            0x10081108, 0x10081508, 0x11081108, 0x11081508
        );

        $keys = array();
        for ($des_round = 0; $des_round < $this->des_rounds; ++$des_round) {
            // pad the key and remove extra characters as appropriate.
            $key = str_pad(substr($this->key, $des_round * 8, 8), 8, "\0");

            // Perform the PC/1 transformation and compute C and D.
            $t = unpack('Nl/Nr', $key);
            list($l, $r) = array($t['l'], $t['r']);
            $key = ($this->shuffle[$pc1map[ $r        & 0xFF]] & "\x80\x80\x80\x80\x80\x80\x80\x00") |
                   ($this->shuffle[$pc1map[($r >>  8) & 0xFF]] & "\x40\x40\x40\x40\x40\x40\x40\x00") |
                   ($this->shuffle[$pc1map[($r >> 16) & 0xFF]] & "\x20\x20\x20\x20\x20\x20\x20\x00") |
                   ($this->shuffle[$pc1map[($r >> 24) & 0xFF]] & "\x10\x10\x10\x10\x10\x10\x10\x00") |
                   ($this->shuffle[$pc1map[ $l        & 0xFF]] & "\x08\x08\x08\x08\x08\x08\x08\x00") |
                   ($this->shuffle[$pc1map[($l >>  8) & 0xFF]] & "\x04\x04\x04\x04\x04\x04\x04\x00") |
                   ($this->shuffle[$pc1map[($l >> 16) & 0xFF]] & "\x02\x02\x02\x02\x02\x02\x02\x00") |
                   ($this->shuffle[$pc1map[($l >> 24) & 0xFF]] & "\x01\x01\x01\x01\x01\x01\x01\x00");
            $key = unpack('Nc/Nd', $key);
            $c = ( $key['c'] >> 4) & 0x0FFFFFFF;
            $d = (($key['d'] >> 4) & 0x0FFFFFF0) | ($key['c'] & 0x0F);

            $keys[$des_round] = array(
                CRYPT_DES_ENCRYPT => array(),
                CRYPT_DES_DECRYPT => array_fill(0, 32, 0)
            );
            for ($i = 0, $ki = 31; $i < 16; ++$i, $ki-= 2) {
                $c <<= $shifts[$i];
                $c = ($c | ($c >> 28)) & 0x0FFFFFFF;
                $d <<= $shifts[$i];
                $d = ($d | ($d >> 28)) & 0x0FFFFFFF;

                // Perform the PC-2 transformation.
                $cp = $pc2mapc1[ $c >> 24        ] | $pc2mapc2[($c >> 16) & 0xFF] |
                      $pc2mapc3[($c >>  8) & 0xFF] | $pc2mapc4[ $c        & 0xFF];
                $dp = $pc2mapd1[ $d >> 24        ] | $pc2mapd2[($d >> 16) & 0xFF] |
                      $pc2mapd3[($d >>  8) & 0xFF] | $pc2mapd4[ $d        & 0xFF];

                // Reorder: odd bytes/even bytes. Push the result in key schedule.
                $val1 = ( $cp        & 0xFF000000) | (($cp <<  8) & 0x00FF0000) |
                        (($dp >> 16) & 0x0000FF00) | (($dp >>  8) & 0x000000FF);
                $val2 = (($cp <<  8) & 0xFF000000) | (($cp << 16) & 0x00FF0000) |
                        (($dp >>  8) & 0x0000FF00) | ( $dp        & 0x000000FF);
                $keys[$des_round][CRYPT_DES_ENCRYPT][       ] = $val1;
                $keys[$des_round][CRYPT_DES_DECRYPT][$ki - 1] = $val1;
                $keys[$des_round][CRYPT_DES_ENCRYPT][       ] = $val2;
                $keys[$des_round][CRYPT_DES_DECRYPT][$ki    ] = $val2;
            }
        }

        switch ($this->des_rounds) {
            case 3: // 3DES keys
                $this->keys = array(
                    CRYPT_DES_ENCRYPT => array_merge(
                        $keys[0][CRYPT_DES_ENCRYPT],
                        $keys[1][CRYPT_DES_DECRYPT],
                        $keys[2][CRYPT_DES_ENCRYPT]
                    ),
                    CRYPT_DES_DECRYPT => array_merge(
                        $keys[2][CRYPT_DES_DECRYPT],
                        $keys[1][CRYPT_DES_ENCRYPT],
                        $keys[0][CRYPT_DES_DECRYPT]
                    )
                );
                break;
            // case 1: // DES keys
            default:
                $this->keys = array(
                    CRYPT_DES_ENCRYPT => $keys[0][CRYPT_DES_ENCRYPT],
                    CRYPT_DES_DECRYPT => $keys[0][CRYPT_DES_DECRYPT]
                );
        }
    }

    /**
     * Setup the performance-optimized function for de/encrypt()
     *
     * @see Crypt_Base::_setupInlineCrypt()
     * @access private
     */
    function _setupInlineCrypt()
    {
        $lambda_functions =& Crypt_DES::_getLambdaFunctions();

        // Engine configuration for:
        // -  DES ($des_rounds == 1) or
        // - 3DES ($des_rounds == 3)
        $des_rounds = $this->des_rounds;

        // We create max. 10 hi-optimized code for memory reason. Means: For each $key one ultra fast inline-crypt function.
        // (Currently, for Crypt_DES,       one generated $lambda_function cost on php5.5@32bit ~135kb unfreeable mem and ~230kb on php5.5@64bit)
        // (Currently, for Crypt_TripleDES, one generated $lambda_function cost on php5.5@32bit ~240kb unfreeable mem and ~340kb on php5.5@64bit)
        // After that, we'll still create very fast optimized code but not the hi-ultimative code, for each $mode one
        $gen_hi_opt_code = (bool)( count($lambda_functions) < 10 );

        // Generation of a uniqe hash for our generated code
        $code_hash = "Crypt_DES, $des_rounds, {$this->mode}";
        if ($gen_hi_opt_code) {
            // For hi-optimized code, we create for each combination of
            // $mode, $des_rounds and $this->key its own encrypt/decrypt function.
            // After max 10 hi-optimized functions, we create generic
            // (still very fast.. but not ultra) functions for each $mode/$des_rounds
            // Currently 2 * 5 generic functions will be then max. possible.
            $code_hash = str_pad($code_hash, 32) . $this->_hashInlineCryptFunction($this->key);
        }

        // Is there a re-usable $lambda_functions in there? If not, we have to create it.
        if (!isset($lambda_functions[$code_hash])) {
            // Init code for both, encrypt and decrypt.
            $init_crypt = 'static $sbox1, $sbox2, $sbox3, $sbox4, $sbox5, $sbox6, $sbox7, $sbox8, $shuffleip, $shuffleinvip;
                if (!$sbox1) {
                    $sbox1 = array_map("intval", $self->sbox1);
                    $sbox2 = array_map("intval", $self->sbox2);
                    $sbox3 = array_map("intval", $self->sbox3);
                    $sbox4 = array_map("intval", $self->sbox4);
                    $sbox5 = array_map("intval", $self->sbox5);
                    $sbox6 = array_map("intval", $self->sbox6);
                    $sbox7 = array_map("intval", $self->sbox7);
                    $sbox8 = array_map("intval", $self->sbox8);'
                    /* Merge $shuffle with $[inv]ipmap */ . '
                    for ($i = 0; $i < 256; ++$i) {
                        $shuffleip[]    =  $self->shuffle[$self->ipmap[$i]];
                        $shuffleinvip[] =  $self->shuffle[$self->invipmap[$i]];
                    }
                }
            ';

            switch (true) {
                case $gen_hi_opt_code:
                    // In Hi-optimized code mode, we use our [3]DES key schedule as hardcoded integers.
                    // No futher initialisation of the $keys schedule is necessary.
                    // That is the extra performance boost.
                    $k = array(
                        CRYPT_DES_ENCRYPT => $this->keys[CRYPT_DES_ENCRYPT],
                        CRYPT_DES_DECRYPT => $this->keys[CRYPT_DES_DECRYPT]
                    );
                    $init_encrypt = '';
                    $init_decrypt = '';
                    break;
                default:
                    // In generic optimized code mode, we have to use, as the best compromise [currently],
                    // our key schedule as $ke/$kd arrays. (with hardcoded indexes...)
                    $k = array(
                        CRYPT_DES_ENCRYPT => array(),
                        CRYPT_DES_DECRYPT => array()
                    );
                    for ($i = 0, $c = count($this->keys[CRYPT_DES_ENCRYPT]); $i < $c; ++$i) {
                        $k[CRYPT_DES_ENCRYPT][$i] = '$ke[' . $i . ']';
                        $k[CRYPT_DES_DECRYPT][$i] = '$kd[' . $i . ']';
                    }
                    $init_encrypt = '$ke = $self->keys[CRYPT_DES_ENCRYPT];';
                    $init_decrypt = '$kd = $self->keys[CRYPT_DES_DECRYPT];';
                    break;
            }

            // Creating code for en- and decryption.
            $crypt_block = array();
            foreach (array(CRYPT_DES_ENCRYPT, CRYPT_DES_DECRYPT) as $c) {
                /* Do the initial IP permutation. */
                $crypt_block[$c] = '
                    $in = unpack("N*", $in);
                    $l  = $in[1];
                    $r  = $in[2];
                    $in = unpack("N*",
                        ($shuffleip[ $r        & 0xFF] & "\x80\x80\x80\x80\x80\x80\x80\x80") |
                        ($shuffleip[($r >>  8) & 0xFF] & "\x40\x40\x40\x40\x40\x40\x40\x40") |
                        ($shuffleip[($r >> 16) & 0xFF] & "\x20\x20\x20\x20\x20\x20\x20\x20") |
                        ($shuffleip[($r >> 24) & 0xFF] & "\x10\x10\x10\x10\x10\x10\x10\x10") |
                        ($shuffleip[ $l        & 0xFF] & "\x08\x08\x08\x08\x08\x08\x08\x08") |
                        ($shuffleip[($l >>  8) & 0xFF] & "\x04\x04\x04\x04\x04\x04\x04\x04") |
                        ($shuffleip[($l >> 16) & 0xFF] & "\x02\x02\x02\x02\x02\x02\x02\x02") |
                        ($shuffleip[($l >> 24) & 0xFF] & "\x01\x01\x01\x01\x01\x01\x01\x01")
                    );
                    ' . /* Extract L0 and R0 */ '
                    $l = $in[1];
                    $r = $in[2];
                ';

                $l = '$l';
                $r = '$r';

                // Perform DES or 3DES.
                for ($ki = -1, $des_round = 0; $des_round < $des_rounds; ++$des_round) {
                    // Perform the 16 steps.
                    for ($i = 0; $i < 16; ++$i) {
                        // start of "the Feistel (F) function" - see the following URL:
                        // http://en.wikipedia.org/wiki/Image:Data_Encryption_Standard_InfoBox_Diagram.png
                        // Merge key schedule.
                        $crypt_block[$c].= '
                            $b1 = ((' . $r . ' >>  3) & 0x1FFFFFFF)  ^ (' . $r . ' << 29) ^ ' . $k[$c][++$ki] . ';
                            $b2 = ((' . $r . ' >> 31) & 0x00000001)  ^ (' . $r . ' <<  1) ^ ' . $k[$c][++$ki] . ';' .
                            /* S-box indexing. */
                            $l . ' = $sbox1[($b1 >> 24) & 0x3F] ^ $sbox2[($b2 >> 24) & 0x3F] ^
                                     $sbox3[($b1 >> 16) & 0x3F] ^ $sbox4[($b2 >> 16) & 0x3F] ^
                                     $sbox5[($b1 >>  8) & 0x3F] ^ $sbox6[($b2 >>  8) & 0x3F] ^
                                     $sbox7[ $b1        & 0x3F] ^ $sbox8[ $b2        & 0x3F] ^ ' . $l . ';
                        ';
                        // end of "the Feistel (F) function"

                        // swap L & R
                        list($l, $r) = array($r, $l);
                    }
                    list($l, $r) = array($r, $l);
                }

                // Perform the inverse IP permutation.
                $crypt_block[$c].= '$in =
                    ($shuffleinvip[($l >> 24) & 0xFF] & "\x80\x80\x80\x80\x80\x80\x80\x80") |
                    ($shuffleinvip[($r >> 24) & 0xFF] & "\x40\x40\x40\x40\x40\x40\x40\x40") |
                    ($shuffleinvip[($l >> 16) & 0xFF] & "\x20\x20\x20\x20\x20\x20\x20\x20") |
                    ($shuffleinvip[($r >> 16) & 0xFF] & "\x10\x10\x10\x10\x10\x10\x10\x10") |
                    ($shuffleinvip[($l >>  8) & 0xFF] & "\x08\x08\x08\x08\x08\x08\x08\x08") |
                    ($shuffleinvip[($r >>  8) & 0xFF] & "\x04\x04\x04\x04\x04\x04\x04\x04") |
                    ($shuffleinvip[ $l        & 0xFF] & "\x02\x02\x02\x02\x02\x02\x02\x02") |
                    ($shuffleinvip[ $r        & 0xFF] & "\x01\x01\x01\x01\x01\x01\x01\x01");
                ';
            }

            // Creates the inline-crypt function
            $lambda_functions[$code_hash] = $this->_createInlineCryptFunction(
                array(
                   'init_crypt'    => $init_crypt,
                   'init_encrypt'  => $init_encrypt,
                   'init_decrypt'  => $init_decrypt,
                   'encrypt_block' => $crypt_block[CRYPT_DES_ENCRYPT],
                   'decrypt_block' => $crypt_block[CRYPT_DES_DECRYPT]
                )
            );
        }

        // Set the inline-crypt function as callback in: $this->inline_crypt
        $this->inline_crypt = $lambda_functions[$code_hash];
    }
}<|MERGE_RESOLUTION|>--- conflicted
+++ resolved
@@ -142,22 +142,7 @@
     /**
      * Key Length (in bytes)
      *
-<<<<<<< HEAD
      * @see Crypt_Base::setKeyLength()
-=======
-     * @see Crypt_Base::key
-     * @see Crypt_Base::setKey()
-     * @var string
-     * @access private
-     */
-    var $key = "\0\0\0\0\0\0\0\0";
-
-    /**
-     * The default password key_size used by setPassword()
-     *
-     * @see Crypt_Base::password_key_size
-     * @see Crypt_Base::setPassword()
->>>>>>> 2048a49a
      * @var int
      * @access private
      */
