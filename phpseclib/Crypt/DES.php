<?php

/**
 * Pure-PHP implementation of DES.
 *
 * Uses mcrypt, if available, and an internal implementation, otherwise.
 *
 * PHP version 5
 *
 * Useful resources are as follows:
 *
 *  - {@link http://en.wikipedia.org/wiki/DES_supplementary_material Wikipedia: DES supplementary material}
 *  - {@link http://www.itl.nist.gov/fipspubs/fip46-2.htm FIPS 46-2 - (DES), Data Encryption Standard}
 *  - {@link http://www.cs.eku.edu/faculty/styer/460/Encrypt/JS-DES.html JavaScript DES Example}
 *
 * Here's a short example of how to use this library:
 * <code>
 * <?php
 *    include 'vendor/autoload.php';
 *
 *    $des = new \phpseclib\Crypt\DES();
 *
 *    $des->setKey('abcdefgh');
 *
 *    $size = 10 * 1024;
 *    $plaintext = '';
 *    for ($i = 0; $i < $size; $i++) {
 *        $plaintext.= 'a';
 *    }
 *
 *    echo $des->decrypt($des->encrypt($plaintext));
 * ?>
 * </code>
 *
 * @category  Crypt
 * @package   DES
 * @author    Jim Wigginton <terrafrost@php.net>
 * @copyright 2007 Jim Wigginton
 * @license   http://www.opensource.org/licenses/mit-license.html  MIT License
 * @link      http://phpseclib.sourceforge.net
 */

namespace phpseclib\Crypt;

use phpseclib\Crypt\Base;

/**
 * Pure-PHP implementation of DES.
 *
 * @package DES
 * @author  Jim Wigginton <terrafrost@php.net>
 * @access  public
 */
class DES extends Base
{
    /**#@+
     * @access private
     * @see \phpseclib\Crypt\DES::_setupKey()
     * @see \phpseclib\Crypt\DES::_processBlock()
     */
    /**
     * Contains $keys[self::ENCRYPT]
     */
    const ENCRYPT = 0;
    /**
     * Contains $keys[self::DECRYPT]
     */
    const DECRYPT = 1;
    /**#@-*/

    /**
     * Block Length of the cipher
     *
     * @see \phpseclib\Crypt\Base::block_size
     * @var int
     * @access private
     */
    var $block_size = 8;

    /**
     * Key Length (in bytes)
     *
<<<<<<< HEAD
     * @see \phpseclib\Crypt\Base::setKeyLength()
=======
     * @see \phpseclib\Crypt\Base::key
     * @see \phpseclib\Crypt\Base::setKey()
     * @var string
     * @access private
     */
    var $key = "\0\0\0\0\0\0\0\0";

    /**
     * The default password key_size used by setPassword()
     *
     * @see \phpseclib\Crypt\Base::password_key_size
     * @see \phpseclib\Crypt\Base::setPassword()
>>>>>>> 8686ced6
     * @var int
     * @access private
     */
    var $key_length = 8;

    /**
     * The mcrypt specific name of the cipher
     *
     * @see \phpseclib\Crypt\Base::cipher_name_mcrypt
     * @var string
     * @access private
     */
    var $cipher_name_mcrypt = 'des';

    /**
     * The OpenSSL names of the cipher / modes
     *
     * @see \phpseclib\Crypt\Base::openssl_mode_names
     * @var array
     * @access private
     */
    var $openssl_mode_names = array(
        self::MODE_ECB => 'des-ecb',
        self::MODE_CBC => 'des-cbc',
        self::MODE_CFB => 'des-cfb',
        self::MODE_OFB => 'des-ofb'
        // self::MODE_CTR is undefined for DES
    );

    /**
     * Optimizing value while CFB-encrypting
     *
     * @see \phpseclib\Crypt\Base::cfb_init_len
     * @var int
     * @access private
     */
    var $cfb_init_len = 500;

    /**
     * Switch for DES/3DES encryption
     *
     * Used only if $engine == self::ENGINE_INTERNAL
     *
     * @see self::_setupKey()
     * @see self::_processBlock()
     * @var int
     * @access private
     */
    var $des_rounds = 1;

    /**
     * max possible size of $key
     *
     * @see self::setKey()
     * @var string
     * @access private
     */
    var $key_length_max = 8;

    /**
     * The Key Schedule
     *
     * @see self::_setupKey()
     * @var array
     * @access private
     */
    var $keys;

    /**
     * Shuffle table.
     *
     * For each byte value index, the entry holds an 8-byte string
     * with each byte containing all bits in the same state as the
     * corresponding bit in the index value.
     *
     * @see self::_processBlock()
     * @see self::_setupKey()
     * @var array
     * @access private
     */
    var $shuffle = array(
        "\x00\x00\x00\x00\x00\x00\x00\x00", "\x00\x00\x00\x00\x00\x00\x00\xFF",
        "\x00\x00\x00\x00\x00\x00\xFF\x00", "\x00\x00\x00\x00\x00\x00\xFF\xFF",
        "\x00\x00\x00\x00\x00\xFF\x00\x00", "\x00\x00\x00\x00\x00\xFF\x00\xFF",
        "\x00\x00\x00\x00\x00\xFF\xFF\x00", "\x00\x00\x00\x00\x00\xFF\xFF\xFF",
        "\x00\x00\x00\x00\xFF\x00\x00\x00", "\x00\x00\x00\x00\xFF\x00\x00\xFF",
        "\x00\x00\x00\x00\xFF\x00\xFF\x00", "\x00\x00\x00\x00\xFF\x00\xFF\xFF",
        "\x00\x00\x00\x00\xFF\xFF\x00\x00", "\x00\x00\x00\x00\xFF\xFF\x00\xFF",
        "\x00\x00\x00\x00\xFF\xFF\xFF\x00", "\x00\x00\x00\x00\xFF\xFF\xFF\xFF",
        "\x00\x00\x00\xFF\x00\x00\x00\x00", "\x00\x00\x00\xFF\x00\x00\x00\xFF",
        "\x00\x00\x00\xFF\x00\x00\xFF\x00", "\x00\x00\x00\xFF\x00\x00\xFF\xFF",
        "\x00\x00\x00\xFF\x00\xFF\x00\x00", "\x00\x00\x00\xFF\x00\xFF\x00\xFF",
        "\x00\x00\x00\xFF\x00\xFF\xFF\x00", "\x00\x00\x00\xFF\x00\xFF\xFF\xFF",
        "\x00\x00\x00\xFF\xFF\x00\x00\x00", "\x00\x00\x00\xFF\xFF\x00\x00\xFF",
        "\x00\x00\x00\xFF\xFF\x00\xFF\x00", "\x00\x00\x00\xFF\xFF\x00\xFF\xFF",
        "\x00\x00\x00\xFF\xFF\xFF\x00\x00", "\x00\x00\x00\xFF\xFF\xFF\x00\xFF",
        "\x00\x00\x00\xFF\xFF\xFF\xFF\x00", "\x00\x00\x00\xFF\xFF\xFF\xFF\xFF",
        "\x00\x00\xFF\x00\x00\x00\x00\x00", "\x00\x00\xFF\x00\x00\x00\x00\xFF",
        "\x00\x00\xFF\x00\x00\x00\xFF\x00", "\x00\x00\xFF\x00\x00\x00\xFF\xFF",
        "\x00\x00\xFF\x00\x00\xFF\x00\x00", "\x00\x00\xFF\x00\x00\xFF\x00\xFF",
        "\x00\x00\xFF\x00\x00\xFF\xFF\x00", "\x00\x00\xFF\x00\x00\xFF\xFF\xFF",
        "\x00\x00\xFF\x00\xFF\x00\x00\x00", "\x00\x00\xFF\x00\xFF\x00\x00\xFF",
        "\x00\x00\xFF\x00\xFF\x00\xFF\x00", "\x00\x00\xFF\x00\xFF\x00\xFF\xFF",
        "\x00\x00\xFF\x00\xFF\xFF\x00\x00", "\x00\x00\xFF\x00\xFF\xFF\x00\xFF",
        "\x00\x00\xFF\x00\xFF\xFF\xFF\x00", "\x00\x00\xFF\x00\xFF\xFF\xFF\xFF",
        "\x00\x00\xFF\xFF\x00\x00\x00\x00", "\x00\x00\xFF\xFF\x00\x00\x00\xFF",
        "\x00\x00\xFF\xFF\x00\x00\xFF\x00", "\x00\x00\xFF\xFF\x00\x00\xFF\xFF",
        "\x00\x00\xFF\xFF\x00\xFF\x00\x00", "\x00\x00\xFF\xFF\x00\xFF\x00\xFF",
        "\x00\x00\xFF\xFF\x00\xFF\xFF\x00", "\x00\x00\xFF\xFF\x00\xFF\xFF\xFF",
        "\x00\x00\xFF\xFF\xFF\x00\x00\x00", "\x00\x00\xFF\xFF\xFF\x00\x00\xFF",
        "\x00\x00\xFF\xFF\xFF\x00\xFF\x00", "\x00\x00\xFF\xFF\xFF\x00\xFF\xFF",
        "\x00\x00\xFF\xFF\xFF\xFF\x00\x00", "\x00\x00\xFF\xFF\xFF\xFF\x00\xFF",
        "\x00\x00\xFF\xFF\xFF\xFF\xFF\x00", "\x00\x00\xFF\xFF\xFF\xFF\xFF\xFF",
        "\x00\xFF\x00\x00\x00\x00\x00\x00", "\x00\xFF\x00\x00\x00\x00\x00\xFF",
        "\x00\xFF\x00\x00\x00\x00\xFF\x00", "\x00\xFF\x00\x00\x00\x00\xFF\xFF",
        "\x00\xFF\x00\x00\x00\xFF\x00\x00", "\x00\xFF\x00\x00\x00\xFF\x00\xFF",
        "\x00\xFF\x00\x00\x00\xFF\xFF\x00", "\x00\xFF\x00\x00\x00\xFF\xFF\xFF",
        "\x00\xFF\x00\x00\xFF\x00\x00\x00", "\x00\xFF\x00\x00\xFF\x00\x00\xFF",
        "\x00\xFF\x00\x00\xFF\x00\xFF\x00", "\x00\xFF\x00\x00\xFF\x00\xFF\xFF",
        "\x00\xFF\x00\x00\xFF\xFF\x00\x00", "\x00\xFF\x00\x00\xFF\xFF\x00\xFF",
        "\x00\xFF\x00\x00\xFF\xFF\xFF\x00", "\x00\xFF\x00\x00\xFF\xFF\xFF\xFF",
        "\x00\xFF\x00\xFF\x00\x00\x00\x00", "\x00\xFF\x00\xFF\x00\x00\x00\xFF",
        "\x00\xFF\x00\xFF\x00\x00\xFF\x00", "\x00\xFF\x00\xFF\x00\x00\xFF\xFF",
        "\x00\xFF\x00\xFF\x00\xFF\x00\x00", "\x00\xFF\x00\xFF\x00\xFF\x00\xFF",
        "\x00\xFF\x00\xFF\x00\xFF\xFF\x00", "\x00\xFF\x00\xFF\x00\xFF\xFF\xFF",
        "\x00\xFF\x00\xFF\xFF\x00\x00\x00", "\x00\xFF\x00\xFF\xFF\x00\x00\xFF",
        "\x00\xFF\x00\xFF\xFF\x00\xFF\x00", "\x00\xFF\x00\xFF\xFF\x00\xFF\xFF",
        "\x00\xFF\x00\xFF\xFF\xFF\x00\x00", "\x00\xFF\x00\xFF\xFF\xFF\x00\xFF",
        "\x00\xFF\x00\xFF\xFF\xFF\xFF\x00", "\x00\xFF\x00\xFF\xFF\xFF\xFF\xFF",
        "\x00\xFF\xFF\x00\x00\x00\x00\x00", "\x00\xFF\xFF\x00\x00\x00\x00\xFF",
        "\x00\xFF\xFF\x00\x00\x00\xFF\x00", "\x00\xFF\xFF\x00\x00\x00\xFF\xFF",
        "\x00\xFF\xFF\x00\x00\xFF\x00\x00", "\x00\xFF\xFF\x00\x00\xFF\x00\xFF",
        "\x00\xFF\xFF\x00\x00\xFF\xFF\x00", "\x00\xFF\xFF\x00\x00\xFF\xFF\xFF",
        "\x00\xFF\xFF\x00\xFF\x00\x00\x00", "\x00\xFF\xFF\x00\xFF\x00\x00\xFF",
        "\x00\xFF\xFF\x00\xFF\x00\xFF\x00", "\x00\xFF\xFF\x00\xFF\x00\xFF\xFF",
        "\x00\xFF\xFF\x00\xFF\xFF\x00\x00", "\x00\xFF\xFF\x00\xFF\xFF\x00\xFF",
        "\x00\xFF\xFF\x00\xFF\xFF\xFF\x00", "\x00\xFF\xFF\x00\xFF\xFF\xFF\xFF",
        "\x00\xFF\xFF\xFF\x00\x00\x00\x00", "\x00\xFF\xFF\xFF\x00\x00\x00\xFF",
        "\x00\xFF\xFF\xFF\x00\x00\xFF\x00", "\x00\xFF\xFF\xFF\x00\x00\xFF\xFF",
        "\x00\xFF\xFF\xFF\x00\xFF\x00\x00", "\x00\xFF\xFF\xFF\x00\xFF\x00\xFF",
        "\x00\xFF\xFF\xFF\x00\xFF\xFF\x00", "\x00\xFF\xFF\xFF\x00\xFF\xFF\xFF",
        "\x00\xFF\xFF\xFF\xFF\x00\x00\x00", "\x00\xFF\xFF\xFF\xFF\x00\x00\xFF",
        "\x00\xFF\xFF\xFF\xFF\x00\xFF\x00", "\x00\xFF\xFF\xFF\xFF\x00\xFF\xFF",
        "\x00\xFF\xFF\xFF\xFF\xFF\x00\x00", "\x00\xFF\xFF\xFF\xFF\xFF\x00\xFF",
        "\x00\xFF\xFF\xFF\xFF\xFF\xFF\x00", "\x00\xFF\xFF\xFF\xFF\xFF\xFF\xFF",
        "\xFF\x00\x00\x00\x00\x00\x00\x00", "\xFF\x00\x00\x00\x00\x00\x00\xFF",
        "\xFF\x00\x00\x00\x00\x00\xFF\x00", "\xFF\x00\x00\x00\x00\x00\xFF\xFF",
        "\xFF\x00\x00\x00\x00\xFF\x00\x00", "\xFF\x00\x00\x00\x00\xFF\x00\xFF",
        "\xFF\x00\x00\x00\x00\xFF\xFF\x00", "\xFF\x00\x00\x00\x00\xFF\xFF\xFF",
        "\xFF\x00\x00\x00\xFF\x00\x00\x00", "\xFF\x00\x00\x00\xFF\x00\x00\xFF",
        "\xFF\x00\x00\x00\xFF\x00\xFF\x00", "\xFF\x00\x00\x00\xFF\x00\xFF\xFF",
        "\xFF\x00\x00\x00\xFF\xFF\x00\x00", "\xFF\x00\x00\x00\xFF\xFF\x00\xFF",
        "\xFF\x00\x00\x00\xFF\xFF\xFF\x00", "\xFF\x00\x00\x00\xFF\xFF\xFF\xFF",
        "\xFF\x00\x00\xFF\x00\x00\x00\x00", "\xFF\x00\x00\xFF\x00\x00\x00\xFF",
        "\xFF\x00\x00\xFF\x00\x00\xFF\x00", "\xFF\x00\x00\xFF\x00\x00\xFF\xFF",
        "\xFF\x00\x00\xFF\x00\xFF\x00\x00", "\xFF\x00\x00\xFF\x00\xFF\x00\xFF",
        "\xFF\x00\x00\xFF\x00\xFF\xFF\x00", "\xFF\x00\x00\xFF\x00\xFF\xFF\xFF",
        "\xFF\x00\x00\xFF\xFF\x00\x00\x00", "\xFF\x00\x00\xFF\xFF\x00\x00\xFF",
        "\xFF\x00\x00\xFF\xFF\x00\xFF\x00", "\xFF\x00\x00\xFF\xFF\x00\xFF\xFF",
        "\xFF\x00\x00\xFF\xFF\xFF\x00\x00", "\xFF\x00\x00\xFF\xFF\xFF\x00\xFF",
        "\xFF\x00\x00\xFF\xFF\xFF\xFF\x00", "\xFF\x00\x00\xFF\xFF\xFF\xFF\xFF",
        "\xFF\x00\xFF\x00\x00\x00\x00\x00", "\xFF\x00\xFF\x00\x00\x00\x00\xFF",
        "\xFF\x00\xFF\x00\x00\x00\xFF\x00", "\xFF\x00\xFF\x00\x00\x00\xFF\xFF",
        "\xFF\x00\xFF\x00\x00\xFF\x00\x00", "\xFF\x00\xFF\x00\x00\xFF\x00\xFF",
        "\xFF\x00\xFF\x00\x00\xFF\xFF\x00", "\xFF\x00\xFF\x00\x00\xFF\xFF\xFF",
        "\xFF\x00\xFF\x00\xFF\x00\x00\x00", "\xFF\x00\xFF\x00\xFF\x00\x00\xFF",
        "\xFF\x00\xFF\x00\xFF\x00\xFF\x00", "\xFF\x00\xFF\x00\xFF\x00\xFF\xFF",
        "\xFF\x00\xFF\x00\xFF\xFF\x00\x00", "\xFF\x00\xFF\x00\xFF\xFF\x00\xFF",
        "\xFF\x00\xFF\x00\xFF\xFF\xFF\x00", "\xFF\x00\xFF\x00\xFF\xFF\xFF\xFF",
        "\xFF\x00\xFF\xFF\x00\x00\x00\x00", "\xFF\x00\xFF\xFF\x00\x00\x00\xFF",
        "\xFF\x00\xFF\xFF\x00\x00\xFF\x00", "\xFF\x00\xFF\xFF\x00\x00\xFF\xFF",
        "\xFF\x00\xFF\xFF\x00\xFF\x00\x00", "\xFF\x00\xFF\xFF\x00\xFF\x00\xFF",
        "\xFF\x00\xFF\xFF\x00\xFF\xFF\x00", "\xFF\x00\xFF\xFF\x00\xFF\xFF\xFF",
        "\xFF\x00\xFF\xFF\xFF\x00\x00\x00", "\xFF\x00\xFF\xFF\xFF\x00\x00\xFF",
        "\xFF\x00\xFF\xFF\xFF\x00\xFF\x00", "\xFF\x00\xFF\xFF\xFF\x00\xFF\xFF",
        "\xFF\x00\xFF\xFF\xFF\xFF\x00\x00", "\xFF\x00\xFF\xFF\xFF\xFF\x00\xFF",
        "\xFF\x00\xFF\xFF\xFF\xFF\xFF\x00", "\xFF\x00\xFF\xFF\xFF\xFF\xFF\xFF",
        "\xFF\xFF\x00\x00\x00\x00\x00\x00", "\xFF\xFF\x00\x00\x00\x00\x00\xFF",
        "\xFF\xFF\x00\x00\x00\x00\xFF\x00", "\xFF\xFF\x00\x00\x00\x00\xFF\xFF",
        "\xFF\xFF\x00\x00\x00\xFF\x00\x00", "\xFF\xFF\x00\x00\x00\xFF\x00\xFF",
        "\xFF\xFF\x00\x00\x00\xFF\xFF\x00", "\xFF\xFF\x00\x00\x00\xFF\xFF\xFF",
        "\xFF\xFF\x00\x00\xFF\x00\x00\x00", "\xFF\xFF\x00\x00\xFF\x00\x00\xFF",
        "\xFF\xFF\x00\x00\xFF\x00\xFF\x00", "\xFF\xFF\x00\x00\xFF\x00\xFF\xFF",
        "\xFF\xFF\x00\x00\xFF\xFF\x00\x00", "\xFF\xFF\x00\x00\xFF\xFF\x00\xFF",
        "\xFF\xFF\x00\x00\xFF\xFF\xFF\x00", "\xFF\xFF\x00\x00\xFF\xFF\xFF\xFF",
        "\xFF\xFF\x00\xFF\x00\x00\x00\x00", "\xFF\xFF\x00\xFF\x00\x00\x00\xFF",
        "\xFF\xFF\x00\xFF\x00\x00\xFF\x00", "\xFF\xFF\x00\xFF\x00\x00\xFF\xFF",
        "\xFF\xFF\x00\xFF\x00\xFF\x00\x00", "\xFF\xFF\x00\xFF\x00\xFF\x00\xFF",
        "\xFF\xFF\x00\xFF\x00\xFF\xFF\x00", "\xFF\xFF\x00\xFF\x00\xFF\xFF\xFF",
        "\xFF\xFF\x00\xFF\xFF\x00\x00\x00", "\xFF\xFF\x00\xFF\xFF\x00\x00\xFF",
        "\xFF\xFF\x00\xFF\xFF\x00\xFF\x00", "\xFF\xFF\x00\xFF\xFF\x00\xFF\xFF",
        "\xFF\xFF\x00\xFF\xFF\xFF\x00\x00", "\xFF\xFF\x00\xFF\xFF\xFF\x00\xFF",
        "\xFF\xFF\x00\xFF\xFF\xFF\xFF\x00", "\xFF\xFF\x00\xFF\xFF\xFF\xFF\xFF",
        "\xFF\xFF\xFF\x00\x00\x00\x00\x00", "\xFF\xFF\xFF\x00\x00\x00\x00\xFF",
        "\xFF\xFF\xFF\x00\x00\x00\xFF\x00", "\xFF\xFF\xFF\x00\x00\x00\xFF\xFF",
        "\xFF\xFF\xFF\x00\x00\xFF\x00\x00", "\xFF\xFF\xFF\x00\x00\xFF\x00\xFF",
        "\xFF\xFF\xFF\x00\x00\xFF\xFF\x00", "\xFF\xFF\xFF\x00\x00\xFF\xFF\xFF",
        "\xFF\xFF\xFF\x00\xFF\x00\x00\x00", "\xFF\xFF\xFF\x00\xFF\x00\x00\xFF",
        "\xFF\xFF\xFF\x00\xFF\x00\xFF\x00", "\xFF\xFF\xFF\x00\xFF\x00\xFF\xFF",
        "\xFF\xFF\xFF\x00\xFF\xFF\x00\x00", "\xFF\xFF\xFF\x00\xFF\xFF\x00\xFF",
        "\xFF\xFF\xFF\x00\xFF\xFF\xFF\x00", "\xFF\xFF\xFF\x00\xFF\xFF\xFF\xFF",
        "\xFF\xFF\xFF\xFF\x00\x00\x00\x00", "\xFF\xFF\xFF\xFF\x00\x00\x00\xFF",
        "\xFF\xFF\xFF\xFF\x00\x00\xFF\x00", "\xFF\xFF\xFF\xFF\x00\x00\xFF\xFF",
        "\xFF\xFF\xFF\xFF\x00\xFF\x00\x00", "\xFF\xFF\xFF\xFF\x00\xFF\x00\xFF",
        "\xFF\xFF\xFF\xFF\x00\xFF\xFF\x00", "\xFF\xFF\xFF\xFF\x00\xFF\xFF\xFF",
        "\xFF\xFF\xFF\xFF\xFF\x00\x00\x00", "\xFF\xFF\xFF\xFF\xFF\x00\x00\xFF",
        "\xFF\xFF\xFF\xFF\xFF\x00\xFF\x00", "\xFF\xFF\xFF\xFF\xFF\x00\xFF\xFF",
        "\xFF\xFF\xFF\xFF\xFF\xFF\x00\x00", "\xFF\xFF\xFF\xFF\xFF\xFF\x00\xFF",
        "\xFF\xFF\xFF\xFF\xFF\xFF\xFF\x00", "\xFF\xFF\xFF\xFF\xFF\xFF\xFF\xFF"
    );

    /**
     * IP mapping helper table.
     *
     * Indexing this table with each source byte performs the initial bit permutation.
     *
     * @var array
     * @access private
     */
    var $ipmap = array(
        0x00, 0x10, 0x01, 0x11, 0x20, 0x30, 0x21, 0x31,
        0x02, 0x12, 0x03, 0x13, 0x22, 0x32, 0x23, 0x33,
        0x40, 0x50, 0x41, 0x51, 0x60, 0x70, 0x61, 0x71,
        0x42, 0x52, 0x43, 0x53, 0x62, 0x72, 0x63, 0x73,
        0x04, 0x14, 0x05, 0x15, 0x24, 0x34, 0x25, 0x35,
        0x06, 0x16, 0x07, 0x17, 0x26, 0x36, 0x27, 0x37,
        0x44, 0x54, 0x45, 0x55, 0x64, 0x74, 0x65, 0x75,
        0x46, 0x56, 0x47, 0x57, 0x66, 0x76, 0x67, 0x77,
        0x80, 0x90, 0x81, 0x91, 0xA0, 0xB0, 0xA1, 0xB1,
        0x82, 0x92, 0x83, 0x93, 0xA2, 0xB2, 0xA3, 0xB3,
        0xC0, 0xD0, 0xC1, 0xD1, 0xE0, 0xF0, 0xE1, 0xF1,
        0xC2, 0xD2, 0xC3, 0xD3, 0xE2, 0xF2, 0xE3, 0xF3,
        0x84, 0x94, 0x85, 0x95, 0xA4, 0xB4, 0xA5, 0xB5,
        0x86, 0x96, 0x87, 0x97, 0xA6, 0xB6, 0xA7, 0xB7,
        0xC4, 0xD4, 0xC5, 0xD5, 0xE4, 0xF4, 0xE5, 0xF5,
        0xC6, 0xD6, 0xC7, 0xD7, 0xE6, 0xF6, 0xE7, 0xF7,
        0x08, 0x18, 0x09, 0x19, 0x28, 0x38, 0x29, 0x39,
        0x0A, 0x1A, 0x0B, 0x1B, 0x2A, 0x3A, 0x2B, 0x3B,
        0x48, 0x58, 0x49, 0x59, 0x68, 0x78, 0x69, 0x79,
        0x4A, 0x5A, 0x4B, 0x5B, 0x6A, 0x7A, 0x6B, 0x7B,
        0x0C, 0x1C, 0x0D, 0x1D, 0x2C, 0x3C, 0x2D, 0x3D,
        0x0E, 0x1E, 0x0F, 0x1F, 0x2E, 0x3E, 0x2F, 0x3F,
        0x4C, 0x5C, 0x4D, 0x5D, 0x6C, 0x7C, 0x6D, 0x7D,
        0x4E, 0x5E, 0x4F, 0x5F, 0x6E, 0x7E, 0x6F, 0x7F,
        0x88, 0x98, 0x89, 0x99, 0xA8, 0xB8, 0xA9, 0xB9,
        0x8A, 0x9A, 0x8B, 0x9B, 0xAA, 0xBA, 0xAB, 0xBB,
        0xC8, 0xD8, 0xC9, 0xD9, 0xE8, 0xF8, 0xE9, 0xF9,
        0xCA, 0xDA, 0xCB, 0xDB, 0xEA, 0xFA, 0xEB, 0xFB,
        0x8C, 0x9C, 0x8D, 0x9D, 0xAC, 0xBC, 0xAD, 0xBD,
        0x8E, 0x9E, 0x8F, 0x9F, 0xAE, 0xBE, 0xAF, 0xBF,
        0xCC, 0xDC, 0xCD, 0xDD, 0xEC, 0xFC, 0xED, 0xFD,
        0xCE, 0xDE, 0xCF, 0xDF, 0xEE, 0xFE, 0xEF, 0xFF
    );

    /**
     * Inverse IP mapping helper table.
     * Indexing this table with a byte value reverses the bit order.
     *
     * @var array
     * @access private
     */
    var $invipmap = array(
        0x00, 0x80, 0x40, 0xC0, 0x20, 0xA0, 0x60, 0xE0,
        0x10, 0x90, 0x50, 0xD0, 0x30, 0xB0, 0x70, 0xF0,
        0x08, 0x88, 0x48, 0xC8, 0x28, 0xA8, 0x68, 0xE8,
        0x18, 0x98, 0x58, 0xD8, 0x38, 0xB8, 0x78, 0xF8,
        0x04, 0x84, 0x44, 0xC4, 0x24, 0xA4, 0x64, 0xE4,
        0x14, 0x94, 0x54, 0xD4, 0x34, 0xB4, 0x74, 0xF4,
        0x0C, 0x8C, 0x4C, 0xCC, 0x2C, 0xAC, 0x6C, 0xEC,
        0x1C, 0x9C, 0x5C, 0xDC, 0x3C, 0xBC, 0x7C, 0xFC,
        0x02, 0x82, 0x42, 0xC2, 0x22, 0xA2, 0x62, 0xE2,
        0x12, 0x92, 0x52, 0xD2, 0x32, 0xB2, 0x72, 0xF2,
        0x0A, 0x8A, 0x4A, 0xCA, 0x2A, 0xAA, 0x6A, 0xEA,
        0x1A, 0x9A, 0x5A, 0xDA, 0x3A, 0xBA, 0x7A, 0xFA,
        0x06, 0x86, 0x46, 0xC6, 0x26, 0xA6, 0x66, 0xE6,
        0x16, 0x96, 0x56, 0xD6, 0x36, 0xB6, 0x76, 0xF6,
        0x0E, 0x8E, 0x4E, 0xCE, 0x2E, 0xAE, 0x6E, 0xEE,
        0x1E, 0x9E, 0x5E, 0xDE, 0x3E, 0xBE, 0x7E, 0xFE,
        0x01, 0x81, 0x41, 0xC1, 0x21, 0xA1, 0x61, 0xE1,
        0x11, 0x91, 0x51, 0xD1, 0x31, 0xB1, 0x71, 0xF1,
        0x09, 0x89, 0x49, 0xC9, 0x29, 0xA9, 0x69, 0xE9,
        0x19, 0x99, 0x59, 0xD9, 0x39, 0xB9, 0x79, 0xF9,
        0x05, 0x85, 0x45, 0xC5, 0x25, 0xA5, 0x65, 0xE5,
        0x15, 0x95, 0x55, 0xD5, 0x35, 0xB5, 0x75, 0xF5,
        0x0D, 0x8D, 0x4D, 0xCD, 0x2D, 0xAD, 0x6D, 0xED,
        0x1D, 0x9D, 0x5D, 0xDD, 0x3D, 0xBD, 0x7D, 0xFD,
        0x03, 0x83, 0x43, 0xC3, 0x23, 0xA3, 0x63, 0xE3,
        0x13, 0x93, 0x53, 0xD3, 0x33, 0xB3, 0x73, 0xF3,
        0x0B, 0x8B, 0x4B, 0xCB, 0x2B, 0xAB, 0x6B, 0xEB,
        0x1B, 0x9B, 0x5B, 0xDB, 0x3B, 0xBB, 0x7B, 0xFB,
        0x07, 0x87, 0x47, 0xC7, 0x27, 0xA7, 0x67, 0xE7,
        0x17, 0x97, 0x57, 0xD7, 0x37, 0xB7, 0x77, 0xF7,
        0x0F, 0x8F, 0x4F, 0xCF, 0x2F, 0xAF, 0x6F, 0xEF,
        0x1F, 0x9F, 0x5F, 0xDF, 0x3F, 0xBF, 0x7F, 0xFF
    );

    /**
     * Pre-permuted S-box1
     *
     * Each box ($sbox1-$sbox8) has been vectorized, then each value pre-permuted using the
     * P table: concatenation can then be replaced by exclusive ORs.
     *
     * @var array
     * @access private
     */
    var $sbox1 = array(
        0x00808200, 0x00000000, 0x00008000, 0x00808202,
        0x00808002, 0x00008202, 0x00000002, 0x00008000,
        0x00000200, 0x00808200, 0x00808202, 0x00000200,
        0x00800202, 0x00808002, 0x00800000, 0x00000002,
        0x00000202, 0x00800200, 0x00800200, 0x00008200,
        0x00008200, 0x00808000, 0x00808000, 0x00800202,
        0x00008002, 0x00800002, 0x00800002, 0x00008002,
        0x00000000, 0x00000202, 0x00008202, 0x00800000,
        0x00008000, 0x00808202, 0x00000002, 0x00808000,
        0x00808200, 0x00800000, 0x00800000, 0x00000200,
        0x00808002, 0x00008000, 0x00008200, 0x00800002,
        0x00000200, 0x00000002, 0x00800202, 0x00008202,
        0x00808202, 0x00008002, 0x00808000, 0x00800202,
        0x00800002, 0x00000202, 0x00008202, 0x00808200,
        0x00000202, 0x00800200, 0x00800200, 0x00000000,
        0x00008002, 0x00008200, 0x00000000, 0x00808002
    );

    /**
     * Pre-permuted S-box2
     *
     * @var array
     * @access private
     */
    var $sbox2 = array(
        0x40084010, 0x40004000, 0x00004000, 0x00084010,
        0x00080000, 0x00000010, 0x40080010, 0x40004010,
        0x40000010, 0x40084010, 0x40084000, 0x40000000,
        0x40004000, 0x00080000, 0x00000010, 0x40080010,
        0x00084000, 0x00080010, 0x40004010, 0x00000000,
        0x40000000, 0x00004000, 0x00084010, 0x40080000,
        0x00080010, 0x40000010, 0x00000000, 0x00084000,
        0x00004010, 0x40084000, 0x40080000, 0x00004010,
        0x00000000, 0x00084010, 0x40080010, 0x00080000,
        0x40004010, 0x40080000, 0x40084000, 0x00004000,
        0x40080000, 0x40004000, 0x00000010, 0x40084010,
        0x00084010, 0x00000010, 0x00004000, 0x40000000,
        0x00004010, 0x40084000, 0x00080000, 0x40000010,
        0x00080010, 0x40004010, 0x40000010, 0x00080010,
        0x00084000, 0x00000000, 0x40004000, 0x00004010,
        0x40000000, 0x40080010, 0x40084010, 0x00084000
    );

    /**
     * Pre-permuted S-box3
     *
     * @var array
     * @access private
     */
    var $sbox3 = array(
        0x00000104, 0x04010100, 0x00000000, 0x04010004,
        0x04000100, 0x00000000, 0x00010104, 0x04000100,
        0x00010004, 0x04000004, 0x04000004, 0x00010000,
        0x04010104, 0x00010004, 0x04010000, 0x00000104,
        0x04000000, 0x00000004, 0x04010100, 0x00000100,
        0x00010100, 0x04010000, 0x04010004, 0x00010104,
        0x04000104, 0x00010100, 0x00010000, 0x04000104,
        0x00000004, 0x04010104, 0x00000100, 0x04000000,
        0x04010100, 0x04000000, 0x00010004, 0x00000104,
        0x00010000, 0x04010100, 0x04000100, 0x00000000,
        0x00000100, 0x00010004, 0x04010104, 0x04000100,
        0x04000004, 0x00000100, 0x00000000, 0x04010004,
        0x04000104, 0x00010000, 0x04000000, 0x04010104,
        0x00000004, 0x00010104, 0x00010100, 0x04000004,
        0x04010000, 0x04000104, 0x00000104, 0x04010000,
        0x00010104, 0x00000004, 0x04010004, 0x00010100
    );

    /**
     * Pre-permuted S-box4
     *
     * @var array
     * @access private
     */
    var $sbox4 = array(
        0x80401000, 0x80001040, 0x80001040, 0x00000040,
        0x00401040, 0x80400040, 0x80400000, 0x80001000,
        0x00000000, 0x00401000, 0x00401000, 0x80401040,
        0x80000040, 0x00000000, 0x00400040, 0x80400000,
        0x80000000, 0x00001000, 0x00400000, 0x80401000,
        0x00000040, 0x00400000, 0x80001000, 0x00001040,
        0x80400040, 0x80000000, 0x00001040, 0x00400040,
        0x00001000, 0x00401040, 0x80401040, 0x80000040,
        0x00400040, 0x80400000, 0x00401000, 0x80401040,
        0x80000040, 0x00000000, 0x00000000, 0x00401000,
        0x00001040, 0x00400040, 0x80400040, 0x80000000,
        0x80401000, 0x80001040, 0x80001040, 0x00000040,
        0x80401040, 0x80000040, 0x80000000, 0x00001000,
        0x80400000, 0x80001000, 0x00401040, 0x80400040,
        0x80001000, 0x00001040, 0x00400000, 0x80401000,
        0x00000040, 0x00400000, 0x00001000, 0x00401040
    );

    /**
     * Pre-permuted S-box5
     *
     * @var array
     * @access private
     */
    var $sbox5 = array(
        0x00000080, 0x01040080, 0x01040000, 0x21000080,
        0x00040000, 0x00000080, 0x20000000, 0x01040000,
        0x20040080, 0x00040000, 0x01000080, 0x20040080,
        0x21000080, 0x21040000, 0x00040080, 0x20000000,
        0x01000000, 0x20040000, 0x20040000, 0x00000000,
        0x20000080, 0x21040080, 0x21040080, 0x01000080,
        0x21040000, 0x20000080, 0x00000000, 0x21000000,
        0x01040080, 0x01000000, 0x21000000, 0x00040080,
        0x00040000, 0x21000080, 0x00000080, 0x01000000,
        0x20000000, 0x01040000, 0x21000080, 0x20040080,
        0x01000080, 0x20000000, 0x21040000, 0x01040080,
        0x20040080, 0x00000080, 0x01000000, 0x21040000,
        0x21040080, 0x00040080, 0x21000000, 0x21040080,
        0x01040000, 0x00000000, 0x20040000, 0x21000000,
        0x00040080, 0x01000080, 0x20000080, 0x00040000,
        0x00000000, 0x20040000, 0x01040080, 0x20000080
    );

    /**
     * Pre-permuted S-box6
     *
     * @var array
     * @access private
     */
    var $sbox6 = array(
        0x10000008, 0x10200000, 0x00002000, 0x10202008,
        0x10200000, 0x00000008, 0x10202008, 0x00200000,
        0x10002000, 0x00202008, 0x00200000, 0x10000008,
        0x00200008, 0x10002000, 0x10000000, 0x00002008,
        0x00000000, 0x00200008, 0x10002008, 0x00002000,
        0x00202000, 0x10002008, 0x00000008, 0x10200008,
        0x10200008, 0x00000000, 0x00202008, 0x10202000,
        0x00002008, 0x00202000, 0x10202000, 0x10000000,
        0x10002000, 0x00000008, 0x10200008, 0x00202000,
        0x10202008, 0x00200000, 0x00002008, 0x10000008,
        0x00200000, 0x10002000, 0x10000000, 0x00002008,
        0x10000008, 0x10202008, 0x00202000, 0x10200000,
        0x00202008, 0x10202000, 0x00000000, 0x10200008,
        0x00000008, 0x00002000, 0x10200000, 0x00202008,
        0x00002000, 0x00200008, 0x10002008, 0x00000000,
        0x10202000, 0x10000000, 0x00200008, 0x10002008
    );

    /**
     * Pre-permuted S-box7
     *
     * @var array
     * @access private
     */
    var $sbox7 = array(
        0x00100000, 0x02100001, 0x02000401, 0x00000000,
        0x00000400, 0x02000401, 0x00100401, 0x02100400,
        0x02100401, 0x00100000, 0x00000000, 0x02000001,
        0x00000001, 0x02000000, 0x02100001, 0x00000401,
        0x02000400, 0x00100401, 0x00100001, 0x02000400,
        0x02000001, 0x02100000, 0x02100400, 0x00100001,
        0x02100000, 0x00000400, 0x00000401, 0x02100401,
        0x00100400, 0x00000001, 0x02000000, 0x00100400,
        0x02000000, 0x00100400, 0x00100000, 0x02000401,
        0x02000401, 0x02100001, 0x02100001, 0x00000001,
        0x00100001, 0x02000000, 0x02000400, 0x00100000,
        0x02100400, 0x00000401, 0x00100401, 0x02100400,
        0x00000401, 0x02000001, 0x02100401, 0x02100000,
        0x00100400, 0x00000000, 0x00000001, 0x02100401,
        0x00000000, 0x00100401, 0x02100000, 0x00000400,
        0x02000001, 0x02000400, 0x00000400, 0x00100001
    );

    /**
     * Pre-permuted S-box8
     *
     * @var array
     * @access private
     */
    var $sbox8 = array(
        0x08000820, 0x00000800, 0x00020000, 0x08020820,
        0x08000000, 0x08000820, 0x00000020, 0x08000000,
        0x00020020, 0x08020000, 0x08020820, 0x00020800,
        0x08020800, 0x00020820, 0x00000800, 0x00000020,
        0x08020000, 0x08000020, 0x08000800, 0x00000820,
        0x00020800, 0x00020020, 0x08020020, 0x08020800,
        0x00000820, 0x00000000, 0x00000000, 0x08020020,
        0x08000020, 0x08000800, 0x00020820, 0x00020000,
        0x00020820, 0x00020000, 0x08020800, 0x00000800,
        0x00000020, 0x08020020, 0x00000800, 0x00020820,
        0x08000800, 0x00000020, 0x08000020, 0x08020000,
        0x08020020, 0x08000000, 0x00020000, 0x08000820,
        0x00000000, 0x08020820, 0x00020020, 0x08000020,
        0x08020000, 0x08000800, 0x08000820, 0x00000000,
        0x08020820, 0x00020800, 0x00020800, 0x00000820,
        0x00000820, 0x00020020, 0x08000000, 0x08020800
    );

    /**
     * Test for engine validity
     *
     * This is mainly just a wrapper to set things up for \phpseclib\Crypt\Base::isValidEngine()
     *
     * @see \phpseclib\Crypt\Base::isValidEngine()
     * @param int $engine
     * @access public
     * @return bool
     */
    function isValidEngine($engine)
    {
        if ($this->key_length_max == 8) {
            if ($engine == self::ENGINE_OPENSSL) {
                $this->cipher_name_openssl_ecb = 'des-ecb';
                $this->cipher_name_openssl = 'des-' . $this->_openssl_translate_mode();
            }
        }

        return parent::isValidEngine($engine);
    }

    /**
     * Sets the key.
     *
     * Keys can be of any length.  DES, itself, uses 64-bit keys (eg. strlen($key) == 8), however, we
     * only use the first eight, if $key has more then eight characters in it, and pad $key with the
     * null byte if it is less then eight characters long.
     *
     * DES also requires that every eighth bit be a parity bit, however, we'll ignore that.
     *
     * If the key is not explicitly set, it'll be assumed to be all zero's.
     *
     * @see \phpseclib\Crypt\Base::setKey()
     * @access public
     * @param string $key
     */
    function setKey($key)
    {
        // We check/cut here only up to max length of the key.
        // Key padding to the proper length will be done in _setupKey()
        if (strlen($key) > $this->key_length_max) {
            $key = substr($key, 0, $this->key_length_max);
        }

        // Sets the key
        parent::setKey($key);
    }

    /**
     * Encrypts a block
     *
     * @see \phpseclib\Crypt\Base::_encryptBlock()
     * @see \phpseclib\Crypt\Base::encrypt()
     * @see self::encrypt()
     * @access private
     * @param string $in
     * @return string
     */
    function _encryptBlock($in)
    {
        return $this->_processBlock($in, self::ENCRYPT);
    }

    /**
     * Decrypts a block
     *
     * @see \phpseclib\Crypt\Base::_decryptBlock()
     * @see \phpseclib\Crypt\Base::decrypt()
     * @see self::decrypt()
     * @access private
     * @param string $in
     * @return string
     */
    function _decryptBlock($in)
    {
        return $this->_processBlock($in, self::DECRYPT);
    }

    /**
     * Encrypts or decrypts a 64-bit block
     *
     * $mode should be either self::ENCRYPT or self::DECRYPT.  See
     * {@link http://en.wikipedia.org/wiki/Image:Feistel.png Feistel.png} to get a general
     * idea of what this function does.
     *
     * @see self::_encryptBlock()
     * @see self::_decryptBlock()
     * @access private
     * @param string $block
     * @param int $mode
     * @return string
     */
    function _processBlock($block, $mode)
    {
        static $sbox1, $sbox2, $sbox3, $sbox4, $sbox5, $sbox6, $sbox7, $sbox8, $shuffleip, $shuffleinvip;
        if (!$sbox1) {
            $sbox1 = array_map("intval", $this->sbox1);
            $sbox2 = array_map("intval", $this->sbox2);
            $sbox3 = array_map("intval", $this->sbox3);
            $sbox4 = array_map("intval", $this->sbox4);
            $sbox5 = array_map("intval", $this->sbox5);
            $sbox6 = array_map("intval", $this->sbox6);
            $sbox7 = array_map("intval", $this->sbox7);
            $sbox8 = array_map("intval", $this->sbox8);
            /* Merge $shuffle with $[inv]ipmap */
            for ($i = 0; $i < 256; ++$i) {
                $shuffleip[]    =  $this->shuffle[$this->ipmap[$i]];
                $shuffleinvip[] =  $this->shuffle[$this->invipmap[$i]];
            }
        }

        $keys  = $this->keys[$mode];
        $ki    = -1;

        // Do the initial IP permutation.
        $t = unpack('Nl/Nr', $block);
        list($l, $r) = array($t['l'], $t['r']);
        $block = ($shuffleip[ $r        & 0xFF] & "\x80\x80\x80\x80\x80\x80\x80\x80") |
                 ($shuffleip[($r >>  8) & 0xFF] & "\x40\x40\x40\x40\x40\x40\x40\x40") |
                 ($shuffleip[($r >> 16) & 0xFF] & "\x20\x20\x20\x20\x20\x20\x20\x20") |
                 ($shuffleip[($r >> 24) & 0xFF] & "\x10\x10\x10\x10\x10\x10\x10\x10") |
                 ($shuffleip[ $l        & 0xFF] & "\x08\x08\x08\x08\x08\x08\x08\x08") |
                 ($shuffleip[($l >>  8) & 0xFF] & "\x04\x04\x04\x04\x04\x04\x04\x04") |
                 ($shuffleip[($l >> 16) & 0xFF] & "\x02\x02\x02\x02\x02\x02\x02\x02") |
                 ($shuffleip[($l >> 24) & 0xFF] & "\x01\x01\x01\x01\x01\x01\x01\x01");

        // Extract L0 and R0.
        $t = unpack('Nl/Nr', $block);
        list($l, $r) = array($t['l'], $t['r']);

        for ($des_round = 0; $des_round < $this->des_rounds; ++$des_round) {
            // Perform the 16 steps.
            for ($i = 0; $i < 16; $i++) {
                // start of "the Feistel (F) function" - see the following URL:
                // http://en.wikipedia.org/wiki/Image:Data_Encryption_Standard_InfoBox_Diagram.png
                // Merge key schedule.
                $b1 = (($r >>  3) & 0x1FFFFFFF) ^ ($r << 29) ^ $keys[++$ki];
                $b2 = (($r >> 31) & 0x00000001) ^ ($r <<  1) ^ $keys[++$ki];

                // S-box indexing.
                $t = $sbox1[($b1 >> 24) & 0x3F] ^ $sbox2[($b2 >> 24) & 0x3F] ^
                     $sbox3[($b1 >> 16) & 0x3F] ^ $sbox4[($b2 >> 16) & 0x3F] ^
                     $sbox5[($b1 >>  8) & 0x3F] ^ $sbox6[($b2 >>  8) & 0x3F] ^
                     $sbox7[ $b1        & 0x3F] ^ $sbox8[ $b2        & 0x3F] ^ $l;
                // end of "the Feistel (F) function"

                $l = $r;
                $r = $t;
            }

            // Last step should not permute L & R.
            $t = $l;
            $l = $r;
            $r = $t;
        }

        // Perform the inverse IP permutation.
        return ($shuffleinvip[($r >> 24) & 0xFF] & "\x80\x80\x80\x80\x80\x80\x80\x80") |
               ($shuffleinvip[($l >> 24) & 0xFF] & "\x40\x40\x40\x40\x40\x40\x40\x40") |
               ($shuffleinvip[($r >> 16) & 0xFF] & "\x20\x20\x20\x20\x20\x20\x20\x20") |
               ($shuffleinvip[($l >> 16) & 0xFF] & "\x10\x10\x10\x10\x10\x10\x10\x10") |
               ($shuffleinvip[($r >>  8) & 0xFF] & "\x08\x08\x08\x08\x08\x08\x08\x08") |
               ($shuffleinvip[($l >>  8) & 0xFF] & "\x04\x04\x04\x04\x04\x04\x04\x04") |
               ($shuffleinvip[ $r        & 0xFF] & "\x02\x02\x02\x02\x02\x02\x02\x02") |
               ($shuffleinvip[ $l        & 0xFF] & "\x01\x01\x01\x01\x01\x01\x01\x01");
    }

    /**
     * Creates the key schedule
     *
     * @see \phpseclib\Crypt\Base::_setupKey()
     * @access private
     */
    function _setupKey()
    {
        if (isset($this->kl['key']) && $this->key === $this->kl['key'] && $this->des_rounds === $this->kl['des_rounds']) {
            // already expanded
            return;
        }
        $this->kl = array('key' => $this->key, 'des_rounds' => $this->des_rounds);

        static $shifts = array( // number of key bits shifted per round
            1, 1, 2, 2, 2, 2, 2, 2, 1, 2, 2, 2, 2, 2, 2, 1
        );

        static $pc1map = array(
            0x00, 0x00, 0x08, 0x08, 0x04, 0x04, 0x0C, 0x0C,
            0x02, 0x02, 0x0A, 0x0A, 0x06, 0x06, 0x0E, 0x0E,
            0x10, 0x10, 0x18, 0x18, 0x14, 0x14, 0x1C, 0x1C,
            0x12, 0x12, 0x1A, 0x1A, 0x16, 0x16, 0x1E, 0x1E,
            0x20, 0x20, 0x28, 0x28, 0x24, 0x24, 0x2C, 0x2C,
            0x22, 0x22, 0x2A, 0x2A, 0x26, 0x26, 0x2E, 0x2E,
            0x30, 0x30, 0x38, 0x38, 0x34, 0x34, 0x3C, 0x3C,
            0x32, 0x32, 0x3A, 0x3A, 0x36, 0x36, 0x3E, 0x3E,
            0x40, 0x40, 0x48, 0x48, 0x44, 0x44, 0x4C, 0x4C,
            0x42, 0x42, 0x4A, 0x4A, 0x46, 0x46, 0x4E, 0x4E,
            0x50, 0x50, 0x58, 0x58, 0x54, 0x54, 0x5C, 0x5C,
            0x52, 0x52, 0x5A, 0x5A, 0x56, 0x56, 0x5E, 0x5E,
            0x60, 0x60, 0x68, 0x68, 0x64, 0x64, 0x6C, 0x6C,
            0x62, 0x62, 0x6A, 0x6A, 0x66, 0x66, 0x6E, 0x6E,
            0x70, 0x70, 0x78, 0x78, 0x74, 0x74, 0x7C, 0x7C,
            0x72, 0x72, 0x7A, 0x7A, 0x76, 0x76, 0x7E, 0x7E,
            0x80, 0x80, 0x88, 0x88, 0x84, 0x84, 0x8C, 0x8C,
            0x82, 0x82, 0x8A, 0x8A, 0x86, 0x86, 0x8E, 0x8E,
            0x90, 0x90, 0x98, 0x98, 0x94, 0x94, 0x9C, 0x9C,
            0x92, 0x92, 0x9A, 0x9A, 0x96, 0x96, 0x9E, 0x9E,
            0xA0, 0xA0, 0xA8, 0xA8, 0xA4, 0xA4, 0xAC, 0xAC,
            0xA2, 0xA2, 0xAA, 0xAA, 0xA6, 0xA6, 0xAE, 0xAE,
            0xB0, 0xB0, 0xB8, 0xB8, 0xB4, 0xB4, 0xBC, 0xBC,
            0xB2, 0xB2, 0xBA, 0xBA, 0xB6, 0xB6, 0xBE, 0xBE,
            0xC0, 0xC0, 0xC8, 0xC8, 0xC4, 0xC4, 0xCC, 0xCC,
            0xC2, 0xC2, 0xCA, 0xCA, 0xC6, 0xC6, 0xCE, 0xCE,
            0xD0, 0xD0, 0xD8, 0xD8, 0xD4, 0xD4, 0xDC, 0xDC,
            0xD2, 0xD2, 0xDA, 0xDA, 0xD6, 0xD6, 0xDE, 0xDE,
            0xE0, 0xE0, 0xE8, 0xE8, 0xE4, 0xE4, 0xEC, 0xEC,
            0xE2, 0xE2, 0xEA, 0xEA, 0xE6, 0xE6, 0xEE, 0xEE,
            0xF0, 0xF0, 0xF8, 0xF8, 0xF4, 0xF4, 0xFC, 0xFC,
            0xF2, 0xF2, 0xFA, 0xFA, 0xF6, 0xF6, 0xFE, 0xFE
        );

        // Mapping tables for the PC-2 transformation.
        static $pc2mapc1 = array(
            0x00000000, 0x00000400, 0x00200000, 0x00200400,
            0x00000001, 0x00000401, 0x00200001, 0x00200401,
            0x02000000, 0x02000400, 0x02200000, 0x02200400,
            0x02000001, 0x02000401, 0x02200001, 0x02200401
        );
        static $pc2mapc2 = array(
            0x00000000, 0x00000800, 0x08000000, 0x08000800,
            0x00010000, 0x00010800, 0x08010000, 0x08010800,
            0x00000000, 0x00000800, 0x08000000, 0x08000800,
            0x00010000, 0x00010800, 0x08010000, 0x08010800,
            0x00000100, 0x00000900, 0x08000100, 0x08000900,
            0x00010100, 0x00010900, 0x08010100, 0x08010900,
            0x00000100, 0x00000900, 0x08000100, 0x08000900,
            0x00010100, 0x00010900, 0x08010100, 0x08010900,
            0x00000010, 0x00000810, 0x08000010, 0x08000810,
            0x00010010, 0x00010810, 0x08010010, 0x08010810,
            0x00000010, 0x00000810, 0x08000010, 0x08000810,
            0x00010010, 0x00010810, 0x08010010, 0x08010810,
            0x00000110, 0x00000910, 0x08000110, 0x08000910,
            0x00010110, 0x00010910, 0x08010110, 0x08010910,
            0x00000110, 0x00000910, 0x08000110, 0x08000910,
            0x00010110, 0x00010910, 0x08010110, 0x08010910,
            0x00040000, 0x00040800, 0x08040000, 0x08040800,
            0x00050000, 0x00050800, 0x08050000, 0x08050800,
            0x00040000, 0x00040800, 0x08040000, 0x08040800,
            0x00050000, 0x00050800, 0x08050000, 0x08050800,
            0x00040100, 0x00040900, 0x08040100, 0x08040900,
            0x00050100, 0x00050900, 0x08050100, 0x08050900,
            0x00040100, 0x00040900, 0x08040100, 0x08040900,
            0x00050100, 0x00050900, 0x08050100, 0x08050900,
            0x00040010, 0x00040810, 0x08040010, 0x08040810,
            0x00050010, 0x00050810, 0x08050010, 0x08050810,
            0x00040010, 0x00040810, 0x08040010, 0x08040810,
            0x00050010, 0x00050810, 0x08050010, 0x08050810,
            0x00040110, 0x00040910, 0x08040110, 0x08040910,
            0x00050110, 0x00050910, 0x08050110, 0x08050910,
            0x00040110, 0x00040910, 0x08040110, 0x08040910,
            0x00050110, 0x00050910, 0x08050110, 0x08050910,
            0x01000000, 0x01000800, 0x09000000, 0x09000800,
            0x01010000, 0x01010800, 0x09010000, 0x09010800,
            0x01000000, 0x01000800, 0x09000000, 0x09000800,
            0x01010000, 0x01010800, 0x09010000, 0x09010800,
            0x01000100, 0x01000900, 0x09000100, 0x09000900,
            0x01010100, 0x01010900, 0x09010100, 0x09010900,
            0x01000100, 0x01000900, 0x09000100, 0x09000900,
            0x01010100, 0x01010900, 0x09010100, 0x09010900,
            0x01000010, 0x01000810, 0x09000010, 0x09000810,
            0x01010010, 0x01010810, 0x09010010, 0x09010810,
            0x01000010, 0x01000810, 0x09000010, 0x09000810,
            0x01010010, 0x01010810, 0x09010010, 0x09010810,
            0x01000110, 0x01000910, 0x09000110, 0x09000910,
            0x01010110, 0x01010910, 0x09010110, 0x09010910,
            0x01000110, 0x01000910, 0x09000110, 0x09000910,
            0x01010110, 0x01010910, 0x09010110, 0x09010910,
            0x01040000, 0x01040800, 0x09040000, 0x09040800,
            0x01050000, 0x01050800, 0x09050000, 0x09050800,
            0x01040000, 0x01040800, 0x09040000, 0x09040800,
            0x01050000, 0x01050800, 0x09050000, 0x09050800,
            0x01040100, 0x01040900, 0x09040100, 0x09040900,
            0x01050100, 0x01050900, 0x09050100, 0x09050900,
            0x01040100, 0x01040900, 0x09040100, 0x09040900,
            0x01050100, 0x01050900, 0x09050100, 0x09050900,
            0x01040010, 0x01040810, 0x09040010, 0x09040810,
            0x01050010, 0x01050810, 0x09050010, 0x09050810,
            0x01040010, 0x01040810, 0x09040010, 0x09040810,
            0x01050010, 0x01050810, 0x09050010, 0x09050810,
            0x01040110, 0x01040910, 0x09040110, 0x09040910,
            0x01050110, 0x01050910, 0x09050110, 0x09050910,
            0x01040110, 0x01040910, 0x09040110, 0x09040910,
            0x01050110, 0x01050910, 0x09050110, 0x09050910
        );
        static $pc2mapc3 = array(
            0x00000000, 0x00000004, 0x00001000, 0x00001004,
            0x00000000, 0x00000004, 0x00001000, 0x00001004,
            0x10000000, 0x10000004, 0x10001000, 0x10001004,
            0x10000000, 0x10000004, 0x10001000, 0x10001004,
            0x00000020, 0x00000024, 0x00001020, 0x00001024,
            0x00000020, 0x00000024, 0x00001020, 0x00001024,
            0x10000020, 0x10000024, 0x10001020, 0x10001024,
            0x10000020, 0x10000024, 0x10001020, 0x10001024,
            0x00080000, 0x00080004, 0x00081000, 0x00081004,
            0x00080000, 0x00080004, 0x00081000, 0x00081004,
            0x10080000, 0x10080004, 0x10081000, 0x10081004,
            0x10080000, 0x10080004, 0x10081000, 0x10081004,
            0x00080020, 0x00080024, 0x00081020, 0x00081024,
            0x00080020, 0x00080024, 0x00081020, 0x00081024,
            0x10080020, 0x10080024, 0x10081020, 0x10081024,
            0x10080020, 0x10080024, 0x10081020, 0x10081024,
            0x20000000, 0x20000004, 0x20001000, 0x20001004,
            0x20000000, 0x20000004, 0x20001000, 0x20001004,
            0x30000000, 0x30000004, 0x30001000, 0x30001004,
            0x30000000, 0x30000004, 0x30001000, 0x30001004,
            0x20000020, 0x20000024, 0x20001020, 0x20001024,
            0x20000020, 0x20000024, 0x20001020, 0x20001024,
            0x30000020, 0x30000024, 0x30001020, 0x30001024,
            0x30000020, 0x30000024, 0x30001020, 0x30001024,
            0x20080000, 0x20080004, 0x20081000, 0x20081004,
            0x20080000, 0x20080004, 0x20081000, 0x20081004,
            0x30080000, 0x30080004, 0x30081000, 0x30081004,
            0x30080000, 0x30080004, 0x30081000, 0x30081004,
            0x20080020, 0x20080024, 0x20081020, 0x20081024,
            0x20080020, 0x20080024, 0x20081020, 0x20081024,
            0x30080020, 0x30080024, 0x30081020, 0x30081024,
            0x30080020, 0x30080024, 0x30081020, 0x30081024,
            0x00000002, 0x00000006, 0x00001002, 0x00001006,
            0x00000002, 0x00000006, 0x00001002, 0x00001006,
            0x10000002, 0x10000006, 0x10001002, 0x10001006,
            0x10000002, 0x10000006, 0x10001002, 0x10001006,
            0x00000022, 0x00000026, 0x00001022, 0x00001026,
            0x00000022, 0x00000026, 0x00001022, 0x00001026,
            0x10000022, 0x10000026, 0x10001022, 0x10001026,
            0x10000022, 0x10000026, 0x10001022, 0x10001026,
            0x00080002, 0x00080006, 0x00081002, 0x00081006,
            0x00080002, 0x00080006, 0x00081002, 0x00081006,
            0x10080002, 0x10080006, 0x10081002, 0x10081006,
            0x10080002, 0x10080006, 0x10081002, 0x10081006,
            0x00080022, 0x00080026, 0x00081022, 0x00081026,
            0x00080022, 0x00080026, 0x00081022, 0x00081026,
            0x10080022, 0x10080026, 0x10081022, 0x10081026,
            0x10080022, 0x10080026, 0x10081022, 0x10081026,
            0x20000002, 0x20000006, 0x20001002, 0x20001006,
            0x20000002, 0x20000006, 0x20001002, 0x20001006,
            0x30000002, 0x30000006, 0x30001002, 0x30001006,
            0x30000002, 0x30000006, 0x30001002, 0x30001006,
            0x20000022, 0x20000026, 0x20001022, 0x20001026,
            0x20000022, 0x20000026, 0x20001022, 0x20001026,
            0x30000022, 0x30000026, 0x30001022, 0x30001026,
            0x30000022, 0x30000026, 0x30001022, 0x30001026,
            0x20080002, 0x20080006, 0x20081002, 0x20081006,
            0x20080002, 0x20080006, 0x20081002, 0x20081006,
            0x30080002, 0x30080006, 0x30081002, 0x30081006,
            0x30080002, 0x30080006, 0x30081002, 0x30081006,
            0x20080022, 0x20080026, 0x20081022, 0x20081026,
            0x20080022, 0x20080026, 0x20081022, 0x20081026,
            0x30080022, 0x30080026, 0x30081022, 0x30081026,
            0x30080022, 0x30080026, 0x30081022, 0x30081026
        );
        static $pc2mapc4 = array(
            0x00000000, 0x00100000, 0x00000008, 0x00100008,
            0x00000200, 0x00100200, 0x00000208, 0x00100208,
            0x00000000, 0x00100000, 0x00000008, 0x00100008,
            0x00000200, 0x00100200, 0x00000208, 0x00100208,
            0x04000000, 0x04100000, 0x04000008, 0x04100008,
            0x04000200, 0x04100200, 0x04000208, 0x04100208,
            0x04000000, 0x04100000, 0x04000008, 0x04100008,
            0x04000200, 0x04100200, 0x04000208, 0x04100208,
            0x00002000, 0x00102000, 0x00002008, 0x00102008,
            0x00002200, 0x00102200, 0x00002208, 0x00102208,
            0x00002000, 0x00102000, 0x00002008, 0x00102008,
            0x00002200, 0x00102200, 0x00002208, 0x00102208,
            0x04002000, 0x04102000, 0x04002008, 0x04102008,
            0x04002200, 0x04102200, 0x04002208, 0x04102208,
            0x04002000, 0x04102000, 0x04002008, 0x04102008,
            0x04002200, 0x04102200, 0x04002208, 0x04102208,
            0x00000000, 0x00100000, 0x00000008, 0x00100008,
            0x00000200, 0x00100200, 0x00000208, 0x00100208,
            0x00000000, 0x00100000, 0x00000008, 0x00100008,
            0x00000200, 0x00100200, 0x00000208, 0x00100208,
            0x04000000, 0x04100000, 0x04000008, 0x04100008,
            0x04000200, 0x04100200, 0x04000208, 0x04100208,
            0x04000000, 0x04100000, 0x04000008, 0x04100008,
            0x04000200, 0x04100200, 0x04000208, 0x04100208,
            0x00002000, 0x00102000, 0x00002008, 0x00102008,
            0x00002200, 0x00102200, 0x00002208, 0x00102208,
            0x00002000, 0x00102000, 0x00002008, 0x00102008,
            0x00002200, 0x00102200, 0x00002208, 0x00102208,
            0x04002000, 0x04102000, 0x04002008, 0x04102008,
            0x04002200, 0x04102200, 0x04002208, 0x04102208,
            0x04002000, 0x04102000, 0x04002008, 0x04102008,
            0x04002200, 0x04102200, 0x04002208, 0x04102208,
            0x00020000, 0x00120000, 0x00020008, 0x00120008,
            0x00020200, 0x00120200, 0x00020208, 0x00120208,
            0x00020000, 0x00120000, 0x00020008, 0x00120008,
            0x00020200, 0x00120200, 0x00020208, 0x00120208,
            0x04020000, 0x04120000, 0x04020008, 0x04120008,
            0x04020200, 0x04120200, 0x04020208, 0x04120208,
            0x04020000, 0x04120000, 0x04020008, 0x04120008,
            0x04020200, 0x04120200, 0x04020208, 0x04120208,
            0x00022000, 0x00122000, 0x00022008, 0x00122008,
            0x00022200, 0x00122200, 0x00022208, 0x00122208,
            0x00022000, 0x00122000, 0x00022008, 0x00122008,
            0x00022200, 0x00122200, 0x00022208, 0x00122208,
            0x04022000, 0x04122000, 0x04022008, 0x04122008,
            0x04022200, 0x04122200, 0x04022208, 0x04122208,
            0x04022000, 0x04122000, 0x04022008, 0x04122008,
            0x04022200, 0x04122200, 0x04022208, 0x04122208,
            0x00020000, 0x00120000, 0x00020008, 0x00120008,
            0x00020200, 0x00120200, 0x00020208, 0x00120208,
            0x00020000, 0x00120000, 0x00020008, 0x00120008,
            0x00020200, 0x00120200, 0x00020208, 0x00120208,
            0x04020000, 0x04120000, 0x04020008, 0x04120008,
            0x04020200, 0x04120200, 0x04020208, 0x04120208,
            0x04020000, 0x04120000, 0x04020008, 0x04120008,
            0x04020200, 0x04120200, 0x04020208, 0x04120208,
            0x00022000, 0x00122000, 0x00022008, 0x00122008,
            0x00022200, 0x00122200, 0x00022208, 0x00122208,
            0x00022000, 0x00122000, 0x00022008, 0x00122008,
            0x00022200, 0x00122200, 0x00022208, 0x00122208,
            0x04022000, 0x04122000, 0x04022008, 0x04122008,
            0x04022200, 0x04122200, 0x04022208, 0x04122208,
            0x04022000, 0x04122000, 0x04022008, 0x04122008,
            0x04022200, 0x04122200, 0x04022208, 0x04122208
        );
        static $pc2mapd1 = array(
            0x00000000, 0x00000001, 0x08000000, 0x08000001,
            0x00200000, 0x00200001, 0x08200000, 0x08200001,
            0x00000002, 0x00000003, 0x08000002, 0x08000003,
            0x00200002, 0x00200003, 0x08200002, 0x08200003
        );
        static $pc2mapd2 = array(
            0x00000000, 0x00100000, 0x00000800, 0x00100800,
            0x00000000, 0x00100000, 0x00000800, 0x00100800,
            0x04000000, 0x04100000, 0x04000800, 0x04100800,
            0x04000000, 0x04100000, 0x04000800, 0x04100800,
            0x00000004, 0x00100004, 0x00000804, 0x00100804,
            0x00000004, 0x00100004, 0x00000804, 0x00100804,
            0x04000004, 0x04100004, 0x04000804, 0x04100804,
            0x04000004, 0x04100004, 0x04000804, 0x04100804,
            0x00000000, 0x00100000, 0x00000800, 0x00100800,
            0x00000000, 0x00100000, 0x00000800, 0x00100800,
            0x04000000, 0x04100000, 0x04000800, 0x04100800,
            0x04000000, 0x04100000, 0x04000800, 0x04100800,
            0x00000004, 0x00100004, 0x00000804, 0x00100804,
            0x00000004, 0x00100004, 0x00000804, 0x00100804,
            0x04000004, 0x04100004, 0x04000804, 0x04100804,
            0x04000004, 0x04100004, 0x04000804, 0x04100804,
            0x00000200, 0x00100200, 0x00000A00, 0x00100A00,
            0x00000200, 0x00100200, 0x00000A00, 0x00100A00,
            0x04000200, 0x04100200, 0x04000A00, 0x04100A00,
            0x04000200, 0x04100200, 0x04000A00, 0x04100A00,
            0x00000204, 0x00100204, 0x00000A04, 0x00100A04,
            0x00000204, 0x00100204, 0x00000A04, 0x00100A04,
            0x04000204, 0x04100204, 0x04000A04, 0x04100A04,
            0x04000204, 0x04100204, 0x04000A04, 0x04100A04,
            0x00000200, 0x00100200, 0x00000A00, 0x00100A00,
            0x00000200, 0x00100200, 0x00000A00, 0x00100A00,
            0x04000200, 0x04100200, 0x04000A00, 0x04100A00,
            0x04000200, 0x04100200, 0x04000A00, 0x04100A00,
            0x00000204, 0x00100204, 0x00000A04, 0x00100A04,
            0x00000204, 0x00100204, 0x00000A04, 0x00100A04,
            0x04000204, 0x04100204, 0x04000A04, 0x04100A04,
            0x04000204, 0x04100204, 0x04000A04, 0x04100A04,
            0x00020000, 0x00120000, 0x00020800, 0x00120800,
            0x00020000, 0x00120000, 0x00020800, 0x00120800,
            0x04020000, 0x04120000, 0x04020800, 0x04120800,
            0x04020000, 0x04120000, 0x04020800, 0x04120800,
            0x00020004, 0x00120004, 0x00020804, 0x00120804,
            0x00020004, 0x00120004, 0x00020804, 0x00120804,
            0x04020004, 0x04120004, 0x04020804, 0x04120804,
            0x04020004, 0x04120004, 0x04020804, 0x04120804,
            0x00020000, 0x00120000, 0x00020800, 0x00120800,
            0x00020000, 0x00120000, 0x00020800, 0x00120800,
            0x04020000, 0x04120000, 0x04020800, 0x04120800,
            0x04020000, 0x04120000, 0x04020800, 0x04120800,
            0x00020004, 0x00120004, 0x00020804, 0x00120804,
            0x00020004, 0x00120004, 0x00020804, 0x00120804,
            0x04020004, 0x04120004, 0x04020804, 0x04120804,
            0x04020004, 0x04120004, 0x04020804, 0x04120804,
            0x00020200, 0x00120200, 0x00020A00, 0x00120A00,
            0x00020200, 0x00120200, 0x00020A00, 0x00120A00,
            0x04020200, 0x04120200, 0x04020A00, 0x04120A00,
            0x04020200, 0x04120200, 0x04020A00, 0x04120A00,
            0x00020204, 0x00120204, 0x00020A04, 0x00120A04,
            0x00020204, 0x00120204, 0x00020A04, 0x00120A04,
            0x04020204, 0x04120204, 0x04020A04, 0x04120A04,
            0x04020204, 0x04120204, 0x04020A04, 0x04120A04,
            0x00020200, 0x00120200, 0x00020A00, 0x00120A00,
            0x00020200, 0x00120200, 0x00020A00, 0x00120A00,
            0x04020200, 0x04120200, 0x04020A00, 0x04120A00,
            0x04020200, 0x04120200, 0x04020A00, 0x04120A00,
            0x00020204, 0x00120204, 0x00020A04, 0x00120A04,
            0x00020204, 0x00120204, 0x00020A04, 0x00120A04,
            0x04020204, 0x04120204, 0x04020A04, 0x04120A04,
            0x04020204, 0x04120204, 0x04020A04, 0x04120A04
        );
        static $pc2mapd3 = array(
            0x00000000, 0x00010000, 0x02000000, 0x02010000,
            0x00000020, 0x00010020, 0x02000020, 0x02010020,
            0x00040000, 0x00050000, 0x02040000, 0x02050000,
            0x00040020, 0x00050020, 0x02040020, 0x02050020,
            0x00002000, 0x00012000, 0x02002000, 0x02012000,
            0x00002020, 0x00012020, 0x02002020, 0x02012020,
            0x00042000, 0x00052000, 0x02042000, 0x02052000,
            0x00042020, 0x00052020, 0x02042020, 0x02052020,
            0x00000000, 0x00010000, 0x02000000, 0x02010000,
            0x00000020, 0x00010020, 0x02000020, 0x02010020,
            0x00040000, 0x00050000, 0x02040000, 0x02050000,
            0x00040020, 0x00050020, 0x02040020, 0x02050020,
            0x00002000, 0x00012000, 0x02002000, 0x02012000,
            0x00002020, 0x00012020, 0x02002020, 0x02012020,
            0x00042000, 0x00052000, 0x02042000, 0x02052000,
            0x00042020, 0x00052020, 0x02042020, 0x02052020,
            0x00000010, 0x00010010, 0x02000010, 0x02010010,
            0x00000030, 0x00010030, 0x02000030, 0x02010030,
            0x00040010, 0x00050010, 0x02040010, 0x02050010,
            0x00040030, 0x00050030, 0x02040030, 0x02050030,
            0x00002010, 0x00012010, 0x02002010, 0x02012010,
            0x00002030, 0x00012030, 0x02002030, 0x02012030,
            0x00042010, 0x00052010, 0x02042010, 0x02052010,
            0x00042030, 0x00052030, 0x02042030, 0x02052030,
            0x00000010, 0x00010010, 0x02000010, 0x02010010,
            0x00000030, 0x00010030, 0x02000030, 0x02010030,
            0x00040010, 0x00050010, 0x02040010, 0x02050010,
            0x00040030, 0x00050030, 0x02040030, 0x02050030,
            0x00002010, 0x00012010, 0x02002010, 0x02012010,
            0x00002030, 0x00012030, 0x02002030, 0x02012030,
            0x00042010, 0x00052010, 0x02042010, 0x02052010,
            0x00042030, 0x00052030, 0x02042030, 0x02052030,
            0x20000000, 0x20010000, 0x22000000, 0x22010000,
            0x20000020, 0x20010020, 0x22000020, 0x22010020,
            0x20040000, 0x20050000, 0x22040000, 0x22050000,
            0x20040020, 0x20050020, 0x22040020, 0x22050020,
            0x20002000, 0x20012000, 0x22002000, 0x22012000,
            0x20002020, 0x20012020, 0x22002020, 0x22012020,
            0x20042000, 0x20052000, 0x22042000, 0x22052000,
            0x20042020, 0x20052020, 0x22042020, 0x22052020,
            0x20000000, 0x20010000, 0x22000000, 0x22010000,
            0x20000020, 0x20010020, 0x22000020, 0x22010020,
            0x20040000, 0x20050000, 0x22040000, 0x22050000,
            0x20040020, 0x20050020, 0x22040020, 0x22050020,
            0x20002000, 0x20012000, 0x22002000, 0x22012000,
            0x20002020, 0x20012020, 0x22002020, 0x22012020,
            0x20042000, 0x20052000, 0x22042000, 0x22052000,
            0x20042020, 0x20052020, 0x22042020, 0x22052020,
            0x20000010, 0x20010010, 0x22000010, 0x22010010,
            0x20000030, 0x20010030, 0x22000030, 0x22010030,
            0x20040010, 0x20050010, 0x22040010, 0x22050010,
            0x20040030, 0x20050030, 0x22040030, 0x22050030,
            0x20002010, 0x20012010, 0x22002010, 0x22012010,
            0x20002030, 0x20012030, 0x22002030, 0x22012030,
            0x20042010, 0x20052010, 0x22042010, 0x22052010,
            0x20042030, 0x20052030, 0x22042030, 0x22052030,
            0x20000010, 0x20010010, 0x22000010, 0x22010010,
            0x20000030, 0x20010030, 0x22000030, 0x22010030,
            0x20040010, 0x20050010, 0x22040010, 0x22050010,
            0x20040030, 0x20050030, 0x22040030, 0x22050030,
            0x20002010, 0x20012010, 0x22002010, 0x22012010,
            0x20002030, 0x20012030, 0x22002030, 0x22012030,
            0x20042010, 0x20052010, 0x22042010, 0x22052010,
            0x20042030, 0x20052030, 0x22042030, 0x22052030
        );
        static $pc2mapd4 = array(
            0x00000000, 0x00000400, 0x01000000, 0x01000400,
            0x00000000, 0x00000400, 0x01000000, 0x01000400,
            0x00000100, 0x00000500, 0x01000100, 0x01000500,
            0x00000100, 0x00000500, 0x01000100, 0x01000500,
            0x10000000, 0x10000400, 0x11000000, 0x11000400,
            0x10000000, 0x10000400, 0x11000000, 0x11000400,
            0x10000100, 0x10000500, 0x11000100, 0x11000500,
            0x10000100, 0x10000500, 0x11000100, 0x11000500,
            0x00080000, 0x00080400, 0x01080000, 0x01080400,
            0x00080000, 0x00080400, 0x01080000, 0x01080400,
            0x00080100, 0x00080500, 0x01080100, 0x01080500,
            0x00080100, 0x00080500, 0x01080100, 0x01080500,
            0x10080000, 0x10080400, 0x11080000, 0x11080400,
            0x10080000, 0x10080400, 0x11080000, 0x11080400,
            0x10080100, 0x10080500, 0x11080100, 0x11080500,
            0x10080100, 0x10080500, 0x11080100, 0x11080500,
            0x00000008, 0x00000408, 0x01000008, 0x01000408,
            0x00000008, 0x00000408, 0x01000008, 0x01000408,
            0x00000108, 0x00000508, 0x01000108, 0x01000508,
            0x00000108, 0x00000508, 0x01000108, 0x01000508,
            0x10000008, 0x10000408, 0x11000008, 0x11000408,
            0x10000008, 0x10000408, 0x11000008, 0x11000408,
            0x10000108, 0x10000508, 0x11000108, 0x11000508,
            0x10000108, 0x10000508, 0x11000108, 0x11000508,
            0x00080008, 0x00080408, 0x01080008, 0x01080408,
            0x00080008, 0x00080408, 0x01080008, 0x01080408,
            0x00080108, 0x00080508, 0x01080108, 0x01080508,
            0x00080108, 0x00080508, 0x01080108, 0x01080508,
            0x10080008, 0x10080408, 0x11080008, 0x11080408,
            0x10080008, 0x10080408, 0x11080008, 0x11080408,
            0x10080108, 0x10080508, 0x11080108, 0x11080508,
            0x10080108, 0x10080508, 0x11080108, 0x11080508,
            0x00001000, 0x00001400, 0x01001000, 0x01001400,
            0x00001000, 0x00001400, 0x01001000, 0x01001400,
            0x00001100, 0x00001500, 0x01001100, 0x01001500,
            0x00001100, 0x00001500, 0x01001100, 0x01001500,
            0x10001000, 0x10001400, 0x11001000, 0x11001400,
            0x10001000, 0x10001400, 0x11001000, 0x11001400,
            0x10001100, 0x10001500, 0x11001100, 0x11001500,
            0x10001100, 0x10001500, 0x11001100, 0x11001500,
            0x00081000, 0x00081400, 0x01081000, 0x01081400,
            0x00081000, 0x00081400, 0x01081000, 0x01081400,
            0x00081100, 0x00081500, 0x01081100, 0x01081500,
            0x00081100, 0x00081500, 0x01081100, 0x01081500,
            0x10081000, 0x10081400, 0x11081000, 0x11081400,
            0x10081000, 0x10081400, 0x11081000, 0x11081400,
            0x10081100, 0x10081500, 0x11081100, 0x11081500,
            0x10081100, 0x10081500, 0x11081100, 0x11081500,
            0x00001008, 0x00001408, 0x01001008, 0x01001408,
            0x00001008, 0x00001408, 0x01001008, 0x01001408,
            0x00001108, 0x00001508, 0x01001108, 0x01001508,
            0x00001108, 0x00001508, 0x01001108, 0x01001508,
            0x10001008, 0x10001408, 0x11001008, 0x11001408,
            0x10001008, 0x10001408, 0x11001008, 0x11001408,
            0x10001108, 0x10001508, 0x11001108, 0x11001508,
            0x10001108, 0x10001508, 0x11001108, 0x11001508,
            0x00081008, 0x00081408, 0x01081008, 0x01081408,
            0x00081008, 0x00081408, 0x01081008, 0x01081408,
            0x00081108, 0x00081508, 0x01081108, 0x01081508,
            0x00081108, 0x00081508, 0x01081108, 0x01081508,
            0x10081008, 0x10081408, 0x11081008, 0x11081408,
            0x10081008, 0x10081408, 0x11081008, 0x11081408,
            0x10081108, 0x10081508, 0x11081108, 0x11081508,
            0x10081108, 0x10081508, 0x11081108, 0x11081508
        );

        $keys = array();
        for ($des_round = 0; $des_round < $this->des_rounds; ++$des_round) {
            // pad the key and remove extra characters as appropriate.
            $key = str_pad(substr($this->key, $des_round * 8, 8), 8, "\0");

            // Perform the PC/1 transformation and compute C and D.
            $t = unpack('Nl/Nr', $key);
            list($l, $r) = array($t['l'], $t['r']);
            $key = ($this->shuffle[$pc1map[ $r        & 0xFF]] & "\x80\x80\x80\x80\x80\x80\x80\x00") |
                   ($this->shuffle[$pc1map[($r >>  8) & 0xFF]] & "\x40\x40\x40\x40\x40\x40\x40\x00") |
                   ($this->shuffle[$pc1map[($r >> 16) & 0xFF]] & "\x20\x20\x20\x20\x20\x20\x20\x00") |
                   ($this->shuffle[$pc1map[($r >> 24) & 0xFF]] & "\x10\x10\x10\x10\x10\x10\x10\x00") |
                   ($this->shuffle[$pc1map[ $l        & 0xFF]] & "\x08\x08\x08\x08\x08\x08\x08\x00") |
                   ($this->shuffle[$pc1map[($l >>  8) & 0xFF]] & "\x04\x04\x04\x04\x04\x04\x04\x00") |
                   ($this->shuffle[$pc1map[($l >> 16) & 0xFF]] & "\x02\x02\x02\x02\x02\x02\x02\x00") |
                   ($this->shuffle[$pc1map[($l >> 24) & 0xFF]] & "\x01\x01\x01\x01\x01\x01\x01\x00");
            $key = unpack('Nc/Nd', $key);
            $c = ( $key['c'] >> 4) & 0x0FFFFFFF;
            $d = (($key['d'] >> 4) & 0x0FFFFFF0) | ($key['c'] & 0x0F);

            $keys[$des_round] = array(
                self::ENCRYPT => array(),
                self::DECRYPT => array_fill(0, 32, 0)
            );
            for ($i = 0, $ki = 31; $i < 16; ++$i, $ki-= 2) {
                $c <<= $shifts[$i];
                $c = ($c | ($c >> 28)) & 0x0FFFFFFF;
                $d <<= $shifts[$i];
                $d = ($d | ($d >> 28)) & 0x0FFFFFFF;

                // Perform the PC-2 transformation.
                $cp = $pc2mapc1[ $c >> 24        ] | $pc2mapc2[($c >> 16) & 0xFF] |
                      $pc2mapc3[($c >>  8) & 0xFF] | $pc2mapc4[ $c        & 0xFF];
                $dp = $pc2mapd1[ $d >> 24        ] | $pc2mapd2[($d >> 16) & 0xFF] |
                      $pc2mapd3[($d >>  8) & 0xFF] | $pc2mapd4[ $d        & 0xFF];

                // Reorder: odd bytes/even bytes. Push the result in key schedule.
                $val1 = ( $cp        & 0xFF000000) | (($cp <<  8) & 0x00FF0000) |
                        (($dp >> 16) & 0x0000FF00) | (($dp >>  8) & 0x000000FF);
                $val2 = (($cp <<  8) & 0xFF000000) | (($cp << 16) & 0x00FF0000) |
                        (($dp >>  8) & 0x0000FF00) | ( $dp        & 0x000000FF);
                $keys[$des_round][self::ENCRYPT][       ] = $val1;
                $keys[$des_round][self::DECRYPT][$ki - 1] = $val1;
                $keys[$des_round][self::ENCRYPT][       ] = $val2;
                $keys[$des_round][self::DECRYPT][$ki    ] = $val2;
            }
        }

        switch ($this->des_rounds) {
            case 3: // 3DES keys
                $this->keys = array(
                    self::ENCRYPT => array_merge(
                        $keys[0][self::ENCRYPT],
                        $keys[1][self::DECRYPT],
                        $keys[2][self::ENCRYPT]
                    ),
                    self::DECRYPT => array_merge(
                        $keys[2][self::DECRYPT],
                        $keys[1][self::ENCRYPT],
                        $keys[0][self::DECRYPT]
                    )
                );
                break;
            // case 1: // DES keys
            default:
                $this->keys = array(
                    self::ENCRYPT => $keys[0][self::ENCRYPT],
                    self::DECRYPT => $keys[0][self::DECRYPT]
                );
        }
    }

    /**
     * Setup the performance-optimized function for de/encrypt()
     *
     * @see \phpseclib\Crypt\Base::_setupInlineCrypt()
     * @access private
     */
    function _setupInlineCrypt()
    {
        $lambda_functions =& self::_getLambdaFunctions();

        // Engine configuration for:
        // -  DES ($des_rounds == 1) or
        // - 3DES ($des_rounds == 3)
        $des_rounds = $this->des_rounds;

        // We create max. 10 hi-optimized code for memory reason. Means: For each $key one ultra fast inline-crypt function.
        // (Currently, for DES, one generated $lambda_function cost on php5.5@32bit ~135kb unfreeable mem and ~230kb on php5.5@64bit)
        // (Currently, for TripleDES, one generated $lambda_function cost on php5.5@32bit ~240kb unfreeable mem and ~340kb on php5.5@64bit)
        // After that, we'll still create very fast optimized code but not the hi-ultimative code, for each $mode one
        $gen_hi_opt_code = (bool)( count($lambda_functions) < 10 );

        // Generation of a uniqe hash for our generated code
        $code_hash = "Crypt_DES, $des_rounds, {$this->mode}";
        if ($gen_hi_opt_code) {
            // For hi-optimized code, we create for each combination of
            // $mode, $des_rounds and $this->key its own encrypt/decrypt function.
            // After max 10 hi-optimized functions, we create generic
            // (still very fast.. but not ultra) functions for each $mode/$des_rounds
            // Currently 2 * 5 generic functions will be then max. possible.
            $code_hash = str_pad($code_hash, 32) . $this->_hashInlineCryptFunction($this->key);
        }

        // Is there a re-usable $lambda_functions in there? If not, we have to create it.
        if (!isset($lambda_functions[$code_hash])) {
            // Init code for both, encrypt and decrypt.
            $init_crypt = 'static $sbox1, $sbox2, $sbox3, $sbox4, $sbox5, $sbox6, $sbox7, $sbox8, $shuffleip, $shuffleinvip;
                if (!$sbox1) {
                    $sbox1 = array_map("intval", $self->sbox1);
                    $sbox2 = array_map("intval", $self->sbox2);
                    $sbox3 = array_map("intval", $self->sbox3);
                    $sbox4 = array_map("intval", $self->sbox4);
                    $sbox5 = array_map("intval", $self->sbox5);
                    $sbox6 = array_map("intval", $self->sbox6);
                    $sbox7 = array_map("intval", $self->sbox7);
                    $sbox8 = array_map("intval", $self->sbox8);'
                    /* Merge $shuffle with $[inv]ipmap */ . '
                    for ($i = 0; $i < 256; ++$i) {
                        $shuffleip[]    =  $self->shuffle[$self->ipmap[$i]];
                        $shuffleinvip[] =  $self->shuffle[$self->invipmap[$i]];
                    }
                }
            ';

            switch (true) {
                case $gen_hi_opt_code:
                    // In Hi-optimized code mode, we use our [3]DES key schedule as hardcoded integers.
                    // No futher initialisation of the $keys schedule is necessary.
                    // That is the extra performance boost.
                    $k = array(
                        self::ENCRYPT => $this->keys[self::ENCRYPT],
                        self::DECRYPT => $this->keys[self::DECRYPT]
                    );
                    $init_encrypt = '';
                    $init_decrypt = '';
                    break;
                default:
                    // In generic optimized code mode, we have to use, as the best compromise [currently],
                    // our key schedule as $ke/$kd arrays. (with hardcoded indexes...)
                    $k = array(
                        self::ENCRYPT => array(),
                        self::DECRYPT => array()
                    );
                    for ($i = 0, $c = count($this->keys[self::ENCRYPT]); $i < $c; ++$i) {
                        $k[self::ENCRYPT][$i] = '$ke[' . $i . ']';
                        $k[self::DECRYPT][$i] = '$kd[' . $i . ']';
                    }
                    $init_encrypt = '$ke = $self->keys[self::ENCRYPT];';
                    $init_decrypt = '$kd = $self->keys[self::DECRYPT];';
                    break;
            }

            // Creating code for en- and decryption.
            $crypt_block = array();
            foreach (array(self::ENCRYPT, self::DECRYPT) as $c) {
                /* Do the initial IP permutation. */
                $crypt_block[$c] = '
                    $in = unpack("N*", $in);
                    $l  = $in[1];
                    $r  = $in[2];
                    $in = unpack("N*",
                        ($shuffleip[ $r        & 0xFF] & "\x80\x80\x80\x80\x80\x80\x80\x80") |
                        ($shuffleip[($r >>  8) & 0xFF] & "\x40\x40\x40\x40\x40\x40\x40\x40") |
                        ($shuffleip[($r >> 16) & 0xFF] & "\x20\x20\x20\x20\x20\x20\x20\x20") |
                        ($shuffleip[($r >> 24) & 0xFF] & "\x10\x10\x10\x10\x10\x10\x10\x10") |
                        ($shuffleip[ $l        & 0xFF] & "\x08\x08\x08\x08\x08\x08\x08\x08") |
                        ($shuffleip[($l >>  8) & 0xFF] & "\x04\x04\x04\x04\x04\x04\x04\x04") |
                        ($shuffleip[($l >> 16) & 0xFF] & "\x02\x02\x02\x02\x02\x02\x02\x02") |
                        ($shuffleip[($l >> 24) & 0xFF] & "\x01\x01\x01\x01\x01\x01\x01\x01")
                    );
                    ' . /* Extract L0 and R0 */ '
                    $l = $in[1];
                    $r = $in[2];
                ';

                $l = '$l';
                $r = '$r';

                // Perform DES or 3DES.
                for ($ki = -1, $des_round = 0; $des_round < $des_rounds; ++$des_round) {
                    // Perform the 16 steps.
                    for ($i = 0; $i < 16; ++$i) {
                        // start of "the Feistel (F) function" - see the following URL:
                        // http://en.wikipedia.org/wiki/Image:Data_Encryption_Standard_InfoBox_Diagram.png
                        // Merge key schedule.
                        $crypt_block[$c].= '
                            $b1 = ((' . $r . ' >>  3) & 0x1FFFFFFF)  ^ (' . $r . ' << 29) ^ ' . $k[$c][++$ki] . ';
                            $b2 = ((' . $r . ' >> 31) & 0x00000001)  ^ (' . $r . ' <<  1) ^ ' . $k[$c][++$ki] . ';' .
                            /* S-box indexing. */
                            $l . ' = $sbox1[($b1 >> 24) & 0x3F] ^ $sbox2[($b2 >> 24) & 0x3F] ^
                                     $sbox3[($b1 >> 16) & 0x3F] ^ $sbox4[($b2 >> 16) & 0x3F] ^
                                     $sbox5[($b1 >>  8) & 0x3F] ^ $sbox6[($b2 >>  8) & 0x3F] ^
                                     $sbox7[ $b1        & 0x3F] ^ $sbox8[ $b2        & 0x3F] ^ ' . $l . ';
                        ';
                        // end of "the Feistel (F) function"

                        // swap L & R
                        list($l, $r) = array($r, $l);
                    }
                    list($l, $r) = array($r, $l);
                }

                // Perform the inverse IP permutation.
                $crypt_block[$c].= '$in =
                    ($shuffleinvip[($l >> 24) & 0xFF] & "\x80\x80\x80\x80\x80\x80\x80\x80") |
                    ($shuffleinvip[($r >> 24) & 0xFF] & "\x40\x40\x40\x40\x40\x40\x40\x40") |
                    ($shuffleinvip[($l >> 16) & 0xFF] & "\x20\x20\x20\x20\x20\x20\x20\x20") |
                    ($shuffleinvip[($r >> 16) & 0xFF] & "\x10\x10\x10\x10\x10\x10\x10\x10") |
                    ($shuffleinvip[($l >>  8) & 0xFF] & "\x08\x08\x08\x08\x08\x08\x08\x08") |
                    ($shuffleinvip[($r >>  8) & 0xFF] & "\x04\x04\x04\x04\x04\x04\x04\x04") |
                    ($shuffleinvip[ $l        & 0xFF] & "\x02\x02\x02\x02\x02\x02\x02\x02") |
                    ($shuffleinvip[ $r        & 0xFF] & "\x01\x01\x01\x01\x01\x01\x01\x01");
                ';
            }

            // Creates the inline-crypt function
            $lambda_functions[$code_hash] = $this->_createInlineCryptFunction(
                array(
                   'init_crypt'    => $init_crypt,
                   'init_encrypt'  => $init_encrypt,
                   'init_decrypt'  => $init_decrypt,
                   'encrypt_block' => $crypt_block[self::ENCRYPT],
                   'decrypt_block' => $crypt_block[self::DECRYPT]
                )
            );
        }

        // Set the inline-crypt function as callback in: $this->inline_crypt
        $this->inline_crypt = $lambda_functions[$code_hash];
    }
}<|MERGE_RESOLUTION|>--- conflicted
+++ resolved
@@ -80,22 +80,7 @@
     /**
      * Key Length (in bytes)
      *
-<<<<<<< HEAD
      * @see \phpseclib\Crypt\Base::setKeyLength()
-=======
-     * @see \phpseclib\Crypt\Base::key
-     * @see \phpseclib\Crypt\Base::setKey()
-     * @var string
-     * @access private
-     */
-    var $key = "\0\0\0\0\0\0\0\0";
-
-    /**
-     * The default password key_size used by setPassword()
-     *
-     * @see \phpseclib\Crypt\Base::password_key_size
-     * @see \phpseclib\Crypt\Base::setPassword()
->>>>>>> 8686ced6
      * @var int
      * @access private
      */
