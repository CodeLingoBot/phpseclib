<?php

/**
 * Pure-PHP ASN.1 Parser
 *
 * PHP version 5
 *
 * ASN.1 provides the semantics for data encoded using various schemes.  The most commonly
 * utilized scheme is DER or the "Distinguished Encoding Rules".  PEM's are base64 encoded
 * DER blobs.
 *
 * \phpseclib\File\ASN1 decodes and encodes DER formatted messages and places them in a semantic context.
 *
 * Uses the 1988 ASN.1 syntax.
 *
 * @category  File
 * @package   ASN1
 * @author    Jim Wigginton <terrafrost@php.net>
 * @copyright 2012 Jim Wigginton
 * @license   http://www.opensource.org/licenses/mit-license.html  MIT License
 * @link      http://phpseclib.sourceforge.net
 */

namespace phpseclib\File;

use phpseclib\File\ASN1\Element;
use phpseclib\Math\BigInteger;

/**
 * Pure-PHP ASN.1 Parser
 *
 * @package ASN1
 * @author  Jim Wigginton <terrafrost@php.net>
 * @access  public
 */
class ASN1
{
    /**#@+
     * Tag Classes
     *
     * @access private
     * @link http://www.itu.int/ITU-T/studygroups/com17/languages/X.690-0207.pdf#page=12
     */
    const CLASS_UNIVERSAL        = 0;
    const CLASS_APPLICATION      = 1;
    const CLASS_CONTEXT_SPECIFIC = 2;
    const CLASS_PRIVATE          = 3;
    /**#@-*/

    /**#@+
     * Tag Classes
     *
     * @access private
     * @link http://www.obj-sys.com/asn1tutorial/node124.html
    */
    const TYPE_BOOLEAN           = 1;
    const TYPE_INTEGER           = 2;
    const TYPE_BIT_STRING        = 3;
    const TYPE_OCTET_STRING      = 4;
    const TYPE_NULL              = 5;
    const TYPE_OBJECT_IDENTIFIER = 6;
    //const TYPE_OBJECT_DESCRIPTOR = 7;
    //const TYPE_INSTANCE_OF       = 8; // EXTERNAL
    const TYPE_REAL              = 9;
    const TYPE_ENUMERATED        = 10;
    //const TYPE_EMBEDDED          = 11;
    const TYPE_UTF8_STRING       = 12;
    //const TYPE_RELATIVE_OID      = 13;
    const TYPE_SEQUENCE          = 16; // SEQUENCE OF
    const TYPE_SET               = 17; // SET OF
    /**#@-*/
    /**#@+
     * More Tag Classes
     *
     * @access private
     * @link http://www.obj-sys.com/asn1tutorial/node10.html
    */
    const TYPE_NUMERIC_STRING   = 18;
    const TYPE_PRINTABLE_STRING = 19;
    const TYPE_TELETEX_STRING   = 20; // T61String
    const TYPE_VIDEOTEX_STRING  = 21;
    const TYPE_IA5_STRING       = 22;
    const TYPE_UTC_TIME         = 23;
    const TYPE_GENERALIZED_TIME = 24;
    const TYPE_GRAPHIC_STRING   = 25;
    const TYPE_VISIBLE_STRING   = 26; // ISO646String
    const TYPE_GENERAL_STRING   = 27;
    const TYPE_UNIVERSAL_STRING = 28;
    //const TYPE_CHARACTER_STRING = 29;
    const TYPE_BMP_STRING       = 30;
    /**#@-*/

    /**#@+
     * Tag Aliases
     *
     * These tags are kinda place holders for other tags.
     *
     * @access private
    */
    const TYPE_CHOICE = -1;
    const TYPE_ANY    = -2;
    /**#@-*/

    /**
     * ASN.1 object identifier
     *
     * @var array
     * @access private
     * @link http://en.wikipedia.org/wiki/Object_identifier
     */
    var $oids = array();

    /**
     * Default date format
     *
     * @var string
     * @access private
     * @link http://php.net/class.datetime
     */
    var $format = 'D, d M Y H:i:s O';

    /**
     * Default date format
     *
     * @var array
     * @access private
<<<<<<< HEAD
     * @see \phpseclib\File\ASN1::setTimeFormat()
     * @see \phpseclib\File\ASN1::asn1map()
=======
     * @see self::setTimeFormat()
     * @see self::asn1map()
>>>>>>> 2048a49a
     * @link http://php.net/class.datetime
     */
    var $encoded;

    /**
     * Filters
     *
     * If the mapping type is self::TYPE_ANY what do we actually encode it as?
     *
     * @var array
     * @access private
<<<<<<< HEAD
     * @see \phpseclib\File\ASN1::_encode_der()
=======
     * @see self::_encode_der()
>>>>>>> 2048a49a
     */
    var $filters;

    /**
     * Type mapping table for the ANY type.
     *
     * Structured or unknown types are mapped to a \phpseclib\File\ASN1\Element.
     * Unambiguous types get the direct mapping (int/real/bool).
     * Others are mapped as a choice, with an extra indexing level.
     *
     * @var array
     * @access public
     */
    var $ANYmap = array(
        self::TYPE_BOOLEAN              => true,
        self::TYPE_INTEGER              => true,
        self::TYPE_BIT_STRING           => 'bitString',
        self::TYPE_OCTET_STRING         => 'octetString',
        self::TYPE_NULL                 => 'null',
        self::TYPE_OBJECT_IDENTIFIER    => 'objectIdentifier',
        self::TYPE_REAL                 => true,
        self::TYPE_ENUMERATED           => 'enumerated',
        self::TYPE_UTF8_STRING          => 'utf8String',
        self::TYPE_NUMERIC_STRING       => 'numericString',
        self::TYPE_PRINTABLE_STRING     => 'printableString',
        self::TYPE_TELETEX_STRING       => 'teletexString',
        self::TYPE_VIDEOTEX_STRING      => 'videotexString',
        self::TYPE_IA5_STRING           => 'ia5String',
        self::TYPE_UTC_TIME             => 'utcTime',
        self::TYPE_GENERALIZED_TIME     => 'generalTime',
        self::TYPE_GRAPHIC_STRING       => 'graphicString',
        self::TYPE_VISIBLE_STRING       => 'visibleString',
        self::TYPE_GENERAL_STRING       => 'generalString',
        self::TYPE_UNIVERSAL_STRING     => 'universalString',
        //self::TYPE_CHARACTER_STRING     => 'characterString',
        self::TYPE_BMP_STRING           => 'bmpString'
    );

    /**
     * String type to character size mapping table.
     *
     * Non-convertable types are absent from this table.
     * size == 0 indicates variable length encoding.
     *
     * @var array
     * @access public
     */
    var $stringTypeSize = array(
        self::TYPE_UTF8_STRING      => 0,
        self::TYPE_BMP_STRING       => 2,
        self::TYPE_UNIVERSAL_STRING => 4,
        self::TYPE_PRINTABLE_STRING => 1,
        self::TYPE_TELETEX_STRING   => 1,
        self::TYPE_IA5_STRING       => 1,
        self::TYPE_VISIBLE_STRING   => 1,
    );

    /**
     * Parse BER-encoding
     *
     * Serves a similar purpose to openssl's asn1parse
     *
     * @param string $encoded
     * @return array
     * @access public
     */
    function decodeBER($encoded)
    {
        if ($encoded instanceof Element) {
            $encoded = $encoded->element;
        }

        $this->encoded = $encoded;
        // encapsulate in an array for BC with the old decodeBER
        return array($this->_decode_ber($encoded));
    }

    /**
     * Parse BER-encoding (Helper function)
     *
     * Sometimes we want to get the BER encoding of a particular tag.  $start lets us do that without having to reencode.
     * $encoded is passed by reference for the recursive calls done for self::TYPE_BIT_STRING and
     * self::TYPE_OCTET_STRING. In those cases, the indefinite length is used.
     *
     * @param string $encoded
     * @param int $start
     * @return array
     * @access private
     */
    function _decode_ber($encoded, $start = 0)
    {
        $current = array('start' => $start);

        $type = ord($this->_string_shift($encoded));
        $start++;

        $constructed = ($type >> 5) & 1;

        $tag = $type & 0x1F;
        if ($tag == 0x1F) {
            $tag = 0;
            // process septets (since the eighth bit is ignored, it's not an octet)
            do {
                $loop = ord($encoded[0]) >> 7;
                $tag <<= 7;
                $tag |= ord($this->_string_shift($encoded)) & 0x7F;
                $start++;
            } while ($loop);
        }

        // Length, as discussed in paragraph 8.1.3 of X.690-0207.pdf#page=13
        $length = ord($this->_string_shift($encoded));
        $start++;
        if ($length == 0x80) { // indefinite length
            // "[A sender shall] use the indefinite form (see 8.1.3.6) if the encoding is constructed and is not all
            //  immediately available." -- paragraph 8.1.3.2.c
            $length = strlen($encoded);
        } elseif ($length & 0x80) { // definite length, long form
            // technically, the long form of the length can be represented by up to 126 octets (bytes), but we'll only
            // support it up to four.
            $length&= 0x7F;
            $temp = $this->_string_shift($encoded, $length);
            // tags of indefinte length don't really have a header length; this length includes the tag
            $current+= array('headerlength' => $length + 2);
            $start+= $length;
            extract(unpack('Nlength', substr(str_pad($temp, 4, chr(0), STR_PAD_LEFT), -4)));
        } else {
            $current+= array('headerlength' => 2);
        }

        if ($length > strlen($encoded)) {
            return false;
        }

        $content = $this->_string_shift($encoded, $length);

        // at this point $length can be overwritten. it's only accurate for definite length things as is

        /* Class is UNIVERSAL, APPLICATION, PRIVATE, or CONTEXT-SPECIFIC. The UNIVERSAL class is restricted to the ASN.1
           built-in types. It defines an application-independent data type that must be distinguishable from all other
           data types. The other three classes are user defined. The APPLICATION class distinguishes data types that
           have a wide, scattered use within a particular presentation context. PRIVATE distinguishes data types within
           a particular organization or country. CONTEXT-SPECIFIC distinguishes members of a sequence or set, the
           alternatives of a CHOICE, or universally tagged set members. Only the class number appears in braces for this
           data type; the term CONTEXT-SPECIFIC does not appear.

             -- http://www.obj-sys.com/asn1tutorial/node12.html */
        $class = ($type >> 6) & 3;
        switch ($class) {
            case self::CLASS_APPLICATION:
            case self::CLASS_PRIVATE:
            case self::CLASS_CONTEXT_SPECIFIC:
                if (!$constructed) {
                    return array(
                        'type'     => $class,
                        'constant' => $tag,
                        'content'  => $content,
                        'length'   => $length + $start - $current['start']
                    );
                }

                $newcontent = array();
                $remainingLength = $length;
                while ($remainingLength > 0) {
                    $temp = $this->_decode_ber($content, $start);
                    $length = $temp['length'];
                    // end-of-content octets - see paragraph 8.1.5
                    if (substr($content, $length, 2) == "\0\0") {
                        $length+= 2;
                        $start+= $length;
                        $newcontent[] = $temp;
                        break;
                    }
                    $start+= $length;
                    $remainingLength-= $length;
                    $newcontent[] = $temp;
                    $this->_string_shift($content, $length);
                }

                return array(
                    'type'     => $class,
                    'constant' => $tag,
                    // the array encapsulation is for BC with the old format
                    'content'  => $newcontent,
                    // the only time when $content['headerlength'] isn't defined is when the length is indefinite.
                    // the absence of $content['headerlength'] is how we know if something is indefinite or not.
                    // technically, it could be defined to be 2 and then another indicator could be used but whatever.
                    'length'   => $start - $current['start']
                ) + $current;
        }

        $current+= array('type' => $tag);

        // decode UNIVERSAL tags
        switch ($tag) {
            case self::TYPE_BOOLEAN:
                // "The contents octets shall consist of a single octet." -- paragraph 8.2.1
                //if (strlen($content) != 1) {
                //    return false;
                //}
                $current['content'] = (bool) ord($content[0]);
                break;
            case self::TYPE_INTEGER:
            case self::TYPE_ENUMERATED:
                $current['content'] = new BigInteger($content, -256);
                break;
            case self::TYPE_REAL: // not currently supported
                return false;
            case self::TYPE_BIT_STRING:
                // The initial octet shall encode, as an unsigned binary integer with bit 1 as the least significant bit,
                // the number of unused bits in the final subsequent octet. The number shall be in the range zero to
                // seven.
                if (!$constructed) {
                    $current['content'] = $content;
                } else {
                    $temp = $this->_decode_ber($content, $start);
                    $length-= strlen($content);
                    $last = count($temp) - 1;
                    for ($i = 0; $i < $last; $i++) {
                        // all subtags should be bit strings
                        //if ($temp[$i]['type'] != self::TYPE_BIT_STRING) {
                        //    return false;
                        //}
                        $current['content'].= substr($temp[$i]['content'], 1);
                    }
                    // all subtags should be bit strings
                    //if ($temp[$last]['type'] != self::TYPE_BIT_STRING) {
                    //    return false;
                    //}
                    $current['content'] = $temp[$last]['content'][0] . $current['content'] . substr($temp[$i]['content'], 1);
                }
                break;
            case self::TYPE_OCTET_STRING:
                if (!$constructed) {
                    $current['content'] = $content;
                } else {
                    $current['content'] = '';
                    $length = 0;
                    while (substr($content, 0, 2) != "\0\0") {
                        $temp = $this->_decode_ber($content, $length + $start);
                        $this->_string_shift($content, $temp['length']);
                        // all subtags should be octet strings
                        //if ($temp['type'] != self::TYPE_OCTET_STRING) {
                        //    return false;
                        //}
                        $current['content'].= $temp['content'];
                        $length+= $temp['length'];
                    }
                    if (substr($content, 0, 2) == "\0\0") {
                        $length+= 2; // +2 for the EOC
                    }
                }
                break;
            case self::TYPE_NULL:
                // "The contents octets shall not contain any octets." -- paragraph 8.8.2
                //if (strlen($content)) {
                //    return false;
                //}
                break;
            case self::TYPE_SEQUENCE:
            case self::TYPE_SET:
                $offset = 0;
                $current['content'] = array();
                while (strlen($content)) {
                    // if indefinite length construction was used and we have an end-of-content string next
                    // see paragraphs 8.1.1.3, 8.1.3.2, 8.1.3.6, 8.1.5, and (for an example) 8.6.4.2
                    if (!isset($current['headerlength']) && substr($content, 0, 2) == "\0\0") {
                        $length = $offset + 2; // +2 for the EOC
                        break 2;
                    }
                    $temp = $this->_decode_ber($content, $start + $offset);
                    $this->_string_shift($content, $temp['length']);
                    $current['content'][] = $temp;
                    $offset+= $temp['length'];
                }
                break;
            case self::TYPE_OBJECT_IDENTIFIER:
                $temp = ord($this->_string_shift($content));
                $current['content'] = sprintf('%d.%d', floor($temp / 40), $temp % 40);
                $valuen = 0;
                // process septets
                while (strlen($content)) {
                    $temp = ord($this->_string_shift($content));
                    $valuen <<= 7;
                    $valuen |= $temp & 0x7F;
                    if (~$temp & 0x80) {
                        $current['content'].= ".$valuen";
                        $valuen = 0;
                    }
                }
                // the eighth bit of the last byte should not be 1
                //if ($temp >> 7) {
                //    return false;
                //}
                break;
            /* Each character string type shall be encoded as if it had been declared:
               [UNIVERSAL x] IMPLICIT OCTET STRING

                 -- X.690-0207.pdf#page=23 (paragraph 8.21.3)

               Per that, we're not going to do any validation.  If there are any illegal characters in the string,
               we don't really care */
            case self::TYPE_NUMERIC_STRING:
                // 0,1,2,3,4,5,6,7,8,9, and space
            case self::TYPE_PRINTABLE_STRING:
                // Upper and lower case letters, digits, space, apostrophe, left/right parenthesis, plus sign, comma,
                // hyphen, full stop, solidus, colon, equal sign, question mark
            case self::TYPE_TELETEX_STRING:
                // The Teletex character set in CCITT's T61, space, and delete
                // see http://en.wikipedia.org/wiki/Teletex#Character_sets
            case self::TYPE_VIDEOTEX_STRING:
                // The Videotex character set in CCITT's T.100 and T.101, space, and delete
            case self::TYPE_VISIBLE_STRING:
                // Printing character sets of international ASCII, and space
            case self::TYPE_IA5_STRING:
                // International Alphabet 5 (International ASCII)
            case self::TYPE_GRAPHIC_STRING:
                // All registered G sets, and space
            case self::TYPE_GENERAL_STRING:
                // All registered C and G sets, space and delete
            case self::TYPE_UTF8_STRING:
                // ????
            case self::TYPE_BMP_STRING:
                $current['content'] = $content;
                break;
            case self::TYPE_UTC_TIME:
            case self::TYPE_GENERALIZED_TIME:
                $current['content'] = $this->_decodeTime($content, $tag);
            default:
        }

        $start+= $length;

        // ie. length is the length of the full TLV encoding - it's not just the length of the value
        return $current + array('length' => $start - $current['start']);
    }

    /**
     * ASN.1 Map
     *
     * Provides an ASN.1 semantic mapping ($mapping) from a parsed BER-encoding to a human readable format.
     *
     * "Special" mappings may be applied on a per tag-name basis via $special.
     *
     * @param array $decoded
     * @param array $mapping
     * @param array $special
     * @return array
     * @access public
     */
    function asn1map($decoded, $mapping, $special = array())
    {
        if (isset($mapping['explicit']) && is_array($decoded['content'])) {
            $decoded = $decoded['content'][0];
        }

        switch (true) {
            case $mapping['type'] == self::TYPE_ANY:
                $intype = $decoded['type'];
                if (isset($decoded['constant']) || !isset($this->ANYmap[$intype]) || ($this->encoded[$decoded['start']] & 0x20)) {
                    return new Element(substr($this->encoded, $decoded['start'], $decoded['length']));
                }
                $inmap = $this->ANYmap[$intype];
                if (is_string($inmap)) {
                    return array($inmap => $this->asn1map($decoded, array('type' => $intype) + $mapping, $special));
                }
                break;
            case $mapping['type'] == self::TYPE_CHOICE:
                foreach ($mapping['children'] as $key => $option) {
                    switch (true) {
                        case isset($option['constant']) && $option['constant'] == $decoded['constant']:
                        case !isset($option['constant']) && $option['type'] == $decoded['type']:
                            $value = $this->asn1map($decoded, $option, $special);
                            break;
                        case !isset($option['constant']) && $option['type'] == self::TYPE_CHOICE:
                            $v = $this->asn1map($decoded, $option, $special);
                            if (isset($v)) {
                                $value = $v;
                            }
                    }
                    if (isset($value)) {
                        if (isset($special[$key])) {
                            $value = call_user_func($special[$key], $value);
                        }
                        return array($key => $value);
                    }
                }
                return null;
            case isset($mapping['implicit']):
            case isset($mapping['explicit']):
            case $decoded['type'] == $mapping['type']:
                break;
            default:
                // if $decoded['type'] and $mapping['type'] are both strings, but different types of strings,
                // let it through
                switch (true) {
                    case $decoded['type'] < 18: // self::TYPE_NUMERIC_STRING == 18
                    case $decoded['type'] > 30: // self::TYPE_BMP_STRING == 30
                    case $mapping['type'] < 18:
                    case $mapping['type'] > 30:
                        return null;
                }
        }

        if (isset($mapping['implicit'])) {
            $decoded['type'] = $mapping['type'];
        }

        switch ($decoded['type']) {
            case self::TYPE_SEQUENCE:
                $map = array();

                // ignore the min and max
                if (isset($mapping['min']) && isset($mapping['max'])) {
                    $child = $mapping['children'];
                    foreach ($decoded['content'] as $content) {
                        if (($map[] = $this->asn1map($content, $child, $special)) === null) {
                            return null;
                        }
                    }

                    return $map;
                }

                $n = count($decoded['content']);
                $i = 0;

                foreach ($mapping['children'] as $key => $child) {
                    $maymatch = $i < $n; // Match only existing input.
                    if ($maymatch) {
                        $temp = $decoded['content'][$i];

                        if ($child['type'] != self::TYPE_CHOICE) {
                            // Get the mapping and input class & constant.
                            $childClass = $tempClass = self::CLASS_UNIVERSAL;
                            $constant = null;
                            if (isset($temp['constant'])) {
                                $tempClass = isset($temp['class']) ? $temp['class'] : self::CLASS_CONTEXT_SPECIFIC;
                            }
                            if (isset($child['class'])) {
                                $childClass = $child['class'];
                                $constant = $child['cast'];
                            } elseif (isset($child['constant'])) {
                                $childClass = self::CLASS_CONTEXT_SPECIFIC;
                                $constant = $child['constant'];
                            }

                            if (isset($constant) && isset($temp['constant'])) {
                                // Can only match if constants and class match.
                                $maymatch = $constant == $temp['constant'] && $childClass == $tempClass;
                            } else {
                                // Can only match if no constant expected and type matches or is generic.
                                $maymatch = !isset($child['constant']) && array_search($child['type'], array($temp['type'], self::TYPE_ANY, self::TYPE_CHOICE)) !== false;
                            }
                        }
                    }

                    if ($maymatch) {
                        // Attempt submapping.
                        $candidate = $this->asn1map($temp, $child, $special);
                        $maymatch = $candidate !== null;
                    }

                    if ($maymatch) {
                        // Got the match: use it.
                        if (isset($special[$key])) {
                            $candidate = call_user_func($special[$key], $candidate);
                        }
                        $map[$key] = $candidate;
                        $i++;
                    } elseif (isset($child['default'])) {
                        $map[$key] = $child['default']; // Use default.
                    } elseif (!isset($child['optional'])) {
                        return null; // Syntax error.
                    }
                }

                // Fail mapping if all input items have not been consumed.
                return $i < $n? null: $map;

            // the main diff between sets and sequences is the encapsulation of the foreach in another for loop
            case self::TYPE_SET:
                $map = array();

                // ignore the min and max
                if (isset($mapping['min']) && isset($mapping['max'])) {
                    $child = $mapping['children'];
                    foreach ($decoded['content'] as $content) {
                        if (($map[] = $this->asn1map($content, $child, $special)) === null) {
                            return null;
                        }
                    }

                    return $map;
                }

                for ($i = 0; $i < count($decoded['content']); $i++) {
                    $temp = $decoded['content'][$i];
                    $tempClass = self::CLASS_UNIVERSAL;
                    if (isset($temp['constant'])) {
                        $tempClass = isset($temp['class']) ? $temp['class'] : self::CLASS_CONTEXT_SPECIFIC;
                    }

                    foreach ($mapping['children'] as $key => $child) {
                        if (isset($map[$key])) {
                            continue;
                        }
                        $maymatch = true;
                        if ($child['type'] != self::TYPE_CHOICE) {
                            $childClass = self::CLASS_UNIVERSAL;
                            $constant = null;
                            if (isset($child['class'])) {
                                $childClass = $child['class'];
                                $constant = $child['cast'];
                            } elseif (isset($child['constant'])) {
                                $childClass = self::CLASS_CONTEXT_SPECIFIC;
                                $constant = $child['constant'];
                            }

                            if (isset($constant) && isset($temp['constant'])) {
                                // Can only match if constants and class match.
                                $maymatch = $constant == $temp['constant'] && $childClass == $tempClass;
                            } else {
                                // Can only match if no constant expected and type matches or is generic.
                                $maymatch = !isset($child['constant']) && array_search($child['type'], array($temp['type'], self::TYPE_ANY, self::TYPE_CHOICE)) !== false;
                            }
                        }

                        if ($maymatch) {
                            // Attempt submapping.
                            $candidate = $this->asn1map($temp, $child, $special);
                            $maymatch = $candidate !== null;
                        }

                        if (!$maymatch) {
                            break;
                        }

                        // Got the match: use it.
                        if (isset($special[$key])) {
                            $candidate = call_user_func($special[$key], $candidate);
                        }
                        $map[$key] = $candidate;
                        break;
                    }
                }

                foreach ($mapping['children'] as $key => $child) {
                    if (!isset($map[$key])) {
                        if (isset($child['default'])) {
                            $map[$key] = $child['default'];
                        } elseif (!isset($child['optional'])) {
                            return null;
                        }
                    }
                }
                return $map;
            case self::TYPE_OBJECT_IDENTIFIER:
                return isset($this->oids[$decoded['content']]) ? $this->oids[$decoded['content']] : $decoded['content'];
            case self::TYPE_UTC_TIME:
            case self::TYPE_GENERALIZED_TIME:
                if (isset($mapping['implicit'])) {
                    $decoded['content'] = $this->_decodeTime($decoded['content'], $decoded['type']);
                }
                return @date($this->format, $decoded['content']);
            case self::TYPE_BIT_STRING:
                if (isset($mapping['mapping'])) {
                    $offset = ord($decoded['content'][0]);
                    $size = (strlen($decoded['content']) - 1) * 8 - $offset;
                    /*
                       From X.680-0207.pdf#page=46 (21.7):

                       "When a "NamedBitList" is used in defining a bitstring type ASN.1 encoding rules are free to add (or remove)
                        arbitrarily any trailing 0 bits to (or from) values that are being encoded or decoded. Application designers should
                        therefore ensure that different semantics are not associated with such values which differ only in the number of trailing
                        0 bits."
                    */
                    $bits = count($mapping['mapping']) == $size ? array() : array_fill(0, count($mapping['mapping']) - $size, false);
                    for ($i = strlen($decoded['content']) - 1; $i > 0; $i--) {
                        $current = ord($decoded['content'][$i]);
                        for ($j = $offset; $j < 8; $j++) {
                            $bits[] = (bool) ($current & (1 << $j));
                        }
                        $offset = 0;
                    }
                    $values = array();
                    $map = array_reverse($mapping['mapping']);
                    foreach ($map as $i => $value) {
                        if ($bits[$i]) {
                            $values[] = $value;
                        }
                    }
                    return $values;
                }
            case self::TYPE_OCTET_STRING:
                return base64_encode($decoded['content']);
            case self::TYPE_NULL:
                return '';
            case self::TYPE_BOOLEAN:
                return $decoded['content'];
            case self::TYPE_NUMERIC_STRING:
            case self::TYPE_PRINTABLE_STRING:
            case self::TYPE_TELETEX_STRING:
            case self::TYPE_VIDEOTEX_STRING:
            case self::TYPE_IA5_STRING:
            case self::TYPE_GRAPHIC_STRING:
            case self::TYPE_VISIBLE_STRING:
            case self::TYPE_GENERAL_STRING:
            case self::TYPE_UNIVERSAL_STRING:
            case self::TYPE_UTF8_STRING:
            case self::TYPE_BMP_STRING:
                return $decoded['content'];
            case self::TYPE_INTEGER:
            case self::TYPE_ENUMERATED:
                $temp = $decoded['content'];
                if (isset($mapping['implicit'])) {
                    $temp = new BigInteger($decoded['content'], -256);
                }
                if (isset($mapping['mapping'])) {
                    $temp = (int) $temp->toString();
                    return isset($mapping['mapping'][$temp]) ?
                        $mapping['mapping'][$temp] :
                        false;
                }
                return $temp;
        }
    }

    /**
     * ASN.1 Encode
     *
     * DER-encodes an ASN.1 semantic mapping ($mapping).  Some libraries would probably call this function
     * an ASN.1 compiler.
     *
     * "Special" mappings can be applied via $special.
     *
     * @param string $source
     * @param string $mapping
     * @param int $idx
     * @return string
     * @access public
     */
    function encodeDER($source, $mapping, $special = array())
    {
        $this->location = array();
        return $this->_encode_der($source, $mapping, null, $special);
    }

    /**
     * ASN.1 Encode (Helper function)
     *
     * @param string $source
     * @param string $mapping
     * @param int $idx
     * @return string
     * @access private
     */
    function _encode_der($source, $mapping, $idx = null, $special = array())
    {
        if ($source instanceof Element) {
            return $source->element;
        }

        // do not encode (implicitly optional) fields with value set to default
        if (isset($mapping['default']) && $source === $mapping['default']) {
            return '';
        }

        if (isset($idx)) {
            if (isset($special[$idx])) {
                $source = call_user_func($special[$idx], $source);
            }
            $this->location[] = $idx;
        }

        $tag = $mapping['type'];

        switch ($tag) {
            case self::TYPE_SET:    // Children order is not important, thus process in sequence.
            case self::TYPE_SEQUENCE:
                $tag|= 0x20; // set the constructed bit
                $value = '';

                // ignore the min and max
                if (isset($mapping['min']) && isset($mapping['max'])) {
                    $child = $mapping['children'];

                    foreach ($source as $content) {
                        $temp = $this->_encode_der($content, $child, null, $special);
                        if ($temp === false) {
                            return false;
                        }
                        $value.= $temp;
                    }
                    break;
                }

                foreach ($mapping['children'] as $key => $child) {
                    if (!array_key_exists($key, $source)) {
                        if (!isset($child['optional'])) {
                            return false;
                        }
                        continue;
                    }

                    $temp = $this->_encode_der($source[$key], $child, $key, $special);
                    if ($temp === false) {
                        return false;
                    }

                    // An empty child encoding means it has been optimized out.
                    // Else we should have at least one tag byte.
                    if ($temp === '') {
                        continue;
                    }

                    // if isset($child['constant']) is true then isset($child['optional']) should be true as well
                    if (isset($child['constant'])) {
                        /*
                           From X.680-0207.pdf#page=58 (30.6):

                           "The tagging construction specifies explicit tagging if any of the following holds:
                            ...
                            c) the "Tag Type" alternative is used and the value of "TagDefault" for the module is IMPLICIT TAGS or
                            AUTOMATIC TAGS, but the type defined by "Type" is an untagged choice type, an untagged open type, or
                            an untagged "DummyReference" (see ITU-T Rec. X.683 | ISO/IEC 8824-4, 8.3)."
                         */
                        if (isset($child['explicit']) || $child['type'] == self::TYPE_CHOICE) {
                            $subtag = chr((self::CLASS_CONTEXT_SPECIFIC << 6) | 0x20 | $child['constant']);
                            $temp = $subtag . $this->_encodeLength(strlen($temp)) . $temp;
                        } else {
                            $subtag = chr((self::CLASS_CONTEXT_SPECIFIC << 6) | (ord($temp[0]) & 0x20) | $child['constant']);
                            $temp = $subtag . substr($temp, 1);
                        }
                    }
                    $value.= $temp;
                }
                break;
            case self::TYPE_CHOICE:
                $temp = false;

                foreach ($mapping['children'] as $key => $child) {
                    if (!isset($source[$key])) {
                        continue;
                    }

                    $temp = $this->_encode_der($source[$key], $child, $key, $special);
                    if ($temp === false) {
                        return false;
                    }

                    // An empty child encoding means it has been optimized out.
                    // Else we should have at least one tag byte.
                    if ($temp === '') {
                        continue;
                    }

                    $tag = ord($temp[0]);

                    // if isset($child['constant']) is true then isset($child['optional']) should be true as well
                    if (isset($child['constant'])) {
                        if (isset($child['explicit']) || $child['type'] == self::TYPE_CHOICE) {
                            $subtag = chr((self::CLASS_CONTEXT_SPECIFIC << 6) | 0x20 | $child['constant']);
                            $temp = $subtag . $this->_encodeLength(strlen($temp)) . $temp;
                        } else {
                            $subtag = chr((self::CLASS_CONTEXT_SPECIFIC << 6) | (ord($temp[0]) & 0x20) | $child['constant']);
                            $temp = $subtag . substr($temp, 1);
                        }
                    }
                }

                if (isset($idx)) {
                    array_pop($this->location);
                }

                if ($temp && isset($mapping['cast'])) {
                    $temp[0] = chr(($mapping['class'] << 6) | ($tag & 0x20) | $mapping['cast']);
                }

                return $temp;
            case self::TYPE_INTEGER:
            case self::TYPE_ENUMERATED:
                if (!isset($mapping['mapping'])) {
                    if (is_numeric($source)) {
                        $source = new BigInteger($source);
                    }
                    $value = $source->toBytes(true);
                } else {
                    $value = array_search($source, $mapping['mapping']);
                    if ($value === false) {
                        return false;
                    }
                    $value = new BigInteger($value);
                    $value = $value->toBytes(true);
                }
                if (!strlen($value)) {
                    $value = chr(0);
                }
                break;
            case self::TYPE_UTC_TIME:
            case self::TYPE_GENERALIZED_TIME:
                $format = $mapping['type'] == self::TYPE_UTC_TIME ? 'y' : 'Y';
                $format.= 'mdHis';
                $value = @gmdate($format, strtotime($source)) . 'Z';
                break;
            case self::TYPE_BIT_STRING:
                if (isset($mapping['mapping'])) {
                    $bits = array_fill(0, count($mapping['mapping']), 0);
                    $size = 0;
                    for ($i = 0; $i < count($mapping['mapping']); $i++) {
                        if (in_array($mapping['mapping'][$i], $source)) {
                            $bits[$i] = 1;
                            $size = $i;
                        }
                    }

                    if (isset($mapping['min']) && $mapping['min'] >= 1 && $size < $mapping['min']) {
                        $size = $mapping['min'] - 1;
                    }

                    $offset = 8 - (($size + 1) & 7);
                    $offset = $offset !== 8 ? $offset : 0;

                    $value = chr($offset);

                    for ($i = $size + 1; $i < count($mapping['mapping']); $i++) {
                        unset($bits[$i]);
                    }

                    $bits = implode('', array_pad($bits, $size + $offset + 1, 0));
                    $bytes = explode(' ', rtrim(chunk_split($bits, 8, ' ')));
                    foreach ($bytes as $byte) {
                        $value.= chr(bindec($byte));
                    }

                    break;
                }
            case self::TYPE_OCTET_STRING:
                /* The initial octet shall encode, as an unsigned binary integer with bit 1 as the least significant bit,
                   the number of unused bits in the final subsequent octet. The number shall be in the range zero to seven.

                   -- http://www.itu.int/ITU-T/studygroups/com17/languages/X.690-0207.pdf#page=16 */
                $value = base64_decode($source);
                break;
            case self::TYPE_OBJECT_IDENTIFIER:
                $oid = preg_match('#(?:\d+\.)+#', $source) ? $source : array_search($source, $this->oids);
                if ($oid === false) {
                    user_error('Invalid OID');
                    return false;
                }
                $value = '';
                $parts = explode('.', $oid);
                $value = chr(40 * $parts[0] + $parts[1]);
                for ($i = 2; $i < count($parts); $i++) {
                    $temp = '';
                    if (!$parts[$i]) {
                        $temp = "\0";
                    } else {
                        while ($parts[$i]) {
                            $temp = chr(0x80 | ($parts[$i] & 0x7F)) . $temp;
                            $parts[$i] >>= 7;
                        }
                        $temp[strlen($temp) - 1] = $temp[strlen($temp) - 1] & chr(0x7F);
                    }
                    $value.= $temp;
                }
                break;
            case self::TYPE_ANY:
                $loc = $this->location;
                if (isset($idx)) {
                    array_pop($this->location);
                }

                switch (true) {
                    case !isset($source):
                        return $this->_encode_der(null, array('type' => self::TYPE_NULL) + $mapping, null, $special);
                    case is_int($source):
                    case $source instanceof BigInteger:
                        return $this->_encode_der($source, array('type' => self::TYPE_INTEGER) + $mapping, null, $special);
                    case is_float($source):
                        return $this->_encode_der($source, array('type' => self::TYPE_REAL) + $mapping, null, $special);
                    case is_bool($source):
                        return $this->_encode_der($source, array('type' => self::TYPE_BOOLEAN) + $mapping, null, $special);
                    case is_array($source) && count($source) == 1:
                        $typename = implode('', array_keys($source));
                        $outtype = array_search($typename, $this->ANYmap, true);
                        if ($outtype !== false) {
                            return $this->_encode_der($source[$typename], array('type' => $outtype) + $mapping, null, $special);
                        }
                }

                $filters = $this->filters;
                foreach ($loc as $part) {
                    if (!isset($filters[$part])) {
                        $filters = false;
                        break;
                    }
                    $filters = $filters[$part];
                }
                if ($filters === false) {
                    user_error('No filters defined for ' . implode('/', $loc));
                    return false;
                }
                return $this->_encode_der($source, $filters + $mapping, null, $special);
            case self::TYPE_NULL:
                $value = '';
                break;
            case self::TYPE_NUMERIC_STRING:
            case self::TYPE_TELETEX_STRING:
            case self::TYPE_PRINTABLE_STRING:
            case self::TYPE_UNIVERSAL_STRING:
            case self::TYPE_UTF8_STRING:
            case self::TYPE_BMP_STRING:
            case self::TYPE_IA5_STRING:
            case self::TYPE_VISIBLE_STRING:
            case self::TYPE_VIDEOTEX_STRING:
            case self::TYPE_GRAPHIC_STRING:
            case self::TYPE_GENERAL_STRING:
                $value = $source;
                break;
            case self::TYPE_BOOLEAN:
                $value = $source ? "\xFF" : "\x00";
                break;
            default:
                user_error('Mapping provides no type definition for ' . implode('/', $this->location));
                return false;
        }

        if (isset($idx)) {
            array_pop($this->location);
        }

        if (isset($mapping['cast'])) {
            if (isset($mapping['explicit']) || $mapping['type'] == self::TYPE_CHOICE) {
                $value = chr($tag) . $this->_encodeLength(strlen($value)) . $value;
                $tag = ($mapping['class'] << 6) | 0x20 | $mapping['cast'];
            } else {
                $tag = ($mapping['class'] << 6) | (ord($temp[0]) & 0x20) | $mapping['cast'];
            }
        }

        return chr($tag) . $this->_encodeLength(strlen($value)) . $value;
    }

    /**
     * DER-encode the length
     *
     * DER supports lengths up to (2**8)**127, however, we'll only support lengths up to (2**8)**4.  See
     * {@link http://itu.int/ITU-T/studygroups/com17/languages/X.690-0207.pdf#p=13 X.690 paragraph 8.1.3} for more information.
     *
     * @access private
     * @param int $length
     * @return string
     */
    function _encodeLength($length)
    {
        if ($length <= 0x7F) {
            return chr($length);
        }

        $temp = ltrim(pack('N', $length), chr(0));
        return pack('Ca*', 0x80 | strlen($temp), $temp);
    }

    /**
     * BER-decode the time
     *
     * Called by _decode_ber() and in the case of implicit tags asn1map().
     *
     * @access private
     * @param string $content
     * @param int $tag
     * @return string
     */
    function _decodeTime($content, $tag)
    {
        /* UTCTime:
           http://tools.ietf.org/html/rfc5280#section-4.1.2.5.1
           http://www.obj-sys.com/asn1tutorial/node15.html

           GeneralizedTime:
           http://tools.ietf.org/html/rfc5280#section-4.1.2.5.2
           http://www.obj-sys.com/asn1tutorial/node14.html */

        $pattern = $tag == self::TYPE_UTC_TIME ?
            '#(..)(..)(..)(..)(..)(..)(.*)#' :
            '#(....)(..)(..)(..)(..)(..).*([Z+-].*)$#';

        preg_match($pattern, $content, $matches);

        list(, $year, $month, $day, $hour, $minute, $second, $timezone) = $matches;

        if ($tag == self::TYPE_UTC_TIME) {
            $year = $year >= 50 ? "19$year" : "20$year";
        }

        if ($timezone == 'Z') {
            $mktime = 'gmmktime';
            $timezone = 0;
        } elseif (preg_match('#([+-])(\d\d)(\d\d)#', $timezone, $matches)) {
            $mktime = 'gmmktime';
            $timezone = 60 * $matches[3] + 3600 * $matches[2];
            if ($matches[1] == '-') {
                $timezone = -$timezone;
            }
        } else {
            $mktime = 'mktime';
            $timezone = 0;
        }

        return @$mktime($hour, $minute, $second, $month, $day, $year) + $timezone;
    }

    /**
     * Set the time format
     *
     * Sets the time / date format for asn1map().
     *
     * @access public
     * @param string $format
     */
    function setTimeFormat($format)
    {
        $this->format = $format;
    }

    /**
     * Load OIDs
     *
     * Load the relevant OIDs for a particular ASN.1 semantic mapping.
     *
     * @access public
     * @param array $oids
     */
    function loadOIDs($oids)
    {
        $this->oids = $oids;
    }

    /**
     * Load filters
     *
     * See \phpseclib\File\X509, etc, for an example.
     *
     * @access public
     * @param array $filters
     */
    function loadFilters($filters)
    {
        $this->filters = $filters;
    }

    /**
     * String Shift
     *
     * Inspired by array_shift
     *
     * @param string $string
     * @param int $index
     * @return string
     * @access private
     */
    function _string_shift(&$string, $index = 1)
    {
        $substr = substr($string, 0, $index);
        $string = substr($string, $index);
        return $substr;
    }

    /**
     * String type conversion
     *
     * This is a lazy conversion, dealing only with character size.
     * No real conversion table is used.
     *
     * @param string $in
     * @param int $from
     * @param int $to
     * @return string
     * @access public
     */
    function convert($in, $from = self::TYPE_UTF8_STRING, $to = self::TYPE_UTF8_STRING)
    {
        if (!isset($this->stringTypeSize[$from]) || !isset($this->stringTypeSize[$to])) {
            return false;
        }
        $insize = $this->stringTypeSize[$from];
        $outsize = $this->stringTypeSize[$to];
        $inlength = strlen($in);
        $out = '';

        for ($i = 0; $i < $inlength;) {
            if ($inlength - $i < $insize) {
                return false;
            }

            // Get an input character as a 32-bit value.
            $c = ord($in[$i++]);
            switch (true) {
                case $insize == 4:
                    $c = ($c << 8) | ord($in[$i++]);
                    $c = ($c << 8) | ord($in[$i++]);
                case $insize == 2:
                    $c = ($c << 8) | ord($in[$i++]);
                case $insize == 1:
                    break;
                case ($c & 0x80) == 0x00:
                    break;
                case ($c & 0x40) == 0x00:
                    return false;
                default:
                    $bit = 6;
                    do {
                        if ($bit > 25 || $i >= $inlength || (ord($in[$i]) & 0xC0) != 0x80) {
                            return false;
                        }
                        $c = ($c << 6) | (ord($in[$i++]) & 0x3F);
                        $bit += 5;
                        $mask = 1 << $bit;
                    } while ($c & $bit);
                    $c &= $mask - 1;
                    break;
            }

            // Convert and append the character to output string.
            $v = '';
            switch (true) {
                case $outsize == 4:
                    $v .= chr($c & 0xFF);
                    $c >>= 8;
                    $v .= chr($c & 0xFF);
                    $c >>= 8;
                case $outsize == 2:
                    $v .= chr($c & 0xFF);
                    $c >>= 8;
                case $outsize == 1:
                    $v .= chr($c & 0xFF);
                    $c >>= 8;
                    if ($c) {
                        return false;
                    }
                    break;
                case ($c & 0x80000000) != 0:
                    return false;
                case $c >= 0x04000000:
                    $v .= chr(0x80 | ($c & 0x3F));
                    $c = ($c >> 6) | 0x04000000;
                case $c >= 0x00200000:
                    $v .= chr(0x80 | ($c & 0x3F));
                    $c = ($c >> 6) | 0x00200000;
                case $c >= 0x00010000:
                    $v .= chr(0x80 | ($c & 0x3F));
                    $c = ($c >> 6) | 0x00010000;
                case $c >= 0x00000800:
                    $v .= chr(0x80 | ($c & 0x3F));
                    $c = ($c >> 6) | 0x00000800;
                case $c >= 0x00000080:
                    $v .= chr(0x80 | ($c & 0x3F));
                    $c = ($c >> 6) | 0x000000C0;
                default:
                    $v .= chr($c);
                    break;
            }
            $out .= strrev($v);
        }
        return $out;
    }
}<|MERGE_RESOLUTION|>--- conflicted
+++ resolved
@@ -124,13 +124,8 @@
      *
      * @var array
      * @access private
-<<<<<<< HEAD
-     * @see \phpseclib\File\ASN1::setTimeFormat()
-     * @see \phpseclib\File\ASN1::asn1map()
-=======
      * @see self::setTimeFormat()
      * @see self::asn1map()
->>>>>>> 2048a49a
      * @link http://php.net/class.datetime
      */
     var $encoded;
@@ -142,11 +137,7 @@
      *
      * @var array
      * @access private
-<<<<<<< HEAD
-     * @see \phpseclib\File\ASN1::_encode_der()
-=======
      * @see self::_encode_der()
->>>>>>> 2048a49a
      */
     var $filters;
 
