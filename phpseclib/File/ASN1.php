--- conflicted
+++ resolved
@@ -283,15 +283,9 @@
              -- http://www.obj-sys.com/asn1tutorial/node12.html */
         $class = ($type >> 6) & 3;
         switch ($class) {
-<<<<<<< HEAD
             case self::CLASS_APPLICATION:
             case self::CLASS_PRIVATE:
             case self::CLASS_CONTEXT_SPECIFIC:
-                if ($constructed) {
-=======
-            case FILE_ASN1_CLASS_APPLICATION:
-            case FILE_ASN1_CLASS_PRIVATE:
-            case FILE_ASN1_CLASS_CONTEXT_SPECIFIC:
                 if (!$constructed) {
                     return array(
                         'type'     => $class,
@@ -303,7 +297,6 @@
 
                 $newcontent = array();
                 if (strlen($content)) {
->>>>>>> fd6aa525
                     $newcontent = $this->_decode_ber($content, $start);
                     $length = $newcontent['length'];
                     if (substr($content, $length, 2) == "\0\0") {
