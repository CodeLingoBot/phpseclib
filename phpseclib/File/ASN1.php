<?php

/**
 * Pure-PHP ASN.1 Parser
 *
 * PHP version 5
 *
 * ASN.1 provides the semantics for data encoded using various schemes.  The most commonly
 * utilized scheme is DER or the "Distinguished Encoding Rules".  PEM's are base64 encoded
 * DER blobs.
 *
 * \phpseclib\File\ASN1 decodes and encodes DER formatted messages and places them in a semantic context.
 *
 * Uses the 1988 ASN.1 syntax.
 *
 * @category  File
 * @package   ASN1
 * @author    Jim Wigginton <terrafrost@php.net>
 * @copyright 2012 Jim Wigginton
 * @license   http://www.opensource.org/licenses/mit-license.html  MIT License
 * @link      http://phpseclib.sourceforge.net
 */

namespace phpseclib\File;

use ParagonIE\ConstantTime\Base64;
use phpseclib\File\ASN1\Element;
use phpseclib\Math\BigInteger;
use phpseclib\Common\Functions\Strings;
use DateTime;
use DateTimeZone;

/**
 * Pure-PHP ASN.1 Parser
 *
 * @package ASN1
 * @author  Jim Wigginton <terrafrost@php.net>
 * @access  public
 */
abstract class ASN1
{
    /**#@+
     * Tag Classes
     *
     * @access private
     * @link http://www.itu.int/ITU-T/studygroups/com17/languages/X.690-0207.pdf#page=12
     */
    const CLASS_UNIVERSAL        = 0;
    const CLASS_APPLICATION      = 1;
    const CLASS_CONTEXT_SPECIFIC = 2;
    const CLASS_PRIVATE          = 3;
    /**#@-*/

    /**#@+
     * Tag Classes
     *
     * @access private
     * @link http://www.obj-sys.com/asn1tutorial/node124.html
    */
    const TYPE_BOOLEAN           = 1;
    const TYPE_INTEGER           = 2;
    const TYPE_BIT_STRING        = 3;
    const TYPE_OCTET_STRING      = 4;
    const TYPE_NULL              = 5;
    const TYPE_OBJECT_IDENTIFIER = 6;
    //const TYPE_OBJECT_DESCRIPTOR = 7;
    //const TYPE_INSTANCE_OF       = 8; // EXTERNAL
    const TYPE_REAL              = 9;
    const TYPE_ENUMERATED        = 10;
    //const TYPE_EMBEDDED          = 11;
    const TYPE_UTF8_STRING       = 12;
    //const TYPE_RELATIVE_OID      = 13;
    const TYPE_SEQUENCE          = 16; // SEQUENCE OF
    const TYPE_SET               = 17; // SET OF
    /**#@-*/
    /**#@+
     * More Tag Classes
     *
     * @access private
     * @link http://www.obj-sys.com/asn1tutorial/node10.html
    */
    const TYPE_NUMERIC_STRING   = 18;
    const TYPE_PRINTABLE_STRING = 19;
    const TYPE_TELETEX_STRING   = 20; // T61String
    const TYPE_VIDEOTEX_STRING  = 21;
    const TYPE_IA5_STRING       = 22;
    const TYPE_UTC_TIME         = 23;
    const TYPE_GENERALIZED_TIME = 24;
    const TYPE_GRAPHIC_STRING   = 25;
    const TYPE_VISIBLE_STRING   = 26; // ISO646String
    const TYPE_GENERAL_STRING   = 27;
    const TYPE_UNIVERSAL_STRING = 28;
    //const TYPE_CHARACTER_STRING = 29;
    const TYPE_BMP_STRING       = 30;
    /**#@-*/

    /**#@+
     * Tag Aliases
     *
     * These tags are kinda place holders for other tags.
     *
     * @access private
    */
    const TYPE_CHOICE = -1;
    const TYPE_ANY    = -2;
    /**#@-*/

    /**
     * ASN.1 object identifiers
     *
     * @var array
     * @access private
     * @link http://en.wikipedia.org/wiki/Object_identifier
     */
    private static $oids = [];

    /**
     * ASN.1 object identifier reverse mapping
     *
     * @var array
     * @access private
     */
    private static $reverseOIDs = [];

    /**
     * Default date format
     *
     * @var string
     * @access private
     * @link http://php.net/class.datetime
     */
    private static $format = 'D, d M Y H:i:s O';

    /**
     * Filters
     *
     * If the mapping type is self::TYPE_ANY what do we actually encode it as?
     *
     * @var array
     * @access private
     * @see self::encode_der()
     */
    private static $filters;

    /**
     * Current Location of most recent ASN.1 encode process
     *
     * Useful for debug purposes
     *
     * @var array
     * @access private
     * @see self::encode_der()
     */
    private static $location;

    /**
     * DER Encoded String
     *
     * In case we need to create ASN1\Element object's..
     *
     * @var string
     * @access private
     * @see self::decodeDER()
     */
    private static $encoded;

    /**
     * Type mapping table for the ANY type.
     *
     * Structured or unknown types are mapped to a \phpseclib\File\ASN1\Element.
     * Unambiguous types get the direct mapping (int/real/bool).
     * Others are mapped as a choice, with an extra indexing level.
     *
     * @var array
     * @access public
     */
    const ANY_MAP = [
        self::TYPE_BOOLEAN              => true,
        self::TYPE_INTEGER              => true,
        self::TYPE_BIT_STRING           => 'bitString',
        self::TYPE_OCTET_STRING         => 'octetString',
        self::TYPE_NULL                 => 'null',
        self::TYPE_OBJECT_IDENTIFIER    => 'objectIdentifier',
        self::TYPE_REAL                 => true,
        self::TYPE_ENUMERATED           => 'enumerated',
        self::TYPE_UTF8_STRING          => 'utf8String',
        self::TYPE_NUMERIC_STRING       => 'numericString',
        self::TYPE_PRINTABLE_STRING     => 'printableString',
        self::TYPE_TELETEX_STRING       => 'teletexString',
        self::TYPE_VIDEOTEX_STRING      => 'videotexString',
        self::TYPE_IA5_STRING           => 'ia5String',
        self::TYPE_UTC_TIME             => 'utcTime',
        self::TYPE_GENERALIZED_TIME     => 'generalTime',
        self::TYPE_GRAPHIC_STRING       => 'graphicString',
        self::TYPE_VISIBLE_STRING       => 'visibleString',
        self::TYPE_GENERAL_STRING       => 'generalString',
        self::TYPE_UNIVERSAL_STRING     => 'universalString',
        //self::TYPE_CHARACTER_STRING     => 'characterString',
        self::TYPE_BMP_STRING           => 'bmpString'
    ];

    /**
     * String type to character size mapping table.
     *
     * Non-convertable types are absent from this table.
     * size == 0 indicates variable length encoding.
     *
     * @var array
     * @access public
     */
   const STRING_TYPE_SIZE = [
        self::TYPE_UTF8_STRING      => 0,
        self::TYPE_BMP_STRING       => 2,
        self::TYPE_UNIVERSAL_STRING => 4,
        self::TYPE_PRINTABLE_STRING => 1,
        self::TYPE_TELETEX_STRING   => 1,
        self::TYPE_IA5_STRING       => 1,
        self::TYPE_VISIBLE_STRING   => 1,
    ];

    /**
     * Parse BER-encoding
     *
     * Serves a similar purpose to openssl's asn1parse
     *
     * @param string $encoded
     * @return array
     * @access public
     */
    public static function decodeBER($encoded)
    {
        if ($encoded instanceof Element) {
            $encoded = $encoded->element;
        }

        self::$encoded = $encoded;

        $decoded = [self::decode_ber($encoded)];

        // encapsulate in an array for BC with the old decodeBER
        return $decoded;
    }

    /**
     * Parse BER-encoding (Helper function)
     *
     * Sometimes we want to get the BER encoding of a particular tag.  $start lets us do that without having to reencode.
     * $encoded is passed by reference for the recursive calls done for self::TYPE_BIT_STRING and
     * self::TYPE_OCTET_STRING. In those cases, the indefinite length is used.
     *
     * @param string $encoded
     * @param int $start
     * @param int $encoded_pos
     * @return array|bool
     * @access private
     */
    private static function decode_ber($encoded, $start = 0, $encoded_pos = 0)
    {
        $current = ['start' => $start];

        $type = ord($encoded[$encoded_pos++]);
        $start++;

        $constructed = ($type >> 5) & 1;

        $tag = $type & 0x1F;
        if ($tag == 0x1F) {
            $tag = 0;
            // process septets (since the eighth bit is ignored, it's not an octet)
            do {
                $loop = ord($encoded[0]) >> 7;
                $tag <<= 7;
                $tag |= ord($encoded[$encoded_pos++]) & 0x7F;
                $start++;
            } while ($loop);
        }

        // Length, as discussed in paragraph 8.1.3 of X.690-0207.pdf#page=13
        $length = ord($encoded[$encoded_pos++]);
        $start++;
        if ($length == 0x80) { // indefinite length
            // "[A sender shall] use the indefinite form (see 8.1.3.6) if the encoding is constructed and is not all
            //  immediately available." -- paragraph 8.1.3.2.c
            $length = strlen($encoded) - $encoded_pos;
        } elseif ($length & 0x80) { // definite length, long form
            // technically, the long form of the length can be represented by up to 126 octets (bytes), but we'll only
            // support it up to four.
            $length&= 0x7F;
            $temp = substr($encoded, $encoded_pos, $length);
            $encoded_pos += $length;
            // tags of indefinte length don't really have a header length; this length includes the tag
            $current+= ['headerlength' => $length + 2];
            $start+= $length;
            extract(unpack('Nlength', substr(str_pad($temp, 4, chr(0), STR_PAD_LEFT), -4)));
            /** @var integer $length */
        } else {
            $current+= ['headerlength' => 2];
        }

        if ($length > (strlen($encoded) - $encoded_pos)) {
            return false;
        }

        $content = substr($encoded, $encoded_pos, $length);
        $content_pos = 0;

        // at this point $length can be overwritten. it's only accurate for definite length things as is

        /* Class is UNIVERSAL, APPLICATION, PRIVATE, or CONTEXT-SPECIFIC. The UNIVERSAL class is restricted to the ASN.1
           built-in types. It defines an application-independent data type that must be distinguishable from all other
           data types. The other three classes are user defined. The APPLICATION class distinguishes data types that
           have a wide, scattered use within a particular presentation context. PRIVATE distinguishes data types within
           a particular organization or country. CONTEXT-SPECIFIC distinguishes members of a sequence or set, the
           alternatives of a CHOICE, or universally tagged set members. Only the class number appears in braces for this
           data type; the term CONTEXT-SPECIFIC does not appear.

             -- http://www.obj-sys.com/asn1tutorial/node12.html */
        $class = ($type >> 6) & 3;
        switch ($class) {
            case self::CLASS_APPLICATION:
            case self::CLASS_PRIVATE:
            case self::CLASS_CONTEXT_SPECIFIC:
                if (!$constructed) {
                    return [
                        'type'     => $class,
                        'constant' => $tag,
                        'content'  => $content,
                        'length'   => $length + $start - $current['start']
                    ] + $current;
                }

                $newcontent = [];
                $remainingLength = $length;
                while ($remainingLength > 0) {
<<<<<<< HEAD
                    $temp = self::decode_ber($content, $start, $content_pos);
=======
                    $temp = $this->_decode_ber($content, $start, $content_pos);
                    if ($temp === false) {
                        break;
                    }
>>>>>>> 32ce6a0d
                    $length = $temp['length'];
                    // end-of-content octets - see paragraph 8.1.5
                    if (substr($content, $content_pos + $length, 2) == "\0\0") {
                        $length+= 2;
                        $start+= $length;
                        $newcontent[] = $temp;
                        break;
                    }
                    $start+= $length;
                    $remainingLength-= $length;
                    $newcontent[] = $temp;
                    $content_pos += $length;
                }

                return [
                    'type'     => $class,
                    'constant' => $tag,
                    // the array encapsulation is for BC with the old format
                    'content'  => $newcontent,
                    // the only time when $content['headerlength'] isn't defined is when the length is indefinite.
                    // the absence of $content['headerlength'] is how we know if something is indefinite or not.
                    // technically, it could be defined to be 2 and then another indicator could be used but whatever.
                    'length'   => $start - $current['start']
                ] + $current;
        }

        $current+= ['type' => $tag];

        // decode UNIVERSAL tags
        switch ($tag) {
            case self::TYPE_BOOLEAN:
                // "The contents octets shall consist of a single octet." -- paragraph 8.2.1
                //if (strlen($content) != 1) {
                //    return false;
                //}
                $current['content'] = (bool) ord($content[$content_pos]);
                break;
            case self::TYPE_INTEGER:
            case self::TYPE_ENUMERATED:
                $current['content'] = new BigInteger(substr($content, $content_pos), -256);
                break;
            case self::TYPE_REAL: // not currently supported
                return false;
            case self::TYPE_BIT_STRING:
                // The initial octet shall encode, as an unsigned binary integer with bit 1 as the least significant bit,
                // the number of unused bits in the final subsequent octet. The number shall be in the range zero to
                // seven.
                if (!$constructed) {
                    $current['content'] = substr($content, $content_pos);
                } else {
<<<<<<< HEAD
                    $temp = self::decode_ber($content, $start, $content_pos);
=======
                    $temp = $this->_decode_ber($content, $start, $content_pos);
                    if ($temp === false) {
                        return false;
                    }
>>>>>>> 32ce6a0d
                    $length-= (strlen($content) - $content_pos);
                    $last = count($temp) - 1;
                    for ($i = 0; $i < $last; $i++) {
                        // all subtags should be bit strings
                        //if ($temp[$i]['type'] != self::TYPE_BIT_STRING) {
                        //    return false;
                        //}
                        $current['content'].= substr($temp[$i]['content'], 1);
                    }
                    // all subtags should be bit strings
                    //if ($temp[$last]['type'] != self::TYPE_BIT_STRING) {
                    //    return false;
                    //}
                    $current['content'] = $temp[$last]['content'][0] . $current['content'] . substr($temp[$i]['content'], 1);
                }
                break;
            case self::TYPE_OCTET_STRING:
                if (!$constructed) {
                    $current['content'] = substr($content, $content_pos);
                } else {
                    $current['content'] = '';
                    $length = 0;
                    while (substr($content, $content_pos, 2) != "\0\0") {
<<<<<<< HEAD
                        $temp = self::decode_ber($content, $length + $start, $content_pos);
=======
                        $temp = $this->_decode_ber($content, $length + $start, $content_pos);
                        if ($temp === false) {
                            return false;
                        }
>>>>>>> 32ce6a0d
                        $content_pos += $temp['length'];
                        // all subtags should be octet strings
                        //if ($temp['type'] != self::TYPE_OCTET_STRING) {
                        //    return false;
                        //}
                        $current['content'].= $temp['content'];
                        $length+= $temp['length'];
                    }
                    if (substr($content, $content_pos, 2) == "\0\0") {
                        $length+= 2; // +2 for the EOC
                    }
                }
                break;
            case self::TYPE_NULL:
                // "The contents octets shall not contain any octets." -- paragraph 8.8.2
                //if (strlen($content)) {
                //    return false;
                //}
                break;
            case self::TYPE_SEQUENCE:
            case self::TYPE_SET:
                $offset = 0;
                $current['content'] = [];
                $content_len = strlen($content);
                while ($content_pos < $content_len) {
                    // if indefinite length construction was used and we have an end-of-content string next
                    // see paragraphs 8.1.1.3, 8.1.3.2, 8.1.3.6, 8.1.5, and (for an example) 8.6.4.2
                    if (!isset($current['headerlength']) && substr($content, $content_pos, 2) == "\0\0") {
                        $length = $offset + 2; // +2 for the EOC
                        break 2;
                    }
<<<<<<< HEAD
                    $temp = self::decode_ber($content, $start + $offset, $content_pos);
=======
                    $temp = $this->_decode_ber($content, $start + $offset, $content_pos);
                    if ($temp === false) {
                        return false;
                    }
>>>>>>> 32ce6a0d
                    $content_pos += $temp['length'];
                    $current['content'][] = $temp;
                    $offset+= $temp['length'];
                }
                break;
            case self::TYPE_OBJECT_IDENTIFIER:
                $temp = ord($content[$content_pos++]);
                $current['content'] = sprintf('%d.%d', floor($temp / 40), $temp % 40);
                $valuen = 0;
                // process septets
                $content_len = strlen($content);
                while ($content_pos < $content_len) {
                    $temp = ord($content[$content_pos++]);
                    $valuen <<= 7;
                    $valuen |= $temp & 0x7F;
                    if (~$temp & 0x80) {
                        $current['content'].= ".$valuen";
                        $valuen = 0;
                    }
                }
                // the eighth bit of the last byte should not be 1
                //if ($temp >> 7) {
                //    return false;
                //}
                break;
            /* Each character string type shall be encoded as if it had been declared:
               [UNIVERSAL x] IMPLICIT OCTET STRING

                 -- X.690-0207.pdf#page=23 (paragraph 8.21.3)

               Per that, we're not going to do any validation.  If there are any illegal characters in the string,
               we don't really care */
            case self::TYPE_NUMERIC_STRING:
                // 0,1,2,3,4,5,6,7,8,9, and space
            case self::TYPE_PRINTABLE_STRING:
                // Upper and lower case letters, digits, space, apostrophe, left/right parenthesis, plus sign, comma,
                // hyphen, full stop, solidus, colon, equal sign, question mark
            case self::TYPE_TELETEX_STRING:
                // The Teletex character set in CCITT's T61, space, and delete
                // see http://en.wikipedia.org/wiki/Teletex#Character_sets
            case self::TYPE_VIDEOTEX_STRING:
                // The Videotex character set in CCITT's T.100 and T.101, space, and delete
            case self::TYPE_VISIBLE_STRING:
                // Printing character sets of international ASCII, and space
            case self::TYPE_IA5_STRING:
                // International Alphabet 5 (International ASCII)
            case self::TYPE_GRAPHIC_STRING:
                // All registered G sets, and space
            case self::TYPE_GENERAL_STRING:
                // All registered C and G sets, space and delete
            case self::TYPE_UTF8_STRING:
                // ????
            case self::TYPE_BMP_STRING:
                $current['content'] = substr($content, $content_pos);
                break;
            case self::TYPE_UTC_TIME:
            case self::TYPE_GENERALIZED_TIME:
                $current['content'] = self::decodeTime(substr($content, $content_pos), $tag);
            default:
        }

        $start+= $length;

        // ie. length is the length of the full TLV encoding - it's not just the length of the value
        return $current + ['length' => $start - $current['start']];
    }

    /**
     * ASN.1 Map
     *
     * Provides an ASN.1 semantic mapping ($mapping) from a parsed BER-encoding to a human readable format.
     *
     * "Special" mappings may be applied on a per tag-name basis via $special.
     *
     * @param array $decoded
     * @param array $mapping
     * @param array $special
     * @return array|bool|Element
     * @access public
     */
    public static function asn1map($decoded, $mapping, $special = [])
    {
        if (isset($mapping['explicit']) && is_array($decoded['content'])) {
            $decoded = $decoded['content'][0];
        }

        switch (true) {
            case $mapping['type'] == self::TYPE_ANY:
                $intype = $decoded['type'];
                // !isset(self::ANY_MAP[$intype]) produces a fatal error on PHP 5.6
                if (isset($decoded['constant']) || !array_key_exists($intype, self::ANY_MAP) || (ord(self::$encoded[$decoded['start']]) & 0x20)) {
                    return new Element(substr(self::$encoded, $decoded['start'], $decoded['length']));
                }
                $inmap = self::ANY_MAP[$intype];
                if (is_string($inmap)) {
                    return [$inmap => self::asn1map($decoded, ['type' => $intype] + $mapping, $special)];
                }
                break;
            case $mapping['type'] == self::TYPE_CHOICE:
                foreach ($mapping['children'] as $key => $option) {
                    switch (true) {
                        case isset($option['constant']) && $option['constant'] == $decoded['constant']:
                        case !isset($option['constant']) && $option['type'] == $decoded['type']:
                            $value = self::asn1map($decoded, $option, $special);
                            break;
                        case !isset($option['constant']) && $option['type'] == self::TYPE_CHOICE:
                            $v = self::asn1map($decoded, $option, $special);
                            if (isset($v)) {
                                $value = $v;
                            }
                    }
                    if (isset($value)) {
                        if (isset($special[$key])) {
                            $value = call_user_func($special[$key], $value);
                        }
                        return [$key => $value];
                    }
                }
                return null;
            case isset($mapping['implicit']):
            case isset($mapping['explicit']):
            case $decoded['type'] == $mapping['type']:
                break;
            default:
                // if $decoded['type'] and $mapping['type'] are both strings, but different types of strings,
                // let it through
                switch (true) {
                    case $decoded['type'] < 18: // self::TYPE_NUMERIC_STRING == 18
                    case $decoded['type'] > 30: // self::TYPE_BMP_STRING == 30
                    case $mapping['type'] < 18:
                    case $mapping['type'] > 30:
                        return null;
                }
        }

        if (isset($mapping['implicit'])) {
            $decoded['type'] = $mapping['type'];
        }

        switch ($decoded['type']) {
            case self::TYPE_SEQUENCE:
                $map = [];

                // ignore the min and max
                if (isset($mapping['min']) && isset($mapping['max'])) {
                    $child = $mapping['children'];
                    foreach ($decoded['content'] as $content) {
                        if (($map[] = self::asn1map($content, $child, $special)) === null) {
                            return null;
                        }
                    }

                    return $map;
                }

                $n = count($decoded['content']);
                $i = 0;

                foreach ($mapping['children'] as $key => $child) {
                    $maymatch = $i < $n; // Match only existing input.
                    if ($maymatch) {
                        $temp = $decoded['content'][$i];

                        if ($child['type'] != self::TYPE_CHOICE) {
                            // Get the mapping and input class & constant.
                            $childClass = $tempClass = self::CLASS_UNIVERSAL;
                            $constant = null;
                            if (isset($temp['constant'])) {
                                $tempClass = $temp['type'];
                            }
                            if (isset($child['class'])) {
                                $childClass = $child['class'];
                                $constant = $child['cast'];
                            } elseif (isset($child['constant'])) {
                                $childClass = self::CLASS_CONTEXT_SPECIFIC;
                                $constant = $child['constant'];
                            }

                            if (isset($constant) && isset($temp['constant'])) {
                                // Can only match if constants and class match.
                                $maymatch = $constant == $temp['constant'] && $childClass == $tempClass;
                            } else {
                                // Can only match if no constant expected and type matches or is generic.
                                $maymatch = !isset($child['constant']) && array_search($child['type'], [$temp['type'], self::TYPE_ANY, self::TYPE_CHOICE]) !== false;
                            }
                        }
                    }

                    if ($maymatch) {
                        // Attempt submapping.
                        $candidate = self::asn1map($temp, $child, $special);
                        $maymatch = $candidate !== null;
                    }

                    if ($maymatch) {
                        // Got the match: use it.
                        if (isset($special[$key])) {
                            $candidate = call_user_func($special[$key], $candidate);
                        }
                        $map[$key] = $candidate;
                        $i++;
                    } elseif (isset($child['default'])) {
                        switch ($child['type']) {
                            case ASN1::TYPE_INTEGER:
                                $map[$key] = new BigInteger($child['default']);
                                break;
                            //case ASN1::TYPE_BOOLEAN:
                            default:
                                $map[$key] = $child['type'];
                        }
                    } elseif (!isset($child['optional'])) {
                        return null; // Syntax error.
                    }
                }

                // Fail mapping if all input items have not been consumed.
                return $i < $n ? null: $map;

            // the main diff between sets and sequences is the encapsulation of the foreach in another for loop
            case self::TYPE_SET:
                $map = [];

                // ignore the min and max
                if (isset($mapping['min']) && isset($mapping['max'])) {
                    $child = $mapping['children'];
                    foreach ($decoded['content'] as $content) {
                        if (($map[] = self::asn1map($content, $child, $special)) === null) {
                            return null;
                        }
                    }

                    return $map;
                }

                for ($i = 0; $i < count($decoded['content']); $i++) {
                    $temp = $decoded['content'][$i];
                    $tempClass = self::CLASS_UNIVERSAL;
                    if (isset($temp['constant'])) {
                        $tempClass = $temp['type'];
                    }

                    foreach ($mapping['children'] as $key => $child) {
                        if (isset($map[$key])) {
                            continue;
                        }
                        $maymatch = true;
                        if ($child['type'] != self::TYPE_CHOICE) {
                            $childClass = self::CLASS_UNIVERSAL;
                            $constant = null;
                            if (isset($child['class'])) {
                                $childClass = $child['class'];
                                $constant = $child['cast'];
                            } elseif (isset($child['constant'])) {
                                $childClass = self::CLASS_CONTEXT_SPECIFIC;
                                $constant = $child['constant'];
                            }

                            if (isset($constant) && isset($temp['constant'])) {
                                // Can only match if constants and class match.
                                $maymatch = $constant == $temp['constant'] && $childClass == $tempClass;
                            } else {
                                // Can only match if no constant expected and type matches or is generic.
                                $maymatch = !isset($child['constant']) && array_search($child['type'], [$temp['type'], self::TYPE_ANY, self::TYPE_CHOICE]) !== false;
                            }
                        }

                        if ($maymatch) {
                            // Attempt submapping.
                            $candidate = self::asn1map($temp, $child, $special);
                            $maymatch = $candidate !== null;
                        }

                        if (!$maymatch) {
                            break;
                        }

                        // Got the match: use it.
                        if (isset($special[$key])) {
                            $candidate = call_user_func($special[$key], $candidate);
                        }
                        $map[$key] = $candidate;
                        break;
                    }
                }

                foreach ($mapping['children'] as $key => $child) {
                    if (!isset($map[$key])) {
                        if (isset($child['default'])) {
                            $map[$key] = $child['default'];
                        } elseif (!isset($child['optional'])) {
                            return null;
                        }
                    }
                }
                return $map;
            case self::TYPE_OBJECT_IDENTIFIER:
                return isset(self::$oids[$decoded['content']]) ? self::$oids[$decoded['content']] : $decoded['content'];
            case self::TYPE_UTC_TIME:
            case self::TYPE_GENERALIZED_TIME:
                if (isset($mapping['implicit'])) {
                    $decoded['content'] = self::decodeTime($decoded['content'], $decoded['type']);
                }
                return $decoded['content'] ? $decoded['content']->format(self::$format) : false;
            case self::TYPE_BIT_STRING:
                if (isset($mapping['mapping'])) {
                    $offset = ord($decoded['content'][0]);
                    $size = (strlen($decoded['content']) - 1) * 8 - $offset;
                    /*
                       From X.680-0207.pdf#page=46 (21.7):

                       "When a "NamedBitList" is used in defining a bitstring type ASN.1 encoding rules are free to add (or remove)
                        arbitrarily any trailing 0 bits to (or from) values that are being encoded or decoded. Application designers should
                        therefore ensure that different semantics are not associated with such values which differ only in the number of trailing
                        0 bits."
                    */
                    $bits = count($mapping['mapping']) == $size ? [] : array_fill(0, count($mapping['mapping']) - $size, false);
                    for ($i = strlen($decoded['content']) - 1; $i > 0; $i--) {
                        $current = ord($decoded['content'][$i]);
                        for ($j = $offset; $j < 8; $j++) {
                            $bits[] = (bool) ($current & (1 << $j));
                        }
                        $offset = 0;
                    }
                    $values = [];
                    $map = array_reverse($mapping['mapping']);
                    foreach ($map as $i => $value) {
                        if ($bits[$i]) {
                            $values[] = $value;
                        }
                    }
                    return $values;
                }
            case self::TYPE_OCTET_STRING:
                return $decoded['content'];
            case self::TYPE_NULL:
                return '';
            case self::TYPE_BOOLEAN:
                return $decoded['content'];
            case self::TYPE_NUMERIC_STRING:
            case self::TYPE_PRINTABLE_STRING:
            case self::TYPE_TELETEX_STRING:
            case self::TYPE_VIDEOTEX_STRING:
            case self::TYPE_IA5_STRING:
            case self::TYPE_GRAPHIC_STRING:
            case self::TYPE_VISIBLE_STRING:
            case self::TYPE_GENERAL_STRING:
            case self::TYPE_UNIVERSAL_STRING:
            case self::TYPE_UTF8_STRING:
            case self::TYPE_BMP_STRING:
                return $decoded['content'];
            case self::TYPE_INTEGER:
            case self::TYPE_ENUMERATED:
                $temp = $decoded['content'];
                if (isset($mapping['implicit'])) {
                    $temp = new BigInteger($decoded['content'], -256);
                }
                if (isset($mapping['mapping'])) {
                    $temp = (int) $temp->toString();
                    return isset($mapping['mapping'][$temp]) ?
                        $mapping['mapping'][$temp] :
                        false;
                }
                return $temp;
        }
    }

    /**
     * ASN.1 Encode
     *
     * DER-encodes an ASN.1 semantic mapping ($mapping).  Some libraries would probably call this function
     * an ASN.1 compiler.
     *
     * "Special" mappings can be applied via $special.
     *
     * @param string $source
     * @param array $mapping
     * @param array $special
     * @return string
     * @access public
     */
    public static function encodeDER($source, $mapping, $special = [])
    {
        self::$location = [];
        return self::encode_der($source, $mapping, null, $special);
    }

    /**
     * ASN.1 Encode (Helper function)
     *
     * @param string $source
     * @param array $mapping
     * @param int $idx
     * @param array $special
     * @return string
     * @access private
     */
    private static function encode_der($source, $mapping, $idx = null, $special = [])
    {
        if ($source instanceof Element) {
            return $source->element;
        }

        // do not encode (implicitly optional) fields with value set to default
        if (isset($mapping['default']) && $source === $mapping['default']) {
            return '';
        }

        if (isset($idx)) {
            if (isset($special[$idx])) {
                $source = call_user_func($special[$idx], $source);
            }
            self::$location[] = $idx;
        }

        $tag = $mapping['type'];

        switch ($tag) {
            case self::TYPE_SET:    // Children order is not important, thus process in sequence.
            case self::TYPE_SEQUENCE:
                $tag|= 0x20; // set the constructed bit

                // ignore the min and max
                if (isset($mapping['min']) && isset($mapping['max'])) {
                    $value = [];
                    $child = $mapping['children'];

                    foreach ($source as $content) {
                        $temp = self::encode_der($content, $child, null, $special);
                        if ($temp === false) {
                            return false;
                        }
                        $value[]= $temp;
                    }
                    /* "The encodings of the component values of a set-of value shall appear in ascending order, the encodings being compared
                        as octet strings with the shorter components being padded at their trailing end with 0-octets.
                        NOTE - The padding octets are for comparison purposes only and do not appear in the encodings."

                       -- sec 11.6 of http://www.itu.int/ITU-T/studygroups/com17/languages/X.690-0207.pdf  */
                    if ($mapping['type'] == self::TYPE_SET) {
                        sort($value);
                    }
                    $value = implode($value, '');
                    break;
                }

                $value = '';
                foreach ($mapping['children'] as $key => $child) {
                    if (!array_key_exists($key, $source)) {
                        if (!isset($child['optional'])) {
                            return false;
                        }
                        continue;
                    }

                    $temp = self::encode_der($source[$key], $child, $key, $special);
                    if ($temp === false) {
                        return false;
                    }

                    // An empty child encoding means it has been optimized out.
                    // Else we should have at least one tag byte.
                    if ($temp === '') {
                        continue;
                    }

                    // if isset($child['constant']) is true then isset($child['optional']) should be true as well
                    if (isset($child['constant'])) {
                        /*
                           From X.680-0207.pdf#page=58 (30.6):

                           "The tagging construction specifies explicit tagging if any of the following holds:
                            ...
                            c) the "Tag Type" alternative is used and the value of "TagDefault" for the module is IMPLICIT TAGS or
                            AUTOMATIC TAGS, but the type defined by "Type" is an untagged choice type, an untagged open type, or
                            an untagged "DummyReference" (see ITU-T Rec. X.683 | ISO/IEC 8824-4, 8.3)."
                         */
                        if (isset($child['explicit']) || $child['type'] == self::TYPE_CHOICE) {
                            $subtag = chr((self::CLASS_CONTEXT_SPECIFIC << 6) | 0x20 | $child['constant']);
                            $temp = $subtag . self::encodeLength(strlen($temp)) . $temp;
                        } else {
                            $subtag = chr((self::CLASS_CONTEXT_SPECIFIC << 6) | (ord($temp[0]) & 0x20) | $child['constant']);
                            $temp = $subtag . substr($temp, 1);
                        }
                    }
                    $value.= $temp;
                }
                break;
            case self::TYPE_CHOICE:
                $temp = false;

                foreach ($mapping['children'] as $key => $child) {
                    if (!isset($source[$key])) {
                        continue;
                    }

                    $temp = self::encode_der($source[$key], $child, $key, $special);
                    if ($temp === false) {
                        return false;
                    }

                    // An empty child encoding means it has been optimized out.
                    // Else we should have at least one tag byte.
                    if ($temp === '') {
                        continue;
                    }

                    $tag = ord($temp[0]);

                    // if isset($child['constant']) is true then isset($child['optional']) should be true as well
                    if (isset($child['constant'])) {
                        if (isset($child['explicit']) || $child['type'] == self::TYPE_CHOICE) {
                            $subtag = chr((self::CLASS_CONTEXT_SPECIFIC << 6) | 0x20 | $child['constant']);
                            $temp = $subtag . self::encodeLength(strlen($temp)) . $temp;
                        } else {
                            $subtag = chr((self::CLASS_CONTEXT_SPECIFIC << 6) | (ord($temp[0]) & 0x20) | $child['constant']);
                            $temp = $subtag . substr($temp, 1);
                        }
                    }
                }

                if (isset($idx)) {
                    array_pop(self::$location);
                }

                if ($temp && isset($mapping['cast'])) {
                    $temp[0] = chr(($mapping['class'] << 6) | ($tag & 0x20) | $mapping['cast']);
                }

                return $temp;
            case self::TYPE_INTEGER:
            case self::TYPE_ENUMERATED:
                if (!isset($mapping['mapping'])) {
                    if (is_numeric($source)) {
                        $source = new BigInteger($source);
                    }
                    $value = $source->toBytes(true);
                } else {
                    $value = array_search($source, $mapping['mapping']);
                    if ($value === false) {
                        return false;
                    }
                    $value = new BigInteger($value);
                    $value = $value->toBytes(true);
                }
                if (!strlen($value)) {
                    $value = chr(0);
                }
                break;
            case self::TYPE_UTC_TIME:
            case self::TYPE_GENERALIZED_TIME:
                $format = $mapping['type'] == self::TYPE_UTC_TIME ? 'y' : 'Y';
                $format.= 'mdHis';
                $date = new DateTime($source, new DateTimeZone('GMT'));
                $value = $date->format($format) . 'Z';
                break;
            case self::TYPE_BIT_STRING:
                if (isset($mapping['mapping'])) {
                    $bits = array_fill(0, count($mapping['mapping']), 0);
                    $size = 0;
                    for ($i = 0; $i < count($mapping['mapping']); $i++) {
                        if (in_array($mapping['mapping'][$i], $source)) {
                            $bits[$i] = 1;
                            $size = $i;
                        }
                    }

                    if (isset($mapping['min']) && $mapping['min'] >= 1 && $size < $mapping['min']) {
                        $size = $mapping['min'] - 1;
                    }

                    $offset = 8 - (($size + 1) & 7);
                    $offset = $offset !== 8 ? $offset : 0;

                    $value = chr($offset);

                    for ($i = $size + 1; $i < count($mapping['mapping']); $i++) {
                        unset($bits[$i]);
                    }

                    $bits = implode('', array_pad($bits, $size + $offset + 1, 0));
                    $bytes = explode(' ', rtrim(chunk_split($bits, 8, ' ')));
                    foreach ($bytes as $byte) {
                        $value.= chr(bindec($byte));
                    }

                    break;
                }
            case self::TYPE_OCTET_STRING:
                /* The initial octet shall encode, as an unsigned binary integer with bit 1 as the least significant bit,
                   the number of unused bits in the final subsequent octet. The number shall be in the range zero to seven.

                   -- http://www.itu.int/ITU-T/studygroups/com17/languages/X.690-0207.pdf#page=16 */
                $value = $source;
                break;
            case self::TYPE_OBJECT_IDENTIFIER:
                if (!preg_match('#(?:\d+\.)+#', $source)) {
                    $oid = isset(self::$reverseOIDs[$source]) ? self::$reverseOIDs[$source] : false;
                } else {
                    $oid = $source;
                }
                if ($oid === false) {
                    throw new \RuntimeException('Invalid OID');
                }
                $value = '';
                $parts = explode('.', $oid);
                $value = chr(40 * $parts[0] + $parts[1]);
                for ($i = 2; $i < count($parts); $i++) {
                    $temp = '';
                    if (!$parts[$i]) {
                        $temp = "\0";
                    } else {
                        while ($parts[$i]) {
                            $temp = chr(0x80 | ($parts[$i] & 0x7F)) . $temp;
                            $parts[$i] >>= 7;
                        }
                        $temp[strlen($temp) - 1] = $temp[strlen($temp) - 1] & chr(0x7F);
                    }
                    $value.= $temp;
                }
                break;
            case self::TYPE_ANY:
                $loc = self::$location;
                if (isset($idx)) {
                    array_pop(self::$location);
                }

                switch (true) {
                    case !isset($source):
                        return self::encode_der(null, ['type' => self::TYPE_NULL] + $mapping, null, $special);
                    case is_int($source):
                    case $source instanceof BigInteger:
                        return self::encode_der($source, ['type' => self::TYPE_INTEGER] + $mapping, null, $special);
                    case is_float($source):
                        return self::encode_der($source, ['type' => self::TYPE_REAL] + $mapping, null, $special);
                    case is_bool($source):
                        return self::encode_der($source, ['type' => self::TYPE_BOOLEAN] + $mapping, null, $special);
                    case is_array($source) && count($source) == 1:
                        $typename = implode('', array_keys($source));
                        $outtype = array_search($typename, self::ANY_MAP, true);
                        if ($outtype !== false) {
                            return self::encode_der($source[$typename], ['type' => $outtype] + $mapping, null, $special);
                        }
                }

                $filters = self::$filters;
                foreach ($loc as $part) {
                    if (!isset($filters[$part])) {
                        $filters = false;
                        break;
                    }
                    $filters = $filters[$part];
                }
                if ($filters === false) {
                    throw new \RuntimeException('No filters defined for ' . implode('/', $loc));
                }
                return self::encode_der($source, $filters + $mapping, null, $special);
            case self::TYPE_NULL:
                $value = '';
                break;
            case self::TYPE_NUMERIC_STRING:
            case self::TYPE_TELETEX_STRING:
            case self::TYPE_PRINTABLE_STRING:
            case self::TYPE_UNIVERSAL_STRING:
            case self::TYPE_UTF8_STRING:
            case self::TYPE_BMP_STRING:
            case self::TYPE_IA5_STRING:
            case self::TYPE_VISIBLE_STRING:
            case self::TYPE_VIDEOTEX_STRING:
            case self::TYPE_GRAPHIC_STRING:
            case self::TYPE_GENERAL_STRING:
                $value = $source;
                break;
            case self::TYPE_BOOLEAN:
                $value = $source ? "\xFF" : "\x00";
                break;
            default:
                throw new \RuntimeException('Mapping provides no type definition for ' . implode('/', self::$location));
        }

        if (isset($idx)) {
            array_pop(self::$location);
        }

        if (isset($mapping['cast'])) {
            if (isset($mapping['explicit']) || $mapping['type'] == self::TYPE_CHOICE) {
                $value = chr($tag) . self::encodeLength(strlen($value)) . $value;
                $tag = ($mapping['class'] << 6) | 0x20 | $mapping['cast'];
            } else {
                $tag = ($mapping['class'] << 6) | (ord($temp[0]) & 0x20) | $mapping['cast'];
            }
        }

        return chr($tag) . self::encodeLength(strlen($value)) . $value;
    }

    /**
     * BER-decode the time
     *
     * Called by _decode_ber() and in the case of implicit tags asn1map().
     *
     * @access private
     * @param string $content
     * @param int $tag
     * @return string
     */
    private static function decodeTime($content, $tag)
    {
        /* UTCTime:
           http://tools.ietf.org/html/rfc5280#section-4.1.2.5.1
           http://www.obj-sys.com/asn1tutorial/node15.html

           GeneralizedTime:
           http://tools.ietf.org/html/rfc5280#section-4.1.2.5.2
           http://www.obj-sys.com/asn1tutorial/node14.html */

        $format = 'YmdHis';

        if ($tag == self::TYPE_UTC_TIME) {
            // https://www.itu.int/ITU-T/studygroups/com17/languages/X.690-0207.pdf#page=28 says "the seconds
            // element shall always be present" but none-the-less I've seen X509 certs where it isn't and if the
            // browsers parse it phpseclib ought to too
            if (preg_match('#^(\d{10})(Z|[+-]\d{4})$#', $content, $matches)) {
                $content = $matches[1] . '00' . $matches[2];
            }
            $prefix = substr($content, 0, 2) >= 50 ? '19' : '20';
            $content = $prefix . $content;
        } elseif (strpos($content, '.') !== false) {
            $format.= '.u';
        }

        if ($content[strlen($content) - 1] == 'Z') {
            $content = substr($content, 0, -1) . '+0000';
        }

        if (strpos($content, '-') !== false || strpos($content, '+') !== false) {
            $format.= 'O';
        }

        // error supression isn't necessary as of PHP 7.0:
        // http://php.net/manual/en/migration70.other-changes.php
        return @DateTime::createFromFormat($format, $content);
    }

    /**
     * Set the time format
     *
     * Sets the time / date format for asn1map().
     *
     * @access public
     * @param string $format
     */
    public static function setTimeFormat($format)
    {
        self::$format = $format;
    }

    /**
     * Load OIDs
     *
     * Load the relevant OIDs for a particular ASN.1 semantic mapping.
     * Previously loaded OIDs are retained.
     *
     * @access public
     * @param array $oids
     */
    public static function loadOIDs($oids)
    {
        self::$oids+= $oids;
        self::$reverseOIDs = array_flip(self::$oids);
    }

    /**
     * Set filters
     *
     * See \phpseclib\File\X509, etc, for an example.
     * Previously loaded filters are not retained.
     *
     * @access public
     * @param array $filters
     */
    public static function setFilters($filters)
    {
        self::$filters = $filters;
    }

    /**
     * String type conversion
     *
     * This is a lazy conversion, dealing only with character size.
     * No real conversion table is used.
     *
     * @param string $in
     * @param int $from
     * @param int $to
     * @return string
     * @access public
     */
    public static function convert($in, $from = self::TYPE_UTF8_STRING, $to = self::TYPE_UTF8_STRING)
    {
        // isset(self::STRING_TYPE_SIZE[$from] returns a fatal error on PHP 5.6
        if (!array_key_exists($from, self::STRING_TYPE_SIZE) || !array_key_exists($to, self::STRING_TYPE_SIZE)) {
            return false;
        }
        $insize = self::STRING_TYPE_SIZE[$from];
        $outsize = self::STRING_TYPE_SIZE[$to];
        $inlength = strlen($in);
        $out = '';

        for ($i = 0; $i < $inlength;) {
            if ($inlength - $i < $insize) {
                return false;
            }

            // Get an input character as a 32-bit value.
            $c = ord($in[$i++]);
            switch (true) {
                case $insize == 4:
                    $c = ($c << 8) | ord($in[$i++]);
                    $c = ($c << 8) | ord($in[$i++]);
                case $insize == 2:
                    $c = ($c << 8) | ord($in[$i++]);
                case $insize == 1:
                    break;
                case ($c & 0x80) == 0x00:
                    break;
                case ($c & 0x40) == 0x00:
                    return false;
                default:
                    $bit = 6;
                    do {
                        if ($bit > 25 || $i >= $inlength || (ord($in[$i]) & 0xC0) != 0x80) {
                            return false;
                        }
                        $c = ($c << 6) | (ord($in[$i++]) & 0x3F);
                        $bit += 5;
                        $mask = 1 << $bit;
                    } while ($c & $bit);
                    $c &= $mask - 1;
                    break;
            }

            // Convert and append the character to output string.
            $v = '';
            switch (true) {
                case $outsize == 4:
                    $v .= chr($c & 0xFF);
                    $c >>= 8;
                    $v .= chr($c & 0xFF);
                    $c >>= 8;
                case $outsize == 2:
                    $v .= chr($c & 0xFF);
                    $c >>= 8;
                case $outsize == 1:
                    $v .= chr($c & 0xFF);
                    $c >>= 8;
                    if ($c) {
                        return false;
                    }
                    break;
                case ($c & 0x80000000) != 0:
                    return false;
                case $c >= 0x04000000:
                    $v .= chr(0x80 | ($c & 0x3F));
                    $c = ($c >> 6) | 0x04000000;
                case $c >= 0x00200000:
                    $v .= chr(0x80 | ($c & 0x3F));
                    $c = ($c >> 6) | 0x00200000;
                case $c >= 0x00010000:
                    $v .= chr(0x80 | ($c & 0x3F));
                    $c = ($c >> 6) | 0x00010000;
                case $c >= 0x00000800:
                    $v .= chr(0x80 | ($c & 0x3F));
                    $c = ($c >> 6) | 0x00000800;
                case $c >= 0x00000080:
                    $v .= chr(0x80 | ($c & 0x3F));
                    $c = ($c >> 6) | 0x000000C0;
                default:
                    $v .= chr($c);
                    break;
            }
            $out .= strrev($v);
        }
        return $out;
    }

    /**
     * Extract raw BER from Base64 encoding
     *
     * @access private
     * @param string $str
     * @return string
     */
    public static function extractBER($str)
    {
        /* X.509 certs are assumed to be base64 encoded but sometimes they'll have additional things in them
         * above and beyond the ceritificate.
         * ie. some may have the following preceding the -----BEGIN CERTIFICATE----- line:
         *
         * Bag Attributes
         *     localKeyID: 01 00 00 00
         * subject=/O=organization/OU=org unit/CN=common name
         * issuer=/O=organization/CN=common name
         */
        $temp = preg_replace('#.*?^-+[^-]+-+[\r\n ]*$#ms', '', $str, 1);
        // remove the -----BEGIN CERTIFICATE----- and -----END CERTIFICATE----- stuff
        $temp = preg_replace('#-+[^-]+-+#', '', $temp);
        // remove new lines
        $temp = str_replace(["\r", "\n", ' '], '', $temp);
        $temp = preg_match('#^[a-zA-Z\d/+]*={0,2}$#', $temp) ? Base64::decode($temp) : false;
        return $temp != false ? $temp : $str;
    }

    /**
     * DER-encode the length
     *
     * DER supports lengths up to (2**8)**127, however, we'll only support lengths up to (2**8)**4.  See
     * {@link http://itu.int/ITU-T/studygroups/com17/languages/X.690-0207.pdf#p=13 X.690 paragraph 8.1.3} for more information.
     *
     * @access public
     * @param int $length
     * @return string
     */
    public static function encodeLength($length)
    {
        if ($length <= 0x7F) {
            return chr($length);
        }

        $temp = ltrim(pack('N', $length), chr(0));
        return pack('Ca*', 0x80 | strlen($temp), $temp);
    }

    /**
     * Returns the OID corresponding to a name
     *
     * What's returned in the associative array returned by loadX509() (or load*()) is either a name or an OID if
     * no OID to name mapping is available. The problem with this is that what may be an unmapped OID in one version
     * of phpseclib may not be unmapped in the next version, so apps that are looking at this OID may not be able
     * to work from version to version.
     *
     * This method will return the OID if a name is passed to it and if no mapping is avialable it'll assume that
     * what's being passed to it already is an OID and return that instead. A few examples.
     *
     * getOID('2.16.840.1.101.3.4.2.1') == '2.16.840.1.101.3.4.2.1'
     * getOID('id-sha256') == '2.16.840.1.101.3.4.2.1'
     * getOID('zzz') == 'zzz'
     *
     * @access public
     * @param string $name
     * @return string
     */
    static function getOID($name)
    {
        return isset(self::$reverseOIDs[$name]) ? self::$reverseOIDs[$name] : $name;
    }
}<|MERGE_RESOLUTION|>--- conflicted
+++ resolved
@@ -332,14 +332,10 @@
                 $newcontent = [];
                 $remainingLength = $length;
                 while ($remainingLength > 0) {
-<<<<<<< HEAD
                     $temp = self::decode_ber($content, $start, $content_pos);
-=======
-                    $temp = $this->_decode_ber($content, $start, $content_pos);
                     if ($temp === false) {
                         break;
                     }
->>>>>>> 32ce6a0d
                     $length = $temp['length'];
                     // end-of-content octets - see paragraph 8.1.5
                     if (substr($content, $content_pos + $length, 2) == "\0\0") {
@@ -390,14 +386,10 @@
                 if (!$constructed) {
                     $current['content'] = substr($content, $content_pos);
                 } else {
-<<<<<<< HEAD
                     $temp = self::decode_ber($content, $start, $content_pos);
-=======
-                    $temp = $this->_decode_ber($content, $start, $content_pos);
                     if ($temp === false) {
                         return false;
                     }
->>>>>>> 32ce6a0d
                     $length-= (strlen($content) - $content_pos);
                     $last = count($temp) - 1;
                     for ($i = 0; $i < $last; $i++) {
@@ -421,14 +413,10 @@
                     $current['content'] = '';
                     $length = 0;
                     while (substr($content, $content_pos, 2) != "\0\0") {
-<<<<<<< HEAD
                         $temp = self::decode_ber($content, $length + $start, $content_pos);
-=======
-                        $temp = $this->_decode_ber($content, $length + $start, $content_pos);
                         if ($temp === false) {
                             return false;
                         }
->>>>>>> 32ce6a0d
                         $content_pos += $temp['length'];
                         // all subtags should be octet strings
                         //if ($temp['type'] != self::TYPE_OCTET_STRING) {
@@ -460,14 +448,10 @@
                         $length = $offset + 2; // +2 for the EOC
                         break 2;
                     }
-<<<<<<< HEAD
                     $temp = self::decode_ber($content, $start + $offset, $content_pos);
-=======
-                    $temp = $this->_decode_ber($content, $start + $offset, $content_pos);
                     if ($temp === false) {
                         return false;
                     }
->>>>>>> 32ce6a0d
                     $content_pos += $temp['length'];
                     $current['content'][] = $temp;
                     $offset+= $temp['length'];
