<?php

/**
 * Pure-PHP X.509 Parser
 *
 * PHP version 5
 *
 * Encode and decode X.509 certificates.
 *
 * The extensions are from {@link http://tools.ietf.org/html/rfc5280 RFC5280} and
 * {@link http://web.archive.org/web/19961027104704/http://www3.netscape.com/eng/security/cert-exts.html Netscape Certificate Extensions}.
 *
 * Note that loading an X.509 certificate and resaving it may invalidate the signature.  The reason being that the signature is based on a
 * portion of the certificate that contains optional parameters with default values.  ie. if the parameter isn't there the default value is
 * used.  Problem is, if the parameter is there and it just so happens to have the default value there are two ways that that parameter can
 * be encoded.  It can be encoded explicitly or left out all together.  This would effect the signature value and thus may invalidate the
 * the certificate all together unless the certificate is re-signed.
 *
 * @category  File
 * @package   X509
 * @author    Jim Wigginton <terrafrost@php.net>
 * @copyright 2012 Jim Wigginton
 * @license   http://www.opensource.org/licenses/mit-license.html  MIT License
 * @link      http://phpseclib.sourceforge.net
 */

namespace phpseclib\File;

use phpseclib\Crypt\Hash;
use phpseclib\Crypt\RSA;
use phpseclib\Crypt\Random;
use phpseclib\File\ASN1;
use phpseclib\File\ASN1\Element;
use phpseclib\Math\BigInteger;

/**
 * Pure-PHP X.509 Parser
 *
 * @package X509
 * @author  Jim Wigginton <terrafrost@php.net>
 * @access  public
 */
class X509
{
    /**
     * Flag to only accept signatures signed by certificate authorities
     *
     * Not really used anymore but retained all the same to suppress E_NOTICEs from old installs
     *
     * @access public
     */
    const VALIDATE_SIGNATURE_BY_CA = 1;

    /**#@+
     * @access public
     * @see \phpseclib\File\X509::getDN()
    */
    /**
     * Return internal array representation
    */
    const DN_ARRAY = 0;
    /**
     * Return string
    */
    const DN_STRING = 1;
    /**
     * Return ASN.1 name string
    */
    const DN_ASN1 = 2;
    /**
     * Return OpenSSL compatible array
    */
    const DN_OPENSSL = 3;
    /**
     * Return canonical ASN.1 RDNs string
    */
    const DN_CANON = 4;
    /**
     * Return name hash for file indexing
    */
    const DN_HASH = 5;
    /**#@-*/

    /**#@+
     * @access public
     * @see \phpseclib\File\X509::saveX509()
     * @see \phpseclib\File\X509::saveCSR()
     * @see \phpseclib\File\X509::saveCRL()
    */
    /**
     * Save as PEM
     *
     * ie. a base64-encoded PEM with a header and a footer
    */
    const FORMAT_PEM = 0;
    /**
     * Save as DER
    */
    const FORMAT_DER = 1;
    /**
     * Save as a SPKAC
     *
     * Only works on CSRs. Not currently supported.
    */
    const FORMAT_SPKAC = 2;
    /**#@-*/

    /**
     * Attribute value disposition.
     * If disposition is >= 0, this is the index of the target value.
    */
    const ATTR_ALL = -1; // All attribute values (array).
    const ATTR_APPEND = -2; // Add a value.
    const ATTR_REPLACE = -3; // Clear first, then add a value.

    /**
     * ASN.1 syntax for X.509 certificates
     *
     * @var Array
     * @access private
     */
    var $Certificate;

    /**#@+
     * ASN.1 syntax for various extensions
     *
     * @access private
     */
    var $DirectoryString;
    var $PKCS9String;
    var $AttributeValue;
    var $Extensions;
    var $KeyUsage;
    var $ExtKeyUsageSyntax;
    var $BasicConstraints;
    var $KeyIdentifier;
    var $CRLDistributionPoints;
    var $AuthorityKeyIdentifier;
    var $CertificatePolicies;
    var $AuthorityInfoAccessSyntax;
    var $SubjectAltName;
    var $PrivateKeyUsagePeriod;
    var $IssuerAltName;
    var $PolicyMappings;
    var $NameConstraints;

    var $CPSuri;
    var $UserNotice;

    var $netscape_cert_type;
    var $netscape_comment;
    var $netscape_ca_policy_url;

    var $Name;
    var $RelativeDistinguishedName;
    var $CRLNumber;
    var $CRLReason;
    var $IssuingDistributionPoint;
    var $InvalidityDate;
    var $CertificateIssuer;
    var $HoldInstructionCode;
    var $SignedPublicKeyAndChallenge;
    /**#@-*/

    /**
     * ASN.1 syntax for Certificate Signing Requests (RFC2986)
     *
     * @var Array
     * @access private
     */
    var $CertificationRequest;

    /**
     * ASN.1 syntax for Certificate Revocation Lists (RFC5280)
     *
     * @var Array
     * @access private
     */
    var $CertificateList;

    /**
     * Distinguished Name
     *
     * @var Array
     * @access private
     */
    var $dn;

    /**
     * Public key
     *
     * @var String
     * @access private
     */
    var $publicKey;

    /**
     * Private key
     *
     * @var String
     * @access private
     */
    var $privateKey;

    /**
     * Object identifiers for X.509 certificates
     *
     * @var Array
     * @access private
     * @link http://en.wikipedia.org/wiki/Object_identifier
     */
    var $oids;

    /**
     * The certificate authorities
     *
     * @var Array
     * @access private
     */
    var $CAs;

    /**
     * The currently loaded certificate
     *
     * @var Array
     * @access private
     */
    var $currentCert;

    /**
     * The signature subject
     *
     * There's no guarantee \phpseclib\File\X509 is going to reencode an X.509 cert in the same way it was originally
     * encoded so we take save the portion of the original cert that the signature would have made for.
     *
     * @var String
     * @access private
     */
    var $signatureSubject;

    /**
     * Certificate Start Date
     *
     * @var String
     * @access private
     */
    var $startDate;

    /**
     * Certificate End Date
     *
     * @var String
     * @access private
     */
    var $endDate;

    /**
     * Serial Number
     *
     * @var String
     * @access private
     */
    var $serialNumber;

    /**
     * Key Identifier
     *
     * See {@link http://tools.ietf.org/html/rfc5280#section-4.2.1.1 RFC5280#section-4.2.1.1} and
     * {@link http://tools.ietf.org/html/rfc5280#section-4.2.1.2 RFC5280#section-4.2.1.2}.
     *
     * @var String
     * @access private
     */
    var $currentKeyIdentifier;

    /**
     * CA Flag
     *
     * @var Boolean
     * @access private
     */
    var $caFlag = false;

    /**
     * SPKAC Challenge
     *
     * @var String
     * @access private
     */
    var $challenge;

    /**
     * Default Constructor.
     *
     * @return \phpseclib\File\X509
     * @access public
     */
    function __construct()
    {
        // Explicitly Tagged Module, 1988 Syntax
        // http://tools.ietf.org/html/rfc5280#appendix-A.1

        $this->DirectoryString = array(
            'type'     => ASN1::TYPE_CHOICE,
            'children' => array(
                'teletexString'   => array('type' => ASN1::TYPE_TELETEX_STRING),
                'printableString' => array('type' => ASN1::TYPE_PRINTABLE_STRING),
                'universalString' => array('type' => ASN1::TYPE_UNIVERSAL_STRING),
                'utf8String'      => array('type' => ASN1::TYPE_UTF8_STRING),
                'bmpString'       => array('type' => ASN1::TYPE_BMP_STRING)
            )
        );

        $this->PKCS9String = array(
            'type'     => ASN1::TYPE_CHOICE,
            'children' => array(
                'ia5String'       => array('type' => ASN1::TYPE_IA5_STRING),
                'directoryString' => $this->DirectoryString
            )
        );

        $this->AttributeValue = array('type' => ASN1::TYPE_ANY);

        $AttributeType = array('type' => ASN1::TYPE_OBJECT_IDENTIFIER);

        $AttributeTypeAndValue = array(
            'type'     => ASN1::TYPE_SEQUENCE,
            'children' => array(
                'type' => $AttributeType,
                'value'=> $this->AttributeValue
            )
        );

        /*
        In practice, RDNs containing multiple name-value pairs (called "multivalued RDNs") are rare,
        but they can be useful at times when either there is no unique attribute in the entry or you
        want to ensure that the entry's DN contains some useful identifying information.

        - https://www.opends.org/wiki/page/DefinitionRelativeDistinguishedName
        */
        $this->RelativeDistinguishedName = array(
            'type'     => ASN1::TYPE_SET,
            'min'      => 1,
            'max'      => -1,
            'children' => $AttributeTypeAndValue
        );

        // http://tools.ietf.org/html/rfc5280#section-4.1.2.4
        $RDNSequence = array(
            'type'     => ASN1::TYPE_SEQUENCE,
            // RDNSequence does not define a min or a max, which means it doesn't have one
            'min'      => 0,
            'max'      => -1,
            'children' => $this->RelativeDistinguishedName
        );

        $this->Name = array(
            'type'     => ASN1::TYPE_CHOICE,
            'children' => array(
                'rdnSequence' => $RDNSequence
            )
        );

        // http://tools.ietf.org/html/rfc5280#section-4.1.1.2
        $AlgorithmIdentifier = array(
            'type'     => ASN1::TYPE_SEQUENCE,
            'children' => array(
                'algorithm'  => array('type' => ASN1::TYPE_OBJECT_IDENTIFIER),
                'parameters' => array(
                                    'type'     => ASN1::TYPE_ANY,
                                    'optional' => true
                                )
            )
        );

        /*
           A certificate using system MUST reject the certificate if it encounters
           a critical extension it does not recognize; however, a non-critical
           extension may be ignored if it is not recognized.

           http://tools.ietf.org/html/rfc5280#section-4.2
        */
        $Extension = array(
            'type'     => ASN1::TYPE_SEQUENCE,
            'children' => array(
                'extnId'   => array('type' => ASN1::TYPE_OBJECT_IDENTIFIER),
                'critical' => array(
                                  'type'     => ASN1::TYPE_BOOLEAN,
                                  'optional' => true,
                                  'default'  => false
                              ),
                'extnValue' => array('type' => ASN1::TYPE_OCTET_STRING)
            )
        );

        $this->Extensions = array(
            'type'     => ASN1::TYPE_SEQUENCE,
            'min'      => 1,
            // technically, it's MAX, but we'll assume anything < 0 is MAX
            'max'      => -1,
            // if 'children' isn't an array then 'min' and 'max' must be defined
            'children' => $Extension
        );

        $SubjectPublicKeyInfo = array(
            'type'     => ASN1::TYPE_SEQUENCE,
            'children' => array(
                'algorithm'        => $AlgorithmIdentifier,
                'subjectPublicKey' => array('type' => ASN1::TYPE_BIT_STRING)
            )
        );

        $UniqueIdentifier = array('type' => ASN1::TYPE_BIT_STRING);

        $Time = array(
            'type'     => ASN1::TYPE_CHOICE,
            'children' => array(
                'utcTime'     => array('type' => ASN1::TYPE_UTC_TIME),
                'generalTime' => array('type' => ASN1::TYPE_GENERALIZED_TIME)
            )
        );

        // http://tools.ietf.org/html/rfc5280#section-4.1.2.5
        $Validity = array(
            'type'     => ASN1::TYPE_SEQUENCE,
            'children' => array(
                'notBefore' => $Time,
                'notAfter'  => $Time
            )
        );

        $CertificateSerialNumber = array('type' => ASN1::TYPE_INTEGER);

        $Version = array(
            'type'    => ASN1::TYPE_INTEGER,
            'mapping' => array('v1', 'v2', 'v3')
        );

        // assert($TBSCertificate['children']['signature'] == $Certificate['children']['signatureAlgorithm'])
        $TBSCertificate = array(
            'type'     => ASN1::TYPE_SEQUENCE,
            'children' => array(
                // technically, default implies optional, but we'll define it as being optional, none-the-less, just to
                // reenforce that fact
                'version'             => array(
                                             'constant' => 0,
                                             'optional' => true,
                                             'explicit' => true,
                                             'default'  => 'v1'
                                         ) + $Version,
                'serialNumber'         => $CertificateSerialNumber,
                'signature'            => $AlgorithmIdentifier,
                'issuer'               => $this->Name,
                'validity'             => $Validity,
                'subject'              => $this->Name,
                'subjectPublicKeyInfo' => $SubjectPublicKeyInfo,
                // implicit means that the T in the TLV structure is to be rewritten, regardless of the type
                'issuerUniqueID'       => array(
                                               'constant' => 1,
                                               'optional' => true,
                                               'implicit' => true
                                           ) + $UniqueIdentifier,
                'subjectUniqueID'       => array(
                                               'constant' => 2,
                                               'optional' => true,
                                               'implicit' => true
                                           ) + $UniqueIdentifier,
                // <http://tools.ietf.org/html/rfc2459#page-74> doesn't use the EXPLICIT keyword but if
                // it's not IMPLICIT, it's EXPLICIT
                'extensions'            => array(
                                               'constant' => 3,
                                               'optional' => true,
                                               'explicit' => true
                                           ) + $this->Extensions
            )
        );

        $this->Certificate = array(
            'type'     => ASN1::TYPE_SEQUENCE,
            'children' => array(
                 'tbsCertificate'     => $TBSCertificate,
                 'signatureAlgorithm' => $AlgorithmIdentifier,
                 'signature'          => array('type' => ASN1::TYPE_BIT_STRING)
            )
        );

        $this->KeyUsage = array(
            'type'    => ASN1::TYPE_BIT_STRING,
            'mapping' => array(
                'digitalSignature',
                'nonRepudiation',
                'keyEncipherment',
                'dataEncipherment',
                'keyAgreement',
                'keyCertSign',
                'cRLSign',
                'encipherOnly',
                'decipherOnly'
            )
        );

        $this->BasicConstraints = array(
            'type'     => ASN1::TYPE_SEQUENCE,
            'children' => array(
                'cA'                => array(
                                                 'type'     => ASN1::TYPE_BOOLEAN,
                                                 'optional' => true,
                                                 'default'  => false
                                       ),
                'pathLenConstraint' => array(
                                                 'type' => ASN1::TYPE_INTEGER,
                                                 'optional' => true
                                       )
            )
        );

        $this->KeyIdentifier = array('type' => ASN1::TYPE_OCTET_STRING);

        $OrganizationalUnitNames = array(
            'type'     => ASN1::TYPE_SEQUENCE,
            'min'      => 1,
            'max'      => 4, // ub-organizational-units
            'children' => array('type' => ASN1::TYPE_PRINTABLE_STRING)
        );

        $PersonalName = array(
            'type'     => ASN1::TYPE_SET,
            'children' => array(
                'surname'              => array(
                                           'type' => ASN1::TYPE_PRINTABLE_STRING,
                                           'constant' => 0,
                                           'optional' => true,
                                           'implicit' => true
                                         ),
                'given-name'           => array(
                                           'type' => ASN1::TYPE_PRINTABLE_STRING,
                                           'constant' => 1,
                                           'optional' => true,
                                           'implicit' => true
                                         ),
                'initials'             => array(
                                           'type' => ASN1::TYPE_PRINTABLE_STRING,
                                           'constant' => 2,
                                           'optional' => true,
                                           'implicit' => true
                                         ),
                'generation-qualifier' => array(
                                           'type' => ASN1::TYPE_PRINTABLE_STRING,
                                           'constant' => 3,
                                           'optional' => true,
                                           'implicit' => true
                                         )
            )
        );

        $NumericUserIdentifier = array('type' => ASN1::TYPE_NUMERIC_STRING);

        $OrganizationName = array('type' => ASN1::TYPE_PRINTABLE_STRING);

        $PrivateDomainName = array(
            'type'     => ASN1::TYPE_CHOICE,
            'children' => array(
                'numeric'   => array('type' => ASN1::TYPE_NUMERIC_STRING),
                'printable' => array('type' => ASN1::TYPE_PRINTABLE_STRING)
            )
        );

        $TerminalIdentifier = array('type' => ASN1::TYPE_PRINTABLE_STRING);

        $NetworkAddress = array('type' => ASN1::TYPE_NUMERIC_STRING);

        $AdministrationDomainName = array(
            'type'     => ASN1::TYPE_CHOICE,
            // if class isn't present it's assumed to be \phpseclib\File\ASN1::CLASS_UNIVERSAL or
            // (if constant is present) \phpseclib\File\ASN1::CLASS_CONTEXT_SPECIFIC
            'class'    => ASN1::CLASS_APPLICATION,
            'cast'     => 2,
            'children' => array(
                'numeric'   => array('type' => ASN1::TYPE_NUMERIC_STRING),
                'printable' => array('type' => ASN1::TYPE_PRINTABLE_STRING)
            )
        );

        $CountryName = array(
            'type'     => ASN1::TYPE_CHOICE,
            // if class isn't present it's assumed to be \phpseclib\File\ASN1::CLASS_UNIVERSAL or
            // (if constant is present) \phpseclib\File\ASN1::CLASS_CONTEXT_SPECIFIC
            'class'    => ASN1::CLASS_APPLICATION,
            'cast'     => 1,
            'children' => array(
                'x121-dcc-code'        => array('type' => ASN1::TYPE_NUMERIC_STRING),
                'iso-3166-alpha2-code' => array('type' => ASN1::TYPE_PRINTABLE_STRING)
            )
        );

        $AnotherName = array(
            'type'     => ASN1::TYPE_SEQUENCE,
            'children' => array(
                 'type-id' => array('type' => ASN1::TYPE_OBJECT_IDENTIFIER),
                 'value'   => array(
                                  'type' => ASN1::TYPE_ANY,
                                  'constant' => 0,
                                  'optional' => true,
                                  'explicit' => true
                              )
            )
        );

        $ExtensionAttribute = array(
            'type'     => ASN1::TYPE_SEQUENCE,
            'children' => array(
                 'extension-attribute-type'  => array(
                                                    'type' => ASN1::TYPE_PRINTABLE_STRING,
                                                    'constant' => 0,
                                                    'optional' => true,
                                                    'implicit' => true
                                                ),
                 'extension-attribute-value' => array(
                                                    'type' => ASN1::TYPE_ANY,
                                                    'constant' => 1,
                                                    'optional' => true,
                                                    'explicit' => true
                                                )
            )
        );

        $ExtensionAttributes = array(
            'type'     => ASN1::TYPE_SET,
            'min'      => 1,
            'max'      => 256, // ub-extension-attributes
            'children' => $ExtensionAttribute
        );

        $BuiltInDomainDefinedAttribute = array(
            'type'     => ASN1::TYPE_SEQUENCE,
            'children' => array(
                 'type'  => array('type' => ASN1::TYPE_PRINTABLE_STRING),
                 'value' => array('type' => ASN1::TYPE_PRINTABLE_STRING)
            )
        );

        $BuiltInDomainDefinedAttributes = array(
            'type'     => ASN1::TYPE_SEQUENCE,
            'min'      => 1,
            'max'      => 4, // ub-domain-defined-attributes
            'children' => $BuiltInDomainDefinedAttribute
        );

        $BuiltInStandardAttributes =  array(
            'type'     => ASN1::TYPE_SEQUENCE,
            'children' => array(
                'country-name'               => array('optional' => true) + $CountryName,
                'administration-domain-name' => array('optional' => true) + $AdministrationDomainName,
                'network-address'            => array(
                                                 'constant' => 0,
                                                 'optional' => true,
                                                 'implicit' => true
                                               ) + $NetworkAddress,
                'terminal-identifier'        => array(
                                                 'constant' => 1,
                                                 'optional' => true,
                                                 'implicit' => true
                                               ) + $TerminalIdentifier,
                'private-domain-name'        => array(
                                                 'constant' => 2,
                                                 'optional' => true,
                                                 'explicit' => true
                                               ) + $PrivateDomainName,
                'organization-name'          => array(
                                                 'constant' => 3,
                                                 'optional' => true,
                                                 'implicit' => true
                                               ) + $OrganizationName,
                'numeric-user-identifier'    => array(
                                                 'constant' => 4,
                                                 'optional' => true,
                                                 'implicit' => true
                                               ) + $NumericUserIdentifier,
                'personal-name'              => array(
                                                 'constant' => 5,
                                                 'optional' => true,
                                                 'implicit' => true
                                               ) + $PersonalName,
                'organizational-unit-names'  => array(
                                                 'constant' => 6,
                                                 'optional' => true,
                                                 'implicit' => true
                                               ) + $OrganizationalUnitNames
            )
        );

        $ORAddress = array(
            'type'     => ASN1::TYPE_SEQUENCE,
            'children' => array(
                 'built-in-standard-attributes'       => $BuiltInStandardAttributes,
                 'built-in-domain-defined-attributes' => array('optional' => true) + $BuiltInDomainDefinedAttributes,
                 'extension-attributes'               => array('optional' => true) + $ExtensionAttributes
            )
        );

        $EDIPartyName = array(
            'type'     => ASN1::TYPE_SEQUENCE,
            'children' => array(
                 'nameAssigner' => array(
                                    'constant' => 0,
                                    'optional' => true,
                                    'implicit' => true
                                ) + $this->DirectoryString,
                 // partyName is technically required but \phpseclib\File\ASN1 doesn't currently support non-optional constants and
                 // setting it to optional gets the job done in any event.
                 'partyName'    => array(
                                    'constant' => 1,
                                    'optional' => true,
                                    'implicit' => true
                                ) + $this->DirectoryString
            )
        );

        $GeneralName = array(
            'type'     => ASN1::TYPE_CHOICE,
            'children' => array(
                'otherName'                 => array(
                                                 'constant' => 0,
                                                 'optional' => true,
                                                 'implicit' => true
                                               ) + $AnotherName,
                'rfc822Name'                => array(
                                                 'type' => ASN1::TYPE_IA5_STRING,
                                                 'constant' => 1,
                                                 'optional' => true,
                                                 'implicit' => true
                                               ),
                'dNSName'                   => array(
                                                 'type' => ASN1::TYPE_IA5_STRING,
                                                 'constant' => 2,
                                                 'optional' => true,
                                                 'implicit' => true
                                               ),
                'x400Address'               => array(
                                                 'constant' => 3,
                                                 'optional' => true,
                                                 'implicit' => true
                                               ) + $ORAddress,
                'directoryName'             => array(
                                                 'constant' => 4,
                                                 'optional' => true,
                                                 'explicit' => true
                                               ) + $this->Name,
                'ediPartyName'              => array(
                                                 'constant' => 5,
                                                 'optional' => true,
                                                 'implicit' => true
                                               ) + $EDIPartyName,
                'uniformResourceIdentifier' => array(
                                                 'type' => ASN1::TYPE_IA5_STRING,
                                                 'constant' => 6,
                                                 'optional' => true,
                                                 'implicit' => true
                                               ),
                'iPAddress'                 => array(
                                                 'type' => ASN1::TYPE_OCTET_STRING,
                                                 'constant' => 7,
                                                 'optional' => true,
                                                 'implicit' => true
                                               ),
                'registeredID'              => array(
                                                 'type' => ASN1::TYPE_OBJECT_IDENTIFIER,
                                                 'constant' => 8,
                                                 'optional' => true,
                                                 'implicit' => true
                                               )
            )
        );

        $GeneralNames = array(
            'type'     => ASN1::TYPE_SEQUENCE,
            'min'      => 1,
            'max'      => -1,
            'children' => $GeneralName
        );

        $this->IssuerAltName = $GeneralNames;

        $ReasonFlags = array(
            'type'    => ASN1::TYPE_BIT_STRING,
            'mapping' => array(
                'unused',
                'keyCompromise',
                'cACompromise',
                'affiliationChanged',
                'superseded',
                'cessationOfOperation',
                'certificateHold',
                'privilegeWithdrawn',
                'aACompromise'
            )
        );

        $DistributionPointName = array(
            'type'     => ASN1::TYPE_CHOICE,
            'children' => array(
                'fullName'                => array(
                                                 'constant' => 0,
                                                 'optional' => true,
                                                 'implicit' => true
                                       ) + $GeneralNames,
                'nameRelativeToCRLIssuer' => array(
                                                 'constant' => 1,
                                                 'optional' => true,
                                                 'implicit' => true
                                       ) + $this->RelativeDistinguishedName
            )
        );

        $DistributionPoint = array(
            'type'     => ASN1::TYPE_SEQUENCE,
            'children' => array(
                'distributionPoint' => array(
                                                 'constant' => 0,
                                                 'optional' => true,
                                                 'explicit' => true
                                       ) + $DistributionPointName,
                'reasons'           => array(
                                                 'constant' => 1,
                                                 'optional' => true,
                                                 'implicit' => true
                                       ) + $ReasonFlags,
                'cRLIssuer'         => array(
                                                 'constant' => 2,
                                                 'optional' => true,
                                                 'implicit' => true
                                       ) + $GeneralNames
            )
        );

        $this->CRLDistributionPoints = array(
            'type'     => ASN1::TYPE_SEQUENCE,
            'min'      => 1,
            'max'      => -1,
            'children' => $DistributionPoint
        );

        $this->AuthorityKeyIdentifier = array(
            'type'     => ASN1::TYPE_SEQUENCE,
            'children' => array(
                'keyIdentifier'             => array(
                                                 'constant' => 0,
                                                 'optional' => true,
                                                 'implicit' => true
                                               ) + $this->KeyIdentifier,
                'authorityCertIssuer'       => array(
                                                 'constant' => 1,
                                                 'optional' => true,
                                                 'implicit' => true
                                               ) + $GeneralNames,
                'authorityCertSerialNumber' => array(
                                                 'constant' => 2,
                                                 'optional' => true,
                                                 'implicit' => true
                                               ) + $CertificateSerialNumber
            )
        );

        $PolicyQualifierId = array('type' => ASN1::TYPE_OBJECT_IDENTIFIER);

        $PolicyQualifierInfo = array(
            'type'     => ASN1::TYPE_SEQUENCE,
            'children' => array(
                'policyQualifierId' => $PolicyQualifierId,
                'qualifier'         => array('type' => ASN1::TYPE_ANY)
            )
        );

        $CertPolicyId = array('type' => ASN1::TYPE_OBJECT_IDENTIFIER);

        $PolicyInformation = array(
            'type'     => ASN1::TYPE_SEQUENCE,
            'children' => array(
                'policyIdentifier' => $CertPolicyId,
                'policyQualifiers' => array(
                                          'type'     => ASN1::TYPE_SEQUENCE,
                                          'min'      => 0,
                                          'max'      => -1,
                                          'optional' => true,
                                          'children' => $PolicyQualifierInfo
                                      )
            )
        );

        $this->CertificatePolicies = array(
            'type'     => ASN1::TYPE_SEQUENCE,
            'min'      => 1,
            'max'      => -1,
            'children' => $PolicyInformation
        );

        $this->PolicyMappings = array(
            'type'     => ASN1::TYPE_SEQUENCE,
            'min'      => 1,
            'max'      => -1,
            'children' => array(
                              'type'     => ASN1::TYPE_SEQUENCE,
                              'children' => array(
                                  'issuerDomainPolicy' => $CertPolicyId,
                                  'subjectDomainPolicy' => $CertPolicyId
                              )
                       )
        );

        $KeyPurposeId = array('type' => ASN1::TYPE_OBJECT_IDENTIFIER);

        $this->ExtKeyUsageSyntax = array(
            'type'     => ASN1::TYPE_SEQUENCE,
            'min'      => 1,
            'max'      => -1,
            'children' => $KeyPurposeId
        );

        $AccessDescription = array(
            'type'     => ASN1::TYPE_SEQUENCE,
            'children' => array(
                'accessMethod'   => array('type' => ASN1::TYPE_OBJECT_IDENTIFIER),
                'accessLocation' => $GeneralName
            )
        );

        $this->AuthorityInfoAccessSyntax = array(
            'type'     => ASN1::TYPE_SEQUENCE,
            'min'      => 1,
            'max'      => -1,
            'children' => $AccessDescription
        );

        $this->SubjectAltName = $GeneralNames;

        $this->PrivateKeyUsagePeriod = array(
            'type'     => ASN1::TYPE_SEQUENCE,
            'children' => array(
                'notBefore' => array(
                                                 'constant' => 0,
                                                 'optional' => true,
                                                 'implicit' => true,
                                                 'type' => ASN1::TYPE_GENERALIZED_TIME),
                'notAfter'  => array(
                                                 'constant' => 1,
                                                 'optional' => true,
                                                 'implicit' => true,
                                                 'type' => ASN1::TYPE_GENERALIZED_TIME)
            )
        );

        $BaseDistance = array('type' => ASN1::TYPE_INTEGER);

        $GeneralSubtree = array(
            'type'     => ASN1::TYPE_SEQUENCE,
            'children' => array(
                'base'    => $GeneralName,
                'minimum' => array(
                                 'constant' => 0,
                                 'optional' => true,
                                 'implicit' => true,
                                 'default' => new BigInteger(0)
                             ) + $BaseDistance,
                'maximum' => array(
                                 'constant' => 1,
                                 'optional' => true,
                                 'implicit' => true,
                             ) + $BaseDistance
            )
        );

        $GeneralSubtrees = array(
            'type'     => ASN1::TYPE_SEQUENCE,
            'min'      => 1,
            'max'      => -1,
            'children' => $GeneralSubtree
        );

        $this->NameConstraints = array(
            'type'     => ASN1::TYPE_SEQUENCE,
            'children' => array(
                'permittedSubtrees' => array(
                                           'constant' => 0,
                                           'optional' => true,
                                           'implicit' => true
                                       ) + $GeneralSubtrees,
                'excludedSubtrees'  => array(
                                           'constant' => 1,
                                           'optional' => true,
                                           'implicit' => true
                                       ) + $GeneralSubtrees
            )
        );

        $this->CPSuri = array('type' => ASN1::TYPE_IA5_STRING);

        $DisplayText = array(
            'type'     => ASN1::TYPE_CHOICE,
            'children' => array(
                'ia5String'     => array('type' => ASN1::TYPE_IA5_STRING),
                'visibleString' => array('type' => ASN1::TYPE_VISIBLE_STRING),
                'bmpString'     => array('type' => ASN1::TYPE_BMP_STRING),
                'utf8String'    => array('type' => ASN1::TYPE_UTF8_STRING)
            )
        );

        $NoticeReference = array(
            'type'     => ASN1::TYPE_SEQUENCE,
            'children' => array(
                'organization'  => $DisplayText,
                'noticeNumbers' => array(
                                       'type'     => ASN1::TYPE_SEQUENCE,
                                       'min'      => 1,
                                       'max'      => 200,
                                       'children' => array('type' => ASN1::TYPE_INTEGER)
                                   )
            )
        );

        $this->UserNotice = array(
            'type'     => ASN1::TYPE_SEQUENCE,
            'children' => array(
                'noticeRef' => array(
                                           'optional' => true,
                                           'implicit' => true
                                       ) + $NoticeReference,
                'explicitText'  => array(
                                           'optional' => true,
                                           'implicit' => true
                                       ) + $DisplayText
            )
        );

        // mapping is from <http://www.mozilla.org/projects/security/pki/nss/tech-notes/tn3.html>
        $this->netscape_cert_type = array(
            'type'    => ASN1::TYPE_BIT_STRING,
            'mapping' => array(
                'SSLClient',
                'SSLServer',
                'Email',
                'ObjectSigning',
                'Reserved',
                'SSLCA',
                'EmailCA',
                'ObjectSigningCA'
            )
        );

        $this->netscape_comment = array('type' => ASN1::TYPE_IA5_STRING);
        $this->netscape_ca_policy_url = array('type' => ASN1::TYPE_IA5_STRING);

        // attribute is used in RFC2986 but we're using the RFC5280 definition

        $Attribute = array(
            'type'     => ASN1::TYPE_SEQUENCE,
            'children' => array(
                'type' => $AttributeType,
                'value'=> array(
                              'type'     => ASN1::TYPE_SET,
                              'min'      => 1,
                              'max'      => -1,
                              'children' => $this->AttributeValue
                          )
            )
        );

        // adapted from <http://tools.ietf.org/html/rfc2986>

        $Attributes = array(
            'type'     => ASN1::TYPE_SET,
            'min'      => 1,
            'max'      => -1,
            'children' => $Attribute
        );

        $CertificationRequestInfo = array(
            'type'     => ASN1::TYPE_SEQUENCE,
            'children' => array(
                'version'       => array(
                                       'type' => ASN1::TYPE_INTEGER,
                                       'mapping' => array('v1')
                                   ),
                'subject'       => $this->Name,
                'subjectPKInfo' => $SubjectPublicKeyInfo,
                'attributes'    => array(
                                       'constant' => 0,
                                       'optional' => true,
                                       'implicit' => true
                                   ) + $Attributes,
            )
        );

        $this->CertificationRequest = array(
            'type'     => ASN1::TYPE_SEQUENCE,
            'children' => array(
                'certificationRequestInfo' => $CertificationRequestInfo,
                'signatureAlgorithm'       => $AlgorithmIdentifier,
                'signature'                => array('type' => ASN1::TYPE_BIT_STRING)
            )
        );

        $RevokedCertificate = array(
            'type'     => ASN1::TYPE_SEQUENCE,
            'children' => array(
                              'userCertificate'    => $CertificateSerialNumber,
                              'revocationDate'     => $Time,
                              'crlEntryExtensions' => array(
                                                          'optional' => true
                                                      ) + $this->Extensions
                          )
        );

        $TBSCertList = array(
            'type'     => ASN1::TYPE_SEQUENCE,
            'children' => array(
                'version'             => array(
                                             'optional' => true,
                                             'default'  => 'v1'
                                         ) + $Version,
                'signature'           => $AlgorithmIdentifier,
                'issuer'              => $this->Name,
                'thisUpdate'          => $Time,
                'nextUpdate'          => array(
                                             'optional' => true
                                         ) + $Time,
                'revokedCertificates' => array(
                                             'type'     => ASN1::TYPE_SEQUENCE,
                                             'optional' => true,
                                             'min'      => 0,
                                             'max'      => -1,
                                             'children' => $RevokedCertificate
                                         ),
                'crlExtensions'       => array(
                                             'constant' => 0,
                                             'optional' => true,
                                             'explicit' => true
                                         ) + $this->Extensions
            )
        );

        $this->CertificateList = array(
            'type'     => ASN1::TYPE_SEQUENCE,
            'children' => array(
                'tbsCertList'        => $TBSCertList,
                'signatureAlgorithm' => $AlgorithmIdentifier,
                'signature'          => array('type' => ASN1::TYPE_BIT_STRING)
            )
        );

        $this->CRLNumber = array('type' => ASN1::TYPE_INTEGER);

        $this->CRLReason = array('type' => ASN1::TYPE_ENUMERATED,
           'mapping' => array(
                            'unspecified',
                            'keyCompromise',
                            'cACompromise',
                            'affiliationChanged',
                            'superseded',
                            'cessationOfOperation',
                            'certificateHold',
                            // Value 7 is not used.
                            8 => 'removeFromCRL',
                            'privilegeWithdrawn',
                            'aACompromise'
            )
        );

        $this->IssuingDistributionPoint = array('type' => ASN1::TYPE_SEQUENCE,
            'children' => array(
                'distributionPoint'          => array(
                                                    'constant' => 0,
                                                    'optional' => true,
                                                    'explicit' => true
                                                ) + $DistributionPointName,
                'onlyContainsUserCerts'      => array(
                                                    'type'     => ASN1::TYPE_BOOLEAN,
                                                    'constant' => 1,
                                                    'optional' => true,
                                                    'default'  => false,
                                                    'implicit' => true
                                                ),
                'onlyContainsCACerts'        => array(
                                                    'type'     => ASN1::TYPE_BOOLEAN,
                                                    'constant' => 2,
                                                    'optional' => true,
                                                    'default'  => false,
                                                    'implicit' => true
                                                ),
                'onlySomeReasons'           => array(
                                                    'constant' => 3,
                                                    'optional' => true,
                                                    'implicit' => true
                                                ) + $ReasonFlags,
                'indirectCRL'               => array(
                                                    'type'     => ASN1::TYPE_BOOLEAN,
                                                    'constant' => 4,
                                                    'optional' => true,
                                                    'default'  => false,
                                                    'implicit' => true
                                                ),
                'onlyContainsAttributeCerts' => array(
                                                    'type'     => ASN1::TYPE_BOOLEAN,
                                                    'constant' => 5,
                                                    'optional' => true,
                                                    'default'  => false,
                                                    'implicit' => true
                                                )
                          )
        );

        $this->InvalidityDate = array('type' => ASN1::TYPE_GENERALIZED_TIME);

        $this->CertificateIssuer = $GeneralNames;

        $this->HoldInstructionCode = array('type' => ASN1::TYPE_OBJECT_IDENTIFIER);

        $PublicKeyAndChallenge = array(
            'type'     => ASN1::TYPE_SEQUENCE,
            'children' => array(
                'spki'      => $SubjectPublicKeyInfo,
                'challenge' => array('type' => ASN1::TYPE_IA5_STRING)
            )
        );

        $this->SignedPublicKeyAndChallenge = array(
            'type'     => ASN1::TYPE_SEQUENCE,
            'children' => array(
                'publicKeyAndChallenge' => $PublicKeyAndChallenge,
                'signatureAlgorithm'    => $AlgorithmIdentifier,
                'signature'             => array('type' => ASN1::TYPE_BIT_STRING)
            )
        );

        // OIDs from RFC5280 and those RFCs mentioned in RFC5280#section-4.1.1.2
        $this->oids = array(
            '1.3.6.1.5.5.7' => 'id-pkix',
            '1.3.6.1.5.5.7.1' => 'id-pe',
            '1.3.6.1.5.5.7.2' => 'id-qt',
            '1.3.6.1.5.5.7.3' => 'id-kp',
            '1.3.6.1.5.5.7.48' => 'id-ad',
            '1.3.6.1.5.5.7.2.1' => 'id-qt-cps',
            '1.3.6.1.5.5.7.2.2' => 'id-qt-unotice',
            '1.3.6.1.5.5.7.48.1' =>'id-ad-ocsp',
            '1.3.6.1.5.5.7.48.2' => 'id-ad-caIssuers',
            '1.3.6.1.5.5.7.48.3' => 'id-ad-timeStamping',
            '1.3.6.1.5.5.7.48.5' => 'id-ad-caRepository',
            '2.5.4' => 'id-at',
            '2.5.4.41' => 'id-at-name',
            '2.5.4.4' => 'id-at-surname',
            '2.5.4.42' => 'id-at-givenName',
            '2.5.4.43' => 'id-at-initials',
            '2.5.4.44' => 'id-at-generationQualifier',
            '2.5.4.3' => 'id-at-commonName',
            '2.5.4.7' => 'id-at-localityName',
            '2.5.4.8' => 'id-at-stateOrProvinceName',
            '2.5.4.10' => 'id-at-organizationName',
            '2.5.4.11' => 'id-at-organizationalUnitName',
            '2.5.4.12' => 'id-at-title',
            '2.5.4.13' => 'id-at-description',
            '2.5.4.46' => 'id-at-dnQualifier',
            '2.5.4.6' => 'id-at-countryName',
            '2.5.4.5' => 'id-at-serialNumber',
            '2.5.4.65' => 'id-at-pseudonym',
            '2.5.4.17' => 'id-at-postalCode',
            '2.5.4.9' => 'id-at-streetAddress',
            '2.5.4.45' => 'id-at-uniqueIdentifier',
            '2.5.4.72' => 'id-at-role',

            '0.9.2342.19200300.100.1.25' => 'id-domainComponent',
            '1.2.840.113549.1.9' => 'pkcs-9',
            '1.2.840.113549.1.9.1' => 'pkcs-9-at-emailAddress',
            '2.5.29' => 'id-ce',
            '2.5.29.35' => 'id-ce-authorityKeyIdentifier',
            '2.5.29.14' => 'id-ce-subjectKeyIdentifier',
            '2.5.29.15' => 'id-ce-keyUsage',
            '2.5.29.16' => 'id-ce-privateKeyUsagePeriod',
            '2.5.29.32' => 'id-ce-certificatePolicies',
            '2.5.29.32.0' => 'anyPolicy',

            '2.5.29.33' => 'id-ce-policyMappings',
            '2.5.29.17' => 'id-ce-subjectAltName',
            '2.5.29.18' => 'id-ce-issuerAltName',
            '2.5.29.9' => 'id-ce-subjectDirectoryAttributes',
            '2.5.29.19' => 'id-ce-basicConstraints',
            '2.5.29.30' => 'id-ce-nameConstraints',
            '2.5.29.36' => 'id-ce-policyConstraints',
            '2.5.29.31' => 'id-ce-cRLDistributionPoints',
            '2.5.29.37' => 'id-ce-extKeyUsage',
            '2.5.29.37.0' => 'anyExtendedKeyUsage',
            '1.3.6.1.5.5.7.3.1' => 'id-kp-serverAuth',
            '1.3.6.1.5.5.7.3.2' => 'id-kp-clientAuth',
            '1.3.6.1.5.5.7.3.3' => 'id-kp-codeSigning',
            '1.3.6.1.5.5.7.3.4' => 'id-kp-emailProtection',
            '1.3.6.1.5.5.7.3.8' => 'id-kp-timeStamping',
            '1.3.6.1.5.5.7.3.9' => 'id-kp-OCSPSigning',
            '2.5.29.54' => 'id-ce-inhibitAnyPolicy',
            '2.5.29.46' => 'id-ce-freshestCRL',
            '1.3.6.1.5.5.7.1.1' => 'id-pe-authorityInfoAccess',
            '1.3.6.1.5.5.7.1.11' => 'id-pe-subjectInfoAccess',
            '2.5.29.20' => 'id-ce-cRLNumber',
            '2.5.29.28' => 'id-ce-issuingDistributionPoint',
            '2.5.29.27' => 'id-ce-deltaCRLIndicator',
            '2.5.29.21' => 'id-ce-cRLReasons',
            '2.5.29.29' => 'id-ce-certificateIssuer',
            '2.5.29.23' => 'id-ce-holdInstructionCode',
            '1.2.840.10040.2' => 'holdInstruction',
            '1.2.840.10040.2.1' => 'id-holdinstruction-none',
            '1.2.840.10040.2.2' => 'id-holdinstruction-callissuer',
            '1.2.840.10040.2.3' => 'id-holdinstruction-reject',
            '2.5.29.24' => 'id-ce-invalidityDate',

            '1.2.840.113549.2.2' => 'md2',
            '1.2.840.113549.2.5' => 'md5',
            '1.3.14.3.2.26' => 'id-sha1',
            '1.2.840.10040.4.1' => 'id-dsa',
            '1.2.840.10040.4.3' => 'id-dsa-with-sha1',
            '1.2.840.113549.1.1' => 'pkcs-1',
            '1.2.840.113549.1.1.1' => 'rsaEncryption',
            '1.2.840.113549.1.1.2' => 'md2WithRSAEncryption',
            '1.2.840.113549.1.1.4' => 'md5WithRSAEncryption',
            '1.2.840.113549.1.1.5' => 'sha1WithRSAEncryption',
            '1.2.840.10046.2.1' => 'dhpublicnumber',
            '2.16.840.1.101.2.1.1.22' => 'id-keyExchangeAlgorithm',
            '1.2.840.10045' => 'ansi-X9-62',
            '1.2.840.10045.4' => 'id-ecSigType',
            '1.2.840.10045.4.1' => 'ecdsa-with-SHA1',
            '1.2.840.10045.1' => 'id-fieldType',
            '1.2.840.10045.1.1' => 'prime-field',
            '1.2.840.10045.1.2' => 'characteristic-two-field',
            '1.2.840.10045.1.2.3' => 'id-characteristic-two-basis',
            '1.2.840.10045.1.2.3.1' => 'gnBasis',
            '1.2.840.10045.1.2.3.2' => 'tpBasis',
            '1.2.840.10045.1.2.3.3' => 'ppBasis',
            '1.2.840.10045.2' => 'id-publicKeyType',
            '1.2.840.10045.2.1' => 'id-ecPublicKey',
            '1.2.840.10045.3' => 'ellipticCurve',
            '1.2.840.10045.3.0' => 'c-TwoCurve',
            '1.2.840.10045.3.0.1' => 'c2pnb163v1',
            '1.2.840.10045.3.0.2' => 'c2pnb163v2',
            '1.2.840.10045.3.0.3' => 'c2pnb163v3',
            '1.2.840.10045.3.0.4' => 'c2pnb176w1',
            '1.2.840.10045.3.0.5' => 'c2pnb191v1',
            '1.2.840.10045.3.0.6' => 'c2pnb191v2',
            '1.2.840.10045.3.0.7' => 'c2pnb191v3',
            '1.2.840.10045.3.0.8' => 'c2pnb191v4',
            '1.2.840.10045.3.0.9' => 'c2pnb191v5',
            '1.2.840.10045.3.0.10' => 'c2pnb208w1',
            '1.2.840.10045.3.0.11' => 'c2pnb239v1',
            '1.2.840.10045.3.0.12' => 'c2pnb239v2',
            '1.2.840.10045.3.0.13' => 'c2pnb239v3',
            '1.2.840.10045.3.0.14' => 'c2pnb239v4',
            '1.2.840.10045.3.0.15' => 'c2pnb239v5',
            '1.2.840.10045.3.0.16' => 'c2pnb272w1',
            '1.2.840.10045.3.0.17' => 'c2pnb304w1',
            '1.2.840.10045.3.0.18' => 'c2pnb359v1',
            '1.2.840.10045.3.0.19' => 'c2pnb368w1',
            '1.2.840.10045.3.0.20' => 'c2pnb431r1',
            '1.2.840.10045.3.1' => 'primeCurve',
            '1.2.840.10045.3.1.1' => 'prime192v1',
            '1.2.840.10045.3.1.2' => 'prime192v2',
            '1.2.840.10045.3.1.3' => 'prime192v3',
            '1.2.840.10045.3.1.4' => 'prime239v1',
            '1.2.840.10045.3.1.5' => 'prime239v2',
            '1.2.840.10045.3.1.6' => 'prime239v3',
            '1.2.840.10045.3.1.7' => 'prime256v1',
            '1.2.840.113549.1.1.7' => 'id-RSAES-OAEP',
            '1.2.840.113549.1.1.9' => 'id-pSpecified',
            '1.2.840.113549.1.1.10' => 'id-RSASSA-PSS',
            '1.2.840.113549.1.1.8' => 'id-mgf1',
            '1.2.840.113549.1.1.14' => 'sha224WithRSAEncryption',
            '1.2.840.113549.1.1.11' => 'sha256WithRSAEncryption',
            '1.2.840.113549.1.1.12' => 'sha384WithRSAEncryption',
            '1.2.840.113549.1.1.13' => 'sha512WithRSAEncryption',
            '2.16.840.1.101.3.4.2.4' => 'id-sha224',
            '2.16.840.1.101.3.4.2.1' => 'id-sha256',
            '2.16.840.1.101.3.4.2.2' => 'id-sha384',
            '2.16.840.1.101.3.4.2.3' => 'id-sha512',
            '1.2.643.2.2.4' => 'id-GostR3411-94-with-GostR3410-94',
            '1.2.643.2.2.3' => 'id-GostR3411-94-with-GostR3410-2001',
            '1.2.643.2.2.20' => 'id-GostR3410-2001',
            '1.2.643.2.2.19' => 'id-GostR3410-94',
            // Netscape Object Identifiers from "Netscape Certificate Extensions"
            '2.16.840.1.113730' => 'netscape',
            '2.16.840.1.113730.1' => 'netscape-cert-extension',
            '2.16.840.1.113730.1.1' => 'netscape-cert-type',
            '2.16.840.1.113730.1.13' => 'netscape-comment',
            '2.16.840.1.113730.1.8' => 'netscape-ca-policy-url',
            // the following are X.509 extensions not supported by phpseclib
            '1.3.6.1.5.5.7.1.12' => 'id-pe-logotype',
            '1.2.840.113533.7.65.0' => 'entrustVersInfo',
            '2.16.840.1.113733.1.6.9' => 'verisignPrivate',
            // for Certificate Signing Requests
            // see http://tools.ietf.org/html/rfc2985
            '1.2.840.113549.1.9.2' => 'pkcs-9-at-unstructuredName', // PKCS #9 unstructured name
            '1.2.840.113549.1.9.7' => 'pkcs-9-at-challengePassword', // Challenge password for certificate revocations
            '1.2.840.113549.1.9.14' => 'pkcs-9-at-extensionRequest' // Certificate extension request
        );
    }

    /**
     * Load X.509 certificate
     *
     * Returns an associative array describing the X.509 cert or a false if the cert failed to load
     *
     * @param String $cert
     * @access public
     * @return Mixed
     */
    function loadX509($cert)
    {
        if (is_array($cert) && isset($cert['tbsCertificate'])) {
            unset($this->currentCert);
            unset($this->currentKeyIdentifier);
            $this->dn = $cert['tbsCertificate']['subject'];
            if (!isset($this->dn)) {
                return false;
            }
            $this->currentCert = $cert;

            $currentKeyIdentifier = $this->getExtension('id-ce-subjectKeyIdentifier');
            $this->currentKeyIdentifier = is_string($currentKeyIdentifier) ? $currentKeyIdentifier : null;

            unset($this->signatureSubject);

            return $cert;
        }

        $asn1 = new ASN1();

        $cert = $this->_extractBER($cert);

        if ($cert === false) {
            $this->currentCert = false;
            return false;
        }

        $asn1->loadOIDs($this->oids);
        $decoded = $asn1->decodeBER($cert);

        if (!empty($decoded)) {
            $x509 = $asn1->asn1map($decoded[0], $this->Certificate);
        }
        if (!isset($x509) || $x509 === false) {
            $this->currentCert = false;
            return false;
        }

        $this->signatureSubject = substr($cert, $decoded[0]['content'][0]['start'], $decoded[0]['content'][0]['length']);

        $this->_mapInExtensions($x509, 'tbsCertificate/extensions', $asn1);

        $key = &$x509['tbsCertificate']['subjectPublicKeyInfo']['subjectPublicKey'];
        $key = $this->_reformatKey($x509['tbsCertificate']['subjectPublicKeyInfo']['algorithm']['algorithm'], $key);

        $this->currentCert = $x509;
        $this->dn = $x509['tbsCertificate']['subject'];

        $currentKeyIdentifier = $this->getExtension('id-ce-subjectKeyIdentifier');
        $this->currentKeyIdentifier = is_string($currentKeyIdentifier) ? $currentKeyIdentifier : null;

        return $x509;
    }

    /**
     * Save X.509 certificate
     *
     * @param Array $cert
     * @param Integer $format optional
     * @access public
     * @return String
     */
    function saveX509($cert, $format = self::FORMAT_PEM)
    {
        if (!is_array($cert) || !isset($cert['tbsCertificate'])) {
            return false;
        }

        switch (true) {
            // "case !$a: case !$b: break; default: whatever();" is the same thing as "if ($a && $b) whatever()"
            case !($algorithm = $this->_subArray($cert, 'tbsCertificate/subjectPublicKeyInfo/algorithm/algorithm')):
            case is_object($cert['tbsCertificate']['subjectPublicKeyInfo']['subjectPublicKey']):
                break;
            default:
                switch ($algorithm) {
                    case 'rsaEncryption':
                        $cert['tbsCertificate']['subjectPublicKeyInfo']['subjectPublicKey']
                            = base64_encode("\0" . base64_decode(preg_replace('#-.+-|[\r\n]#', '', $cert['tbsCertificate']['subjectPublicKeyInfo']['subjectPublicKey'])));
                        /* "[For RSA keys] the parameters field MUST have ASN.1 type NULL for this algorithm identifier."
                           -- https://tools.ietf.org/html/rfc3279#section-2.3.1

                           given that and the fact that RSA keys appear ot be the only key type for which the parameters field can be blank,
                           it seems like perhaps the ASN.1 description ought not say the parameters field is OPTIONAL, but whatever.
                         */
                        $cert['tbsCertificate']['subjectPublicKeyInfo']['algorithm']['parameters'] = null;
                        // https://tools.ietf.org/html/rfc3279#section-2.2.1
                        $cert['signatureAlgorithm']['parameters'] = null;
                        $cert['tbsCertificate']['signature']['parameters'] = null;
                }
        }

        $asn1 = new ASN1();
        $asn1->loadOIDs($this->oids);

        $filters = array();
        $type_utf8_string = array('type' => ASN1::TYPE_UTF8_STRING);
        $filters['tbsCertificate']['signature']['parameters'] = $type_utf8_string;
        $filters['tbsCertificate']['signature']['issuer']['rdnSequence']['value'] = $type_utf8_string;
        $filters['tbsCertificate']['issuer']['rdnSequence']['value'] = $type_utf8_string;
        $filters['tbsCertificate']['subject']['rdnSequence']['value'] = $type_utf8_string;
        $filters['tbsCertificate']['subjectPublicKeyInfo']['algorithm']['parameters'] = $type_utf8_string;
        $filters['signatureAlgorithm']['parameters'] = $type_utf8_string;
        $filters['authorityCertIssuer']['directoryName']['rdnSequence']['value'] = $type_utf8_string;
        //$filters['policyQualifiers']['qualifier'] = $type_utf8_string;
        $filters['distributionPoint']['fullName']['directoryName']['rdnSequence']['value'] = $type_utf8_string;
        $filters['directoryName']['rdnSequence']['value'] = $type_utf8_string;

        /* in the case of policyQualifiers/qualifier, the type has to be \phpseclib\File\ASN1::TYPE_IA5_STRING.
           \phpseclib\File\ASN1::TYPE_PRINTABLE_STRING will cause OpenSSL's X.509 parser to spit out random
           characters.
         */
        $filters['policyQualifiers']['qualifier']
            = array('type' => ASN1::TYPE_IA5_STRING);

        $asn1->loadFilters($filters);

        $this->_mapOutExtensions($cert, 'tbsCertificate/extensions', $asn1);

        $cert = $asn1->encodeDER($cert, $this->Certificate);

        switch ($format) {
            case self::FORMAT_DER:
                return $cert;
            // case self::FORMAT_PEM:
            default:
                return "-----BEGIN CERTIFICATE-----\r\n" . chunk_split(base64_encode($cert), 64) . '-----END CERTIFICATE-----';
        }
    }

    /**
     * Map extension values from octet string to extension-specific internal
     *   format.
     *
     * @param Array ref $root
     * @param String $path
     * @param Object $asn1
     * @access private
     */
    function _mapInExtensions(&$root, $path, $asn1)
    {
        $extensions = &$this->_subArray($root, $path);

        if (is_array($extensions)) {
            for ($i = 0; $i < count($extensions); $i++) {
                $id = $extensions[$i]['extnId'];
                $value = &$extensions[$i]['extnValue'];
                $value = base64_decode($value);
                $decoded = $asn1->decodeBER($value);
                /* [extnValue] contains the DER encoding of an ASN.1 value
                   corresponding to the extension type identified by extnID */
                $map = $this->_getMapping($id);
                if (!is_bool($map)) {
                    $mapped = $asn1->asn1map($decoded[0], $map, array('iPAddress' => array($this, '_decodeIP')));
                    $value = $mapped === false ? $decoded[0] : $mapped;

                    if ($id == 'id-ce-certificatePolicies') {
                        for ($j = 0; $j < count($value); $j++) {
                            if (!isset($value[$j]['policyQualifiers'])) {
                                continue;
                            }
                            for ($k = 0; $k < count($value[$j]['policyQualifiers']); $k++) {
                                $subid = $value[$j]['policyQualifiers'][$k]['policyQualifierId'];
                                $map = $this->_getMapping($subid);
                                $subvalue = &$value[$j]['policyQualifiers'][$k]['qualifier'];
                                if ($map !== false) {
                                    $decoded = $asn1->decodeBER($subvalue);
                                    $mapped = $asn1->asn1map($decoded[0], $map);
                                    $subvalue = $mapped === false ? $decoded[0] : $mapped;
                                }
                            }
                        }
                    }
                } else {
                    $value = base64_encode($value);
                }
            }
        }
    }

    /**
     * Map extension values from extension-specific internal format to
     *   octet string.
     *
     * @param Array ref $root
     * @param String $path
     * @param Object $asn1
     * @access private
     */
    function _mapOutExtensions(&$root, $path, $asn1)
    {
        $extensions = &$this->_subArray($root, $path);

        if (is_array($extensions)) {
            $size = count($extensions);
            for ($i = 0; $i < $size; $i++) {
                if ($extensions[$i] instanceof Element) {
                    continue;
                }

                $id = $extensions[$i]['extnId'];
                $value = &$extensions[$i]['extnValue'];

                switch ($id) {
                    case 'id-ce-certificatePolicies':
                        for ($j = 0; $j < count($value); $j++) {
                            if (!isset($value[$j]['policyQualifiers'])) {
                                continue;
                            }
                            for ($k = 0; $k < count($value[$j]['policyQualifiers']); $k++) {
                                $subid = $value[$j]['policyQualifiers'][$k]['policyQualifierId'];
                                $map = $this->_getMapping($subid);
                                $subvalue = &$value[$j]['policyQualifiers'][$k]['qualifier'];
                                if ($map !== false) {
                                    // by default \phpseclib\File\ASN1 will try to render qualifier as a \phpseclib\File\ASN1::TYPE_IA5_STRING since it's
                                    // actual type is \phpseclib\File\ASN1::TYPE_ANY
                                    $subvalue = new Element($asn1->encodeDER($subvalue, $map));
                                }
                            }
                        }
                        break;
                    case 'id-ce-authorityKeyIdentifier': // use 00 as the serial number instead of an empty string
                        if (isset($value['authorityCertSerialNumber'])) {
                            if ($value['authorityCertSerialNumber']->toBytes() == '') {
                                $temp = chr((ASN1::CLASS_CONTEXT_SPECIFIC << 6) | 2) . "\1\0";
                                $value['authorityCertSerialNumber'] = new Element($temp);
                            }
                        }
                }

                /* [extnValue] contains the DER encoding of an ASN.1 value
                   corresponding to the extension type identified by extnID */
                $map = $this->_getMapping($id);
                if (is_bool($map)) {
                    if (!$map) {
                        user_error($id . ' is not a currently supported extension');
                        unset($extensions[$i]);
                    }
                } else {
                    $temp = $asn1->encodeDER($value, $map, array('iPAddress' => array($this, '_encodeIP')));
                    $value = base64_encode($temp);
                }
            }
        }
    }

    /**
     * Map attribute values from ANY type to attribute-specific internal
     *   format.
     *
     * @param Array ref $root
     * @param String $path
     * @param Object $asn1
     * @access private
     */
    function _mapInAttributes(&$root, $path, $asn1)
    {
        $attributes = &$this->_subArray($root, $path);

        if (is_array($attributes)) {
            for ($i = 0; $i < count($attributes); $i++) {
                $id = $attributes[$i]['type'];
                /* $value contains the DER encoding of an ASN.1 value
                   corresponding to the attribute type identified by type */
                $map = $this->_getMapping($id);
                if (is_array($attributes[$i]['value'])) {
                    $values = &$attributes[$i]['value'];
                    for ($j = 0; $j < count($values); $j++) {
                        $value = $asn1->encodeDER($values[$j], $this->AttributeValue);
                        $decoded = $asn1->decodeBER($value);
                        if (!is_bool($map)) {
                            $mapped = $asn1->asn1map($decoded[0], $map);
                            if ($mapped !== false) {
                                $values[$j] = $mapped;
                            }
                            if ($id == 'pkcs-9-at-extensionRequest') {
                                $this->_mapInExtensions($values, $j, $asn1);
                            }
                        } elseif ($map) {
                            $values[$j] = base64_encode($value);
                        }
                    }
                }
            }
        }
    }

    /**
     * Map attribute values from attribute-specific internal format to
     *   ANY type.
     *
     * @param Array ref $root
     * @param String $path
     * @param Object $asn1
     * @access private
     */
    function _mapOutAttributes(&$root, $path, $asn1)
    {
        $attributes = &$this->_subArray($root, $path);

        if (is_array($attributes)) {
            $size = count($attributes);
            for ($i = 0; $i < $size; $i++) {
                /* [value] contains the DER encoding of an ASN.1 value
                   corresponding to the attribute type identified by type */
                $id = $attributes[$i]['type'];
                $map = $this->_getMapping($id);
                if ($map === false) {
                    user_error($id . ' is not a currently supported attribute', E_USER_NOTICE);
                    unset($attributes[$i]);
                } elseif (is_array($attributes[$i]['value'])) {
                    $values = &$attributes[$i]['value'];
                    for ($j = 0; $j < count($values); $j++) {
                        switch ($id) {
                            case 'pkcs-9-at-extensionRequest':
                                $this->_mapOutExtensions($values, $j, $asn1);
                                break;
                        }

                        if (!is_bool($map)) {
                            $temp = $asn1->encodeDER($values[$j], $map);
                            $decoded = $asn1->decodeBER($temp);
                            $values[$j] = $asn1->asn1map($decoded[0], $this->AttributeValue);
                        }
                    }
                }
            }
        }
    }

    /**
     * Associate an extension ID to an extension mapping
     *
     * @param String $extnId
     * @access private
     * @return Mixed
     */
    function _getMapping($extnId)
    {
        if (!is_string($extnId)) { // eg. if it's a \phpseclib\File\ASN1\Element object
            return true;
        }

        switch ($extnId) {
            case 'id-ce-keyUsage':
                return $this->KeyUsage;
            case 'id-ce-basicConstraints':
                return $this->BasicConstraints;
            case 'id-ce-subjectKeyIdentifier':
                return $this->KeyIdentifier;
            case 'id-ce-cRLDistributionPoints':
                return $this->CRLDistributionPoints;
            case 'id-ce-authorityKeyIdentifier':
                return $this->AuthorityKeyIdentifier;
            case 'id-ce-certificatePolicies':
                return $this->CertificatePolicies;
            case 'id-ce-extKeyUsage':
                return $this->ExtKeyUsageSyntax;
            case 'id-pe-authorityInfoAccess':
                return $this->AuthorityInfoAccessSyntax;
            case 'id-ce-subjectAltName':
                return $this->SubjectAltName;
            case 'id-ce-privateKeyUsagePeriod':
                return $this->PrivateKeyUsagePeriod;
            case 'id-ce-issuerAltName':
                return $this->IssuerAltName;
            case 'id-ce-policyMappings':
                return $this->PolicyMappings;
            case 'id-ce-nameConstraints':
                return $this->NameConstraints;

            case 'netscape-cert-type':
                return $this->netscape_cert_type;
            case 'netscape-comment':
                return $this->netscape_comment;
            case 'netscape-ca-policy-url':
                return $this->netscape_ca_policy_url;

            // since id-qt-cps isn't a constructed type it will have already been decoded as a string by the time it gets
            // back around to asn1map() and we don't want it decoded again.
            //case 'id-qt-cps':
            //    return $this->CPSuri;
            case 'id-qt-unotice':
                return $this->UserNotice;

            // the following OIDs are unsupported but we don't want them to give notices when calling saveX509().
            case 'id-pe-logotype': // http://www.ietf.org/rfc/rfc3709.txt
            case 'entrustVersInfo':
            // http://support.microsoft.com/kb/287547
            case '1.3.6.1.4.1.311.20.2': // szOID_ENROLL_CERTTYPE_EXTENSION
            case '1.3.6.1.4.1.311.21.1': // szOID_CERTSRV_CA_VERSION
            // "SET Secure Electronic Transaction Specification"
            // http://www.maithean.com/docs/set_bk3.pdf
            case '2.23.42.7.0': // id-set-hashedRootKey
                return true;

            // CSR attributes
            case 'pkcs-9-at-unstructuredName':
                return $this->PKCS9String;
            case 'pkcs-9-at-challengePassword':
                return $this->DirectoryString;
            case 'pkcs-9-at-extensionRequest':
                return $this->Extensions;

            // CRL extensions.
            case 'id-ce-cRLNumber':
                return $this->CRLNumber;
            case 'id-ce-deltaCRLIndicator':
                return $this->CRLNumber;
            case 'id-ce-issuingDistributionPoint':
                return $this->IssuingDistributionPoint;
            case 'id-ce-freshestCRL':
                return $this->CRLDistributionPoints;
            case 'id-ce-cRLReasons':
                return $this->CRLReason;
            case 'id-ce-invalidityDate':
                return $this->InvalidityDate;
            case 'id-ce-certificateIssuer':
                return $this->CertificateIssuer;
            case 'id-ce-holdInstructionCode':
                return $this->HoldInstructionCode;
        }

        return false;
    }

    /**
     * Load an X.509 certificate as a certificate authority
     *
     * @param String $cert
     * @access public
     * @return Boolean
     */
    function loadCA($cert)
    {
        $olddn = $this->dn;
        $oldcert = $this->currentCert;
        $oldsigsubj = $this->signatureSubject;
        $oldkeyid = $this->currentKeyIdentifier;

        $cert = $this->loadX509($cert);
        if (!$cert) {
            $this->dn = $olddn;
            $this->currentCert = $oldcert;
            $this->signatureSubject = $oldsigsubj;
            $this->currentKeyIdentifier = $oldkeyid;

            return false;
        }

        /* From RFC5280 "PKIX Certificate and CRL Profile":

           If the keyUsage extension is present, then the subject public key
           MUST NOT be used to verify signatures on certificates or CRLs unless
           the corresponding keyCertSign or cRLSign bit is set. */
        //$keyUsage = $this->getExtension('id-ce-keyUsage');
        //if ($keyUsage && !in_array('keyCertSign', $keyUsage)) {
        //    return false;
        //}

        /* From RFC5280 "PKIX Certificate and CRL Profile":

           The cA boolean indicates whether the certified public key may be used
           to verify certificate signatures.  If the cA boolean is not asserted,
           then the keyCertSign bit in the key usage extension MUST NOT be
           asserted.  If the basic constraints extension is not present in a
           version 3 certificate, or the extension is present but the cA boolean
           is not asserted, then the certified public key MUST NOT be used to
           verify certificate signatures. */
        //$basicConstraints = $this->getExtension('id-ce-basicConstraints');
        //if (!$basicConstraints || !$basicConstraints['cA']) {
        //    return false;
        //}

        $this->CAs[] = $cert;

        $this->dn = $olddn;
        $this->currentCert = $oldcert;
        $this->signatureSubject = $oldsigsubj;

        return true;
    }

    /**
     * Validate an X.509 certificate against a URL
     *
     * From RFC2818 "HTTP over TLS":
     *
     * Matching is performed using the matching rules specified by
     * [RFC2459].  If more than one identity of a given type is present in
     * the certificate (e.g., more than one dNSName name, a match in any one
     * of the set is considered acceptable.) Names may contain the wildcard
     * character * which is considered to match any single domain name
     * component or component fragment. E.g., *.a.com matches foo.a.com but
     * not bar.foo.a.com. f*.com matches foo.com but not bar.com.
     *
     * @param String $url
     * @access public
     * @return Boolean
     */
    function validateURL($url)
    {
        if (!is_array($this->currentCert) || !isset($this->currentCert['tbsCertificate'])) {
            return false;
        }

        $components = parse_url($url);
        if (!isset($components['host'])) {
            return false;
        }

        if ($names = $this->getExtension('id-ce-subjectAltName')) {
            foreach ($names as $key => $value) {
                $value = str_replace(array('.', '*'), array('\.', '[^.]*'), $value);
                switch ($key) {
                    case 'dNSName':
                        /* From RFC2818 "HTTP over TLS":

                           If a subjectAltName extension of type dNSName is present, that MUST
                           be used as the identity. Otherwise, the (most specific) Common Name
                           field in the Subject field of the certificate MUST be used. Although
                           the use of the Common Name is existing practice, it is deprecated and
                           Certification Authorities are encouraged to use the dNSName instead. */
                        if (preg_match('#^' . $value . '$#', $components['host'])) {
                            return true;
                        }
                        break;
                    case 'iPAddress':
                        /* From RFC2818 "HTTP over TLS":

                           In some cases, the URI is specified as an IP address rather than a
                           hostname. In this case, the iPAddress subjectAltName must be present
                           in the certificate and must exactly match the IP in the URI. */
                        if (preg_match('#(?:\d{1-3}\.){4}#', $components['host'] . '.') && preg_match('#^' . $value . '$#', $components['host'])) {
                            return true;
                        }
                }
            }
            return false;
        }

        if ($value = $this->getDNProp('id-at-commonName')) {
            $value = str_replace(array('.', '*'), array('\.', '[^.]*'), $value[0]);
            return preg_match('#^' . $value . '$#', $components['host']);
        }

        return false;
    }

    /**
     * Validate a date
     *
     * If $date isn't defined it is assumed to be the current date.
     *
     * @param Integer $date optional
     * @access public
     */
    function validateDate($date = null)
    {
        if (!is_array($this->currentCert) || !isset($this->currentCert['tbsCertificate'])) {
            return false;
        }

        if (!isset($date)) {
            $date = time();
        }

        $notBefore = $this->currentCert['tbsCertificate']['validity']['notBefore'];
        $notBefore = isset($notBefore['generalTime']) ? $notBefore['generalTime'] : $notBefore['utcTime'];

        $notAfter = $this->currentCert['tbsCertificate']['validity']['notAfter'];
        $notAfter = isset($notAfter['generalTime']) ? $notAfter['generalTime'] : $notAfter['utcTime'];

        switch (true) {
            case $date < @strtotime($notBefore):
            case $date > @strtotime($notAfter):
                return false;
        }

        return true;
    }

    /**
     * Validate a signature
     *
     * Works on X.509 certs, CSR's and CRL's.
     * Returns true if the signature is verified, false if it is not correct or null on error
     *
     * By default returns false for self-signed certs. Call validateSignature(false) to make this support
     * self-signed.
     *
     * The behavior of this function is inspired by {@link http://php.net/openssl-verify openssl_verify}.
     *
     * @param Boolean $caonly optional
     * @access public
     * @return Mixed
     */
    function validateSignature($caonly = true)
    {
        if (!is_array($this->currentCert) || !isset($this->signatureSubject)) {
            return null;
        }

        /* TODO:
           "emailAddress attribute values are not case-sensitive (e.g., "subscriber@example.com" is the same as "SUBSCRIBER@EXAMPLE.COM")."
            -- http://tools.ietf.org/html/rfc5280#section-4.1.2.6

           implement pathLenConstraint in the id-ce-basicConstraints extension */

        switch (true) {
            case isset($this->currentCert['tbsCertificate']):
                // self-signed cert
                if ($this->currentCert['tbsCertificate']['issuer'] === $this->currentCert['tbsCertificate']['subject']) {
                    $authorityKey = $this->getExtension('id-ce-authorityKeyIdentifier');
                    $subjectKeyID = $this->getExtension('id-ce-subjectKeyIdentifier');
                    switch (true) {
                        case !is_array($authorityKey):
                        case is_array($authorityKey) && isset($authorityKey['keyIdentifier']) && $authorityKey['keyIdentifier'] === $subjectKeyID:
                            $signingCert = $this->currentCert; // working cert
                    }
                }

                if (!empty($this->CAs)) {
                    for ($i = 0; $i < count($this->CAs); $i++) {
                        // even if the cert is a self-signed one we still want to see if it's a CA;
                        // if not, we'll conditionally return an error
                        $ca = $this->CAs[$i];
                        if ($this->currentCert['tbsCertificate']['issuer'] === $ca['tbsCertificate']['subject']) {
                            $authorityKey = $this->getExtension('id-ce-authorityKeyIdentifier');
                            $subjectKeyID = $this->getExtension('id-ce-subjectKeyIdentifier', $ca);
                            switch (true) {
                                case !is_array($authorityKey):
                                case is_array($authorityKey) && isset($authorityKey['keyIdentifier']) && $authorityKey['keyIdentifier'] === $subjectKeyID:
                                    $signingCert = $ca; // working cert
                                    break 2;
                            }
                        }
                    }
                    if (count($this->CAs) == $i && $caonly) {
                        return false;
                    }
                } elseif (!isset($signingCert) || $caonly) {
                    return false;
                }
                return $this->_validateSignature(
                    $signingCert['tbsCertificate']['subjectPublicKeyInfo']['algorithm']['algorithm'],
                    $signingCert['tbsCertificate']['subjectPublicKeyInfo']['subjectPublicKey'],
                    $this->currentCert['signatureAlgorithm']['algorithm'],
                    substr(base64_decode($this->currentCert['signature']), 1),
                    $this->signatureSubject
                );
            case isset($this->currentCert['certificationRequestInfo']):
                return $this->_validateSignature(
                    $this->currentCert['certificationRequestInfo']['subjectPKInfo']['algorithm']['algorithm'],
                    $this->currentCert['certificationRequestInfo']['subjectPKInfo']['subjectPublicKey'],
                    $this->currentCert['signatureAlgorithm']['algorithm'],
                    substr(base64_decode($this->currentCert['signature']), 1),
                    $this->signatureSubject
                );
            case isset($this->currentCert['publicKeyAndChallenge']):
                return $this->_validateSignature(
                    $this->currentCert['publicKeyAndChallenge']['spki']['algorithm']['algorithm'],
                    $this->currentCert['publicKeyAndChallenge']['spki']['subjectPublicKey'],
                    $this->currentCert['signatureAlgorithm']['algorithm'],
                    substr(base64_decode($this->currentCert['signature']), 1),
                    $this->signatureSubject
                );
            case isset($this->currentCert['tbsCertList']):
                if (!empty($this->CAs)) {
                    for ($i = 0; $i < count($this->CAs); $i++) {
                        $ca = $this->CAs[$i];
                        if ($this->currentCert['tbsCertList']['issuer'] === $ca['tbsCertificate']['subject']) {
                            $authorityKey = $this->getExtension('id-ce-authorityKeyIdentifier');
                            $subjectKeyID = $this->getExtension('id-ce-subjectKeyIdentifier', $ca);
                            switch (true) {
                                case !is_array($authorityKey):
                                case is_array($authorityKey) && isset($authorityKey['keyIdentifier']) && $authorityKey['keyIdentifier'] === $subjectKeyID:
                                    $signingCert = $ca; // working cert
                                    break 2;
                            }
                        }
                    }
                }
                if (!isset($signingCert)) {
                    return false;
                }
                return $this->_validateSignature(
                    $signingCert['tbsCertificate']['subjectPublicKeyInfo']['algorithm']['algorithm'],
                    $signingCert['tbsCertificate']['subjectPublicKeyInfo']['subjectPublicKey'],
                    $this->currentCert['signatureAlgorithm']['algorithm'],
                    substr(base64_decode($this->currentCert['signature']), 1),
                    $this->signatureSubject
                );
            default:
                return false;
        }
    }

    /**
     * Validates a signature
     *
     * Returns true if the signature is verified, false if it is not correct or null on error
     *
     * @param String $publicKeyAlgorithm
     * @param String $publicKey
     * @param String $signatureAlgorithm
     * @param String $signature
     * @param String $signatureSubject
     * @access private
     * @return Integer
     */
    function _validateSignature($publicKeyAlgorithm, $publicKey, $signatureAlgorithm, $signature, $signatureSubject)
    {
        switch ($publicKeyAlgorithm) {
            case 'rsaEncryption':
                $rsa = new RSA();
                $rsa->loadKey($publicKey);

                switch ($signatureAlgorithm) {
                    case 'md2WithRSAEncryption':
                    case 'md5WithRSAEncryption':
                    case 'sha1WithRSAEncryption':
                    case 'sha224WithRSAEncryption':
                    case 'sha256WithRSAEncryption':
                    case 'sha384WithRSAEncryption':
                    case 'sha512WithRSAEncryption':
                        $rsa->setHash(preg_replace('#WithRSAEncryption$#', '', $signatureAlgorithm));
                        $rsa->setSignatureMode(RSA::SIGNATURE_PKCS1);
                        if (!@$rsa->verify($signatureSubject, $signature)) {
                            return false;
                        }
                        break;
                    default:
                        return null;
                }
                break;
            default:
                return null;
        }

        return true;
    }

    /**
     * Reformat public keys
     *
     * Reformats a public key to a format supported by phpseclib (if applicable)
     *
     * @param String $algorithm
     * @param String $key
     * @access private
     * @return String
     */
    function _reformatKey($algorithm, $key)
    {
        switch ($algorithm) {
            case 'rsaEncryption':
                return
                    "-----BEGIN RSA PUBLIC KEY-----\r\n" .
                    // subjectPublicKey is stored as a bit string in X.509 certs.  the first byte of a bit string represents how many bits
                    // in the last byte should be ignored.  the following only supports non-zero stuff but as none of the X.509 certs Firefox
                    // uses as a cert authority actually use a non-zero bit I think it's safe to assume that none do.
                    chunk_split(base64_encode(substr(base64_decode($key), 1)), 64) .
                    '-----END RSA PUBLIC KEY-----';
            default:
                return $key;
        }
    }

    /**
     * Decodes an IP address
     *
     * Takes in a base64 encoded "blob" and returns a human readable IP address
     *
     * @param String $ip
     * @access private
     * @return String
     */
    function _decodeIP($ip)
    {
        $ip = base64_decode($ip);
        list(, $ip) = unpack('N', $ip);
        return long2ip($ip);
    }

    /**
     * Encodes an IP address
     *
     * Takes a human readable IP address into a base64-encoded "blob"
     *
     * @param String $ip
     * @access private
     * @return String
     */
    function _encodeIP($ip)
    {
        return base64_encode(pack('N', ip2long($ip)));
    }

    /**
     * "Normalizes" a Distinguished Name property
     *
     * @param String $propName
     * @access private
     * @return Mixed
     */
    function _translateDNProp($propName)
    {
        switch (strtolower($propName)) {
            case 'id-at-countryname':
            case 'countryname':
            case 'c':
                return 'id-at-countryName';
            case 'id-at-organizationname':
            case 'organizationname':
            case 'o':
                return 'id-at-organizationName';
            case 'id-at-dnqualifier':
            case 'dnqualifier':
                return 'id-at-dnQualifier';
            case 'id-at-commonname':
            case 'commonname':
            case 'cn':
                return 'id-at-commonName';
            case 'id-at-stateorprovincename':
            case 'stateorprovincename':
            case 'state':
            case 'province':
            case 'provincename':
            case 'st':
                return 'id-at-stateOrProvinceName';
            case 'id-at-localityname':
            case 'localityname':
            case 'l':
                return 'id-at-localityName';
            case 'id-emailaddress':
            case 'emailaddress':
                return 'pkcs-9-at-emailAddress';
            case 'id-at-serialnumber':
            case 'serialnumber':
                return 'id-at-serialNumber';
            case 'id-at-postalcode':
            case 'postalcode':
                return 'id-at-postalCode';
            case 'id-at-streetaddress':
            case 'streetaddress':
                return 'id-at-streetAddress';
            case 'id-at-name':
            case 'name':
                return 'id-at-name';
            case 'id-at-givenname':
            case 'givenname':
                return 'id-at-givenName';
            case 'id-at-surname':
            case 'surname':
            case 'sn':
                return 'id-at-surname';
            case 'id-at-initials':
            case 'initials':
                return 'id-at-initials';
            case 'id-at-generationqualifier':
            case 'generationqualifier':
                return 'id-at-generationQualifier';
            case 'id-at-organizationalunitname':
            case 'organizationalunitname':
            case 'ou':
                return 'id-at-organizationalUnitName';
            case 'id-at-pseudonym':
            case 'pseudonym':
                return 'id-at-pseudonym';
            case 'id-at-title':
            case 'title':
                return 'id-at-title';
            case 'id-at-description':
            case 'description':
                return 'id-at-description';
            case 'id-at-role':
            case 'role':
                return 'id-at-role';
            case 'id-at-uniqueidentifier':
            case 'uniqueidentifier':
            case 'x500uniqueidentifier':
                return 'id-at-uniqueIdentifier';
            default:
                return false;
        }
    }

    /**
     * Set a Distinguished Name property
     *
     * @param String $propName
     * @param Mixed $propValue
     * @param String $type optional
     * @access public
     * @return Boolean
     */
    function setDNProp($propName, $propValue, $type = 'utf8String')
    {
        if (empty($this->dn)) {
            $this->dn = array('rdnSequence' => array());
        }

        if (($propName = $this->_translateDNProp($propName)) === false) {
            return false;
        }

        foreach ((array) $propValue as $v) {
            if (!is_array($v) && isset($type)) {
                $v = array($type => $v);
            }
            $this->dn['rdnSequence'][] = array(
                array(
                    'type' => $propName,
                    'value'=> $v
                )
            );
        }

        return true;
    }

    /**
     * Remove Distinguished Name properties
     *
     * @param String $propName
     * @access public
     */
    function removeDNProp($propName)
    {
        if (empty($this->dn)) {
            return;
        }

        if (($propName = $this->_translateDNProp($propName)) === false) {
            return;
        }

        $dn = &$this->dn['rdnSequence'];
        $size = count($dn);
        for ($i = 0; $i < $size; $i++) {
            if ($dn[$i][0]['type'] == $propName) {
                unset($dn[$i]);
            }
        }

        $dn = array_values($dn);
    }

    /**
     * Get Distinguished Name properties
     *
     * @param String $propName
     * @param Array $dn optional
     * @param Boolean $withType optional
     * @return Mixed
     * @access public
     */
    function getDNProp($propName, $dn = null, $withType = false)
    {
        if (!isset($dn)) {
            $dn = $this->dn;
        }

        if (empty($dn)) {
            return false;
        }

        if (($propName = $this->_translateDNProp($propName)) === false) {
            return false;
        }

        $dn = $dn['rdnSequence'];
        $result = array();
        $asn1 = new ASN1();
        for ($i = 0; $i < count($dn); $i++) {
            if ($dn[$i][0]['type'] == $propName) {
                $v = $dn[$i][0]['value'];
                if (!$withType && is_array($v)) {
                    foreach ($v as $type => $s) {
                        $type = array_search($type, $asn1->ANYmap, true);
                        if ($type !== false && isset($asn1->stringTypeSize[$type])) {
                            $s = $asn1->convert($s, $type);
                            if ($s !== false) {
                                $v = $s;
                                break;
                            }
                        }
                    }
                    if (is_array($v)) {
                        $v = array_pop($v); // Always strip data type.
                    }
                }
                $result[] = $v;
            }
        }

        return $result;
    }

    /**
     * Set a Distinguished Name
     *
     * @param Mixed $dn
     * @param Boolean $merge optional
     * @param String $type optional
     * @access public
     * @return Boolean
     */
    function setDN($dn, $merge = false, $type = 'utf8String')
    {
        if (!$merge) {
            $this->dn = null;
        }

        if (is_array($dn)) {
            if (isset($dn['rdnSequence'])) {
                $this->dn = $dn; // No merge here.
                return true;
            }

            // handles stuff generated by openssl_x509_parse()
            foreach ($dn as $prop => $value) {
                if (!$this->setDNProp($prop, $value, $type)) {
                    return false;
                }
            }
            return true;
        }

        // handles everything else
        $results = preg_split('#((?:^|, *|/)(?:C=|O=|OU=|CN=|L=|ST=|SN=|postalCode=|streetAddress=|emailAddress=|serialNumber=|organizationalUnitName=|title=|description=|role=|x500UniqueIdentifier=))#', $dn, -1, PREG_SPLIT_DELIM_CAPTURE);
        for ($i = 1; $i < count($results); $i+=2) {
            $prop = trim($results[$i], ', =/');
            $value = $results[$i + 1];
            if (!$this->setDNProp($prop, $value, $type)) {
                return false;
            }
        }

        return true;
    }

    /**
     * Get the Distinguished Name for a certificates subject
     *
     * @param Mixed $format optional
     * @param Array $dn optional
     * @access public
     * @return Boolean
     */
    function getDN($format = self::DN_ARRAY, $dn = null)
    {
        if (!isset($dn)) {
            $dn = isset($this->currentCert['tbsCertList']) ? $this->currentCert['tbsCertList']['issuer'] : $this->dn;
        }

        switch ((int) $format) {
            case self::DN_ARRAY:
                return $dn;
            case self::DN_ASN1:
                $asn1 = new ASN1();
                $asn1->loadOIDs($this->oids);
                $filters = array();
                $filters['rdnSequence']['value'] = array('type' => ASN1::TYPE_UTF8_STRING);
                $asn1->loadFilters($filters);
                return $asn1->encodeDER($dn, $this->Name);
            case self::DN_OPENSSL:
                $dn = $this->getDN(self::DN_STRING, $dn);
                if ($dn === false) {
                    return false;
                }
                $attrs = preg_split('#((?:^|, *|/)[a-z][a-z0-9]*=)#i', $dn, -1, PREG_SPLIT_DELIM_CAPTURE);
                $dn = array();
                for ($i = 1; $i < count($attrs); $i += 2) {
                    $prop = trim($attrs[$i], ', =/');
                    $value = $attrs[$i + 1];
                    if (!isset($dn[$prop])) {
                        $dn[$prop] = $value;
                    } else {
                        $dn[$prop] = array_merge((array) $dn[$prop], array($value));
                    }
                }
                return $dn;
            case self::DN_CANON:
                //  No SEQUENCE around RDNs and all string values normalized as
                // trimmed lowercase UTF-8 with all spacing  as one blank.
                $asn1 = new ASN1();
                $asn1->loadOIDs($this->oids);
                $filters = array();
                $filters['value'] = array('type' => ASN1::TYPE_UTF8_STRING);
                $asn1->loadFilters($filters);
                $result = '';
                foreach ($dn['rdnSequence'] as $rdn) {
                    foreach ($rdn as $i => $attr) {
                        $attr = &$rdn[$i];
                        if (is_array($attr['value'])) {
                            foreach ($attr['value'] as $type => $v) {
                                $type = array_search($type, $asn1->ANYmap, true);
                                if ($type !== false && isset($asn1->stringTypeSize[$type])) {
                                    $v = $asn1->convert($v, $type);
                                    if ($v !== false) {
                                        $v = preg_replace('/\s+/', ' ', $v);
                                        $attr['value'] = strtolower(trim($v));
                                        break;
                                    }
                                }
                            }
                        }
                    }
                    $result .= $asn1->encodeDER($rdn, $this->RelativeDistinguishedName);
                }
                return $result;
            case self::DN_HASH:
                $dn = $this->getDN(self::DN_CANON, $dn);
                $hash = new Hash('sha1');
                $hash = $hash->hash($dn);
                extract(unpack('Vhash', $hash));
                return strtolower(bin2hex(pack('N', $hash)));
        }

        // Default is to return a string.
        $start = true;
        $output = '';
        $asn1 = new ASN1();
        foreach ($dn['rdnSequence'] as $field) {
            $prop = $field[0]['type'];
            $value = $field[0]['value'];

            $delim = ', ';
            switch ($prop) {
                case 'id-at-countryName':
                    $desc = 'C=';
                    break;
                case 'id-at-stateOrProvinceName':
                    $desc = 'ST=';
                    break;
                case 'id-at-organizationName':
                    $desc = 'O=';
                    break;
                case 'id-at-organizationalUnitName':
                    $desc = 'OU=';
                    break;
                case 'id-at-commonName':
                    $desc = 'CN=';
                    break;
                case 'id-at-localityName':
                    $desc = 'L=';
                    break;
                case 'id-at-surname':
                    $desc = 'SN=';
                    break;
                case 'id-at-uniqueIdentifier':
                    $delim = '/';
                    $desc = 'x500UniqueIdentifier=';
                    break;
                default:
                    $delim = '/';
                    $desc = preg_replace('#.+-([^-]+)$#', '$1', $prop) . '=';
            }

            if (!$start) {
                $output.= $delim;
            }
            if (is_array($value)) {
                foreach ($value as $type => $v) {
                    $type = array_search($type, $asn1->ANYmap, true);
                    if ($type !== false && isset($asn1->stringTypeSize[$type])) {
                        $v = $asn1->convert($v, $type);
                        if ($v !== false) {
                            $value = $v;
                            break;
                        }
                    }
                }
                if (is_array($value)) {
                    $value = array_pop($value); // Always strip data type.
                }
            }
            $output.= $desc . $value;
            $start = false;
        }

        return $output;
    }

    /**
     * Get the Distinguished Name for a certificate/crl issuer
     *
     * @param Integer $format optional
     * @access public
     * @return Mixed
     */
    function getIssuerDN($format = self::DN_ARRAY)
    {
        switch (true) {
            case !isset($this->currentCert) || !is_array($this->currentCert):
                break;
            case isset($this->currentCert['tbsCertificate']):
                return $this->getDN($format, $this->currentCert['tbsCertificate']['issuer']);
            case isset($this->currentCert['tbsCertList']):
                return $this->getDN($format, $this->currentCert['tbsCertList']['issuer']);
        }

        return false;
    }

    /**
     * Get the Distinguished Name for a certificate/csr subject
     * Alias of getDN()
     *
     * @param Integer $format optional
     * @access public
     * @return Mixed
     */
    function getSubjectDN($format = self::DN_ARRAY)
    {
        switch (true) {
            case !empty($this->dn):
                return $this->getDN($format);
            case !isset($this->currentCert) || !is_array($this->currentCert):
                break;
            case isset($this->currentCert['tbsCertificate']):
                return $this->getDN($format, $this->currentCert['tbsCertificate']['subject']);
            case isset($this->currentCert['certificationRequestInfo']):
                return $this->getDN($format, $this->currentCert['certificationRequestInfo']['subject']);
        }

        return false;
    }

    /**
     * Get an individual Distinguished Name property for a certificate/crl issuer
     *
     * @param String $propName
     * @param Boolean $withType optional
     * @access public
     * @return Mixed
     */
    function getIssuerDNProp($propName, $withType = false)
    {
        switch (true) {
            case !isset($this->currentCert) || !is_array($this->currentCert):
                break;
            case isset($this->currentCert['tbsCertificate']):
                return $this->getDNProp($propName, $this->currentCert['tbsCertificate']['issuer'], $withType);
            case isset($this->currentCert['tbsCertList']):
                return $this->getDNProp($propName, $this->currentCert['tbsCertList']['issuer'], $withType);
        }

        return false;
    }

    /**
     * Get an individual Distinguished Name property for a certificate/csr subject
     *
     * @param String $propName
     * @param Boolean $withType optional
     * @access public
     * @return Mixed
     */
    function getSubjectDNProp($propName, $withType = false)
    {
        switch (true) {
            case !empty($this->dn):
                return $this->getDNProp($propName, null, $withType);
            case !isset($this->currentCert) || !is_array($this->currentCert):
                break;
            case isset($this->currentCert['tbsCertificate']):
                return $this->getDNProp($propName, $this->currentCert['tbsCertificate']['subject'], $withType);
            case isset($this->currentCert['certificationRequestInfo']):
                return $this->getDNProp($propName, $this->currentCert['certificationRequestInfo']['subject'], $withType);
        }

        return false;
    }

    /**
     * Get the certificate chain for the current cert
     *
     * @access public
     * @return Mixed
     */
    function getChain()
    {
        $chain = array($this->currentCert);

        if (!is_array($this->currentCert) || !isset($this->currentCert['tbsCertificate'])) {
            return false;
        }
        if (empty($this->CAs)) {
            return $chain;
        }
        while (true) {
            $currentCert = $chain[count($chain) - 1];
            for ($i = 0; $i < count($this->CAs); $i++) {
                $ca = $this->CAs[$i];
                if ($currentCert['tbsCertificate']['issuer'] === $ca['tbsCertificate']['subject']) {
                    $authorityKey = $this->getExtension('id-ce-authorityKeyIdentifier', $currentCert);
                    $subjectKeyID = $this->getExtension('id-ce-subjectKeyIdentifier', $ca);
                    switch (true) {
                        case !is_array($authorityKey):
                        case is_array($authorityKey) && isset($authorityKey['keyIdentifier']) && $authorityKey['keyIdentifier'] === $subjectKeyID:
                            if ($currentCert === $ca) {
                                break 3;
                            }
                            $chain[] = $ca;
                            break 2;
                    }
                }
            }
            if ($i == count($this->CAs)) {
                break;
            }
        }
<<<<<<< HEAD
        foreach ($chain as $key=>$value) {
            $chain[$key] = new X509();
=======
        foreach ($chain as $key => $value) {
            $chain[$key] = new File_X509();
>>>>>>> 847082ac
            $chain[$key]->loadX509($value);
        }
        return $chain;
    }

    /**
     * Set public key
     *
     * Key needs to be a \phpseclib\Crypt\RSA object
     *
     * @param Object $key
     * @access public
     * @return Boolean
     */
    function setPublicKey($key)
    {
        $key->setPublicKey();
        $this->publicKey = $key;
    }

    /**
     * Set private key
     *
     * Key needs to be a \phpseclib\Crypt\RSA object
     *
     * @param Object $key
     * @access public
     */
    function setPrivateKey($key)
    {
        $this->privateKey = $key;
    }

    /**
     * Set challenge
     *
     * Used for SPKAC CSR's
     *
     * @param String $challenge
     * @access public
     */
    function setChallenge($challenge)
    {
        $this->challenge = $challenge;
    }

    /**
     * Gets the public key
     *
     * Returns a \phpseclib\Crypt\RSA object or a false.
     *
     * @access public
     * @return Mixed
     */
    function getPublicKey()
    {
        if (isset($this->publicKey)) {
            return $this->publicKey;
        }

        if (isset($this->currentCert) && is_array($this->currentCert)) {
            foreach (array('tbsCertificate/subjectPublicKeyInfo', 'certificationRequestInfo/subjectPKInfo') as $path) {
                $keyinfo = $this->_subArray($this->currentCert, $path);
                if (!empty($keyinfo)) {
                    break;
                }
            }
        }
        if (empty($keyinfo)) {
            return false;
        }

        $key = $keyinfo['subjectPublicKey'];

        switch ($keyinfo['algorithm']['algorithm']) {
            case 'rsaEncryption':
                $publicKey = new RSA();
                $publicKey->loadKey($key);
                $publicKey->setPublicKey();
                break;
            default:
                return false;
        }

        return $publicKey;
    }

    /**
     * Load a Certificate Signing Request
     *
     * @param String $csr
     * @access public
     * @return Mixed
     */
    function loadCSR($csr)
    {
        if (is_array($csr) && isset($csr['certificationRequestInfo'])) {
            unset($this->currentCert);
            unset($this->currentKeyIdentifier);
            unset($this->signatureSubject);
            $this->dn = $csr['certificationRequestInfo']['subject'];
            if (!isset($this->dn)) {
                return false;
            }

            $this->currentCert = $csr;
            return $csr;
        }

        // see http://tools.ietf.org/html/rfc2986

        $asn1 = new ASN1();

        $csr = $this->_extractBER($csr);
        $orig = $csr;

        if ($csr === false) {
            $this->currentCert = false;
            return false;
        }

        $asn1->loadOIDs($this->oids);
        $decoded = $asn1->decodeBER($csr);

        if (empty($decoded)) {
            $this->currentCert = false;
            return false;
        }

        $csr = $asn1->asn1map($decoded[0], $this->CertificationRequest);
        if (!isset($csr) || $csr === false) {
            $this->currentCert = false;
            return false;
        }

        $this->dn = $csr['certificationRequestInfo']['subject'];
        $this->_mapInAttributes($csr, 'certificationRequestInfo/attributes', $asn1);

        $this->signatureSubject = substr($orig, $decoded[0]['content'][0]['start'], $decoded[0]['content'][0]['length']);

        $algorithm = &$csr['certificationRequestInfo']['subjectPKInfo']['algorithm']['algorithm'];
        $key = &$csr['certificationRequestInfo']['subjectPKInfo']['subjectPublicKey'];
        $key = $this->_reformatKey($algorithm, $key);

        switch ($algorithm) {
            case 'rsaEncryption':
                $this->publicKey = new RSA();
                $this->publicKey->loadKey($key);
                $this->publicKey->setPublicKey();
                break;
            default:
                $this->publicKey = null;
        }

        $this->currentKeyIdentifier = null;
        $this->currentCert = $csr;

        return $csr;
    }

    /**
     * Save CSR request
     *
     * @param Array $csr
     * @param Integer $format optional
     * @access public
     * @return String
     */
    function saveCSR($csr, $format = self::FORMAT_PEM)
    {
        if (!is_array($csr) || !isset($csr['certificationRequestInfo'])) {
            return false;
        }

        switch (true) {
            case !($algorithm = $this->_subArray($csr, 'certificationRequestInfo/subjectPKInfo/algorithm/algorithm')):
            case is_object($csr['certificationRequestInfo']['subjectPKInfo']['subjectPublicKey']):
                break;
            default:
                switch ($algorithm) {
                    case 'rsaEncryption':
                        $csr['certificationRequestInfo']['subjectPKInfo']['subjectPublicKey']
                            = base64_encode("\0" . base64_decode(preg_replace('#-.+-|[\r\n]#', '', $csr['certificationRequestInfo']['subjectPKInfo']['subjectPublicKey'])));
                }
        }

        $asn1 = new ASN1();

        $asn1->loadOIDs($this->oids);

        $filters = array();
        $filters['certificationRequestInfo']['subject']['rdnSequence']['value']
            = array('type' => ASN1::TYPE_UTF8_STRING);

        $asn1->loadFilters($filters);

        $this->_mapOutAttributes($csr, 'certificationRequestInfo/attributes', $asn1);
        $csr = $asn1->encodeDER($csr, $this->CertificationRequest);

        switch ($format) {
            case self::FORMAT_DER:
                return $csr;
            // case self::FORMAT_PEM:
            default:
                return "-----BEGIN CERTIFICATE REQUEST-----\r\n" . chunk_split(base64_encode($csr), 64) . '-----END CERTIFICATE REQUEST-----';
        }
    }

    /**
     * Load a SPKAC CSR
     *
     * SPKAC's are produced by the HTML5 keygen element:
     *
     * https://developer.mozilla.org/en-US/docs/HTML/Element/keygen
     *
     * @param String $csr
     * @access public
     * @return Mixed
     */
    function loadSPKAC($spkac)
    {
        if (is_array($spkac) && isset($spkac['publicKeyAndChallenge'])) {
            unset($this->currentCert);
            unset($this->currentKeyIdentifier);
            unset($this->signatureSubject);
            $this->currentCert = $spkac;
            return $spkac;
        }

        // see http://www.w3.org/html/wg/drafts/html/master/forms.html#signedpublickeyandchallenge

        $asn1 = new ASN1();

        // OpenSSL produces SPKAC's that are preceeded by the string SPKAC=
        $temp = preg_replace('#(?:SPKAC=)|[ \r\n\\\]#', '', $spkac);
        $temp = preg_match('#^[a-zA-Z\d/+]*={0,2}$#', $temp) ? base64_decode($temp) : false;
        if ($temp != false) {
            $spkac = $temp;
        }
        $orig = $spkac;

        if ($spkac === false) {
            $this->currentCert = false;
            return false;
        }

        $asn1->loadOIDs($this->oids);
        $decoded = $asn1->decodeBER($spkac);

        if (empty($decoded)) {
            $this->currentCert = false;
            return false;
        }

        $spkac = $asn1->asn1map($decoded[0], $this->SignedPublicKeyAndChallenge);

        if (!isset($spkac) || $spkac === false) {
            $this->currentCert = false;
            return false;
        }

        $this->signatureSubject = substr($orig, $decoded[0]['content'][0]['start'], $decoded[0]['content'][0]['length']);

        $algorithm = &$spkac['publicKeyAndChallenge']['spki']['algorithm']['algorithm'];
        $key = &$spkac['publicKeyAndChallenge']['spki']['subjectPublicKey'];
        $key = $this->_reformatKey($algorithm, $key);

        switch ($algorithm) {
            case 'rsaEncryption':
                $this->publicKey = new RSA();
                $this->publicKey->loadKey($key);
                $this->publicKey->setPublicKey();
                break;
            default:
                $this->publicKey = null;
        }

        $this->currentKeyIdentifier = null;
        $this->currentCert = $spkac;

        return $spkac;
    }

    /**
     * Save a SPKAC CSR request
     *
     * @param Array $csr
     * @param Integer $format optional
     * @access public
     * @return String
     */
    function saveSPKAC($spkac, $format = self::FORMAT_PEM)
    {
        if (!is_array($spkac) || !isset($spkac['publicKeyAndChallenge'])) {
            return false;
        }

        $algorithm = $this->_subArray($spkac, 'publicKeyAndChallenge/spki/algorithm/algorithm');
        switch (true) {
            case !$algorithm:
            case is_object($spkac['publicKeyAndChallenge']['spki']['subjectPublicKey']):
                break;
            default:
                switch ($algorithm) {
                    case 'rsaEncryption':
                        $spkac['publicKeyAndChallenge']['spki']['subjectPublicKey']
                            = base64_encode("\0" . base64_decode(preg_replace('#-.+-|[\r\n]#', '', $spkac['publicKeyAndChallenge']['spki']['subjectPublicKey'])));
                }
        }

        $asn1 = new ASN1();

        $asn1->loadOIDs($this->oids);
        $spkac = $asn1->encodeDER($spkac, $this->SignedPublicKeyAndChallenge);

        switch ($format) {
            case self::FORMAT_DER:
                return $spkac;
            // case self::FORMAT_PEM:
            default:
                // OpenSSL's implementation of SPKAC requires the SPKAC be preceeded by SPKAC= and since there are pretty much
                // no other SPKAC decoders phpseclib will use that same format
                return 'SPKAC=' . base64_encode($spkac);
        }
    }

    /**
     * Load a Certificate Revocation List
     *
     * @param String $crl
     * @access public
     * @return Mixed
     */
    function loadCRL($crl)
    {
        if (is_array($crl) && isset($crl['tbsCertList'])) {
            $this->currentCert = $crl;
            unset($this->signatureSubject);
            return $crl;
        }

        $asn1 = new ASN1();

        $crl = $this->_extractBER($crl);
        $orig = $crl;

        if ($crl === false) {
            $this->currentCert = false;
            return false;
        }

        $asn1->loadOIDs($this->oids);
        $decoded = $asn1->decodeBER($crl);

        if (empty($decoded)) {
            $this->currentCert = false;
            return false;
        }

        $crl = $asn1->asn1map($decoded[0], $this->CertificateList);
        if (!isset($crl) || $crl === false) {
            $this->currentCert = false;
            return false;
        }

        $this->signatureSubject = substr($orig, $decoded[0]['content'][0]['start'], $decoded[0]['content'][0]['length']);

        $this->_mapInExtensions($crl, 'tbsCertList/crlExtensions', $asn1);
        $rclist = &$this->_subArray($crl, 'tbsCertList/revokedCertificates');
        if (is_array($rclist)) {
            foreach ($rclist as $i => $extension) {
                $this->_mapInExtensions($rclist, "$i/crlEntryExtensions", $asn1);
            }
        }

        $this->currentKeyIdentifier = null;
        $this->currentCert = $crl;

        return $crl;
    }

    /**
     * Save Certificate Revocation List.
     *
     * @param Array $crl
     * @param Integer $format optional
     * @access public
     * @return String
     */
    function saveCRL($crl, $format = self::FORMAT_PEM)
    {
        if (!is_array($crl) || !isset($crl['tbsCertList'])) {
            return false;
        }

        $asn1 = new ASN1();

        $asn1->loadOIDs($this->oids);

        $filters = array();
        $filters['tbsCertList']['issuer']['rdnSequence']['value']
            = array('type' => ASN1::TYPE_UTF8_STRING);
        $filters['tbsCertList']['signature']['parameters']
            = array('type' => ASN1::TYPE_UTF8_STRING);
        $filters['signatureAlgorithm']['parameters']
            = array('type' => ASN1::TYPE_UTF8_STRING);

        if (empty($crl['tbsCertList']['signature']['parameters'])) {
            $filters['tbsCertList']['signature']['parameters']
                = array('type' => ASN1::TYPE_NULL);
        }

        if (empty($crl['signatureAlgorithm']['parameters'])) {
            $filters['signatureAlgorithm']['parameters']
                = array('type' => ASN1::TYPE_NULL);
        }

        $asn1->loadFilters($filters);

        $this->_mapOutExtensions($crl, 'tbsCertList/crlExtensions', $asn1);
        $rclist = &$this->_subArray($crl, 'tbsCertList/revokedCertificates');
        if (is_array($rclist)) {
            foreach ($rclist as $i => $extension) {
                $this->_mapOutExtensions($rclist, "$i/crlEntryExtensions", $asn1);
            }
        }

        $crl = $asn1->encodeDER($crl, $this->CertificateList);

        switch ($format) {
            case self::FORMAT_DER:
                return $crl;
            // case self::FORMAT_PEM:
            default:
                return "-----BEGIN X509 CRL-----\r\n" . chunk_split(base64_encode($crl), 64) . '-----END X509 CRL-----';
        }
    }

    /**
     * Helper function to build a time field according to RFC 3280 section
     *  - 4.1.2.5 Validity
     *  - 5.1.2.4 This Update
     *  - 5.1.2.5 Next Update
     *  - 5.1.2.6 Revoked Certificates
     * by choosing utcTime iff year of date given is before 2050 and generalTime else.
     *
     * @param String $date in format date('D, d M Y H:i:s O')
     * @access private
     * @return Array
     */
    function _timeField($date)
    {
        $year = @gmdate("Y", @strtotime($date)); // the same way ASN1.php parses this
        if ($year < 2050) {
            return array('utcTime' => $date);
        } else {
            return array('generalTime' => $date);
        }
    }

    /**
     * Sign an X.509 certificate
     *
     * $issuer's private key needs to be loaded.
     * $subject can be either an existing X.509 cert (if you want to resign it),
     * a CSR or something with the DN and public key explicitly set.
     *
     * @param \phpseclib\File\X509 $issuer
     * @param \phpseclib\File\X509 $subject
     * @param String $signatureAlgorithm optional
     * @access public
     * @return Mixed
     */
    function sign($issuer, $subject, $signatureAlgorithm = 'sha1WithRSAEncryption')
    {
        if (!is_object($issuer->privateKey) || empty($issuer->dn)) {
            return false;
        }

        if (isset($subject->publicKey) && !($subjectPublicKey = $subject->_formatSubjectPublicKey())) {
            return false;
        }

        $currentCert = isset($this->currentCert) ? $this->currentCert : null;
        $signatureSubject = isset($this->signatureSubject) ? $this->signatureSubject: null;

        if (isset($subject->currentCert) && is_array($subject->currentCert) && isset($subject->currentCert['tbsCertificate'])) {
            $this->currentCert = $subject->currentCert;
            $this->currentCert['tbsCertificate']['signature']['algorithm'] = $signatureAlgorithm;
            $this->currentCert['signatureAlgorithm']['algorithm'] = $signatureAlgorithm;

            if (!empty($this->startDate)) {
                $this->currentCert['tbsCertificate']['validity']['notBefore'] = $this->_timeField($this->startDate);
            }
            if (!empty($this->endDate)) {
                $this->currentCert['tbsCertificate']['validity']['notAfter'] = $this->_timeField($this->endDate);
            }
            if (!empty($this->serialNumber)) {
                $this->currentCert['tbsCertificate']['serialNumber'] = $this->serialNumber;
            }
            if (!empty($subject->dn)) {
                $this->currentCert['tbsCertificate']['subject'] = $subject->dn;
            }
            if (!empty($subject->publicKey)) {
                $this->currentCert['tbsCertificate']['subjectPublicKeyInfo'] = $subjectPublicKey;
            }
            $this->removeExtension('id-ce-authorityKeyIdentifier');
            if (isset($subject->domains)) {
                $this->removeExtension('id-ce-subjectAltName');
            }
        } elseif (isset($subject->currentCert) && is_array($subject->currentCert) && isset($subject->currentCert['tbsCertList'])) {
            return false;
        } else {
            if (!isset($subject->publicKey)) {
                return false;
            }

            $startDate = !empty($this->startDate) ? $this->startDate : @date('D, d M Y H:i:s O');
            $endDate = !empty($this->endDate) ? $this->endDate : @date('D, d M Y H:i:s O', strtotime('+1 year'));
            /* "The serial number MUST be a positive integer"
               "Conforming CAs MUST NOT use serialNumber values longer than 20 octets."
                -- https://tools.ietf.org/html/rfc5280#section-4.1.2.2

               for the integer to be positive the leading bit needs to be 0 hence the
               application of a bitmap
            */
            $serialNumber = !empty($this->serialNumber) ?
                $this->serialNumber :
                new BigInteger(Random::string(20) & ("\x7F" . str_repeat("\xFF", 19)), 256);

            $this->currentCert = array(
                'tbsCertificate' =>
                    array(
                        'version' => 'v3',
                        'serialNumber' => $serialNumber, // $this->setserialNumber()
                        'signature' => array('algorithm' => $signatureAlgorithm),
                        'issuer' => false, // this is going to be overwritten later
                        'validity' => array(
                            'notBefore' => $this->_timeField($startDate), // $this->setStartDate()
                            'notAfter' => $this->_timeField($endDate)   // $this->setEndDate()
                        ),
                        'subject' => $subject->dn,
                        'subjectPublicKeyInfo' => $subjectPublicKey
                    ),
                    'signatureAlgorithm' => array('algorithm' => $signatureAlgorithm),
                    'signature'          => false // this is going to be overwritten later
            );

            // Copy extensions from CSR.
            $csrexts = $subject->getAttribute('pkcs-9-at-extensionRequest', 0);

            if (!empty($csrexts)) {
                $this->currentCert['tbsCertificate']['extensions'] = $csrexts;
            }
        }

        $this->currentCert['tbsCertificate']['issuer'] = $issuer->dn;

        if (isset($issuer->currentKeyIdentifier)) {
            $this->setExtension('id-ce-authorityKeyIdentifier', array(
                    //'authorityCertIssuer' => array(
                    //    array(
                    //        'directoryName' => $issuer->dn
                    //    )
                    //),
                    'keyIdentifier' => $issuer->currentKeyIdentifier
                ));
            //$extensions = &$this->currentCert['tbsCertificate']['extensions'];
            //if (isset($issuer->serialNumber)) {
            //    $extensions[count($extensions) - 1]['authorityCertSerialNumber'] = $issuer->serialNumber;
            //}
            //unset($extensions);
        }

        if (isset($subject->currentKeyIdentifier)) {
            $this->setExtension('id-ce-subjectKeyIdentifier', $subject->currentKeyIdentifier);
        }

        $altName = array();

        if (isset($subject->domains) && count($subject->domains) > 1) {
            $altName = array_map(array('X509', '_dnsName'), $subject->domains);
        }

        if (isset($subject->ipAddresses) && count($subject->ipAddresses)) {
            // should an IP address appear as the CN if no domain name is specified? idk
            //$ips = count($subject->domains) ? $subject->ipAddresses : array_slice($subject->ipAddresses, 1);
            $ipAddresses = array();
            foreach ($subject->ipAddresses as $ipAddress) {
                $encoded = $subject->_ipAddress($ipAddress);
                if ($encoded !== false) {
                    $ipAddresses[] = $encoded;
                }
            }
            if (count($ipAddresses)) {
                $altName = array_merge($altName, $ipAddresses);
            }
        }

        if (!empty($altName)) {
            $this->setExtension('id-ce-subjectAltName', $altName);
        }

        if ($this->caFlag) {
            $keyUsage = $this->getExtension('id-ce-keyUsage');
            if (!$keyUsage) {
                $keyUsage = array();
            }

            $this->setExtension(
                'id-ce-keyUsage',
                array_values(array_unique(array_merge($keyUsage, array('cRLSign', 'keyCertSign'))))
            );

            $basicConstraints = $this->getExtension('id-ce-basicConstraints');
            if (!$basicConstraints) {
                $basicConstraints = array();
            }

            $this->setExtension(
                'id-ce-basicConstraints',
                array_unique(array_merge(array('cA' => true), $basicConstraints)),
                true
            );

            if (!isset($subject->currentKeyIdentifier)) {
                $this->setExtension('id-ce-subjectKeyIdentifier', base64_encode($this->computeKeyIdentifier($this->currentCert)), false, false);
            }
        }

        // resync $this->signatureSubject
        // save $tbsCertificate in case there are any \phpseclib\File\ASN1\Element objects in it
        $tbsCertificate = $this->currentCert['tbsCertificate'];
        $this->loadX509($this->saveX509($this->currentCert));

        $result = $this->_sign($issuer->privateKey, $signatureAlgorithm);
        $result['tbsCertificate'] = $tbsCertificate;

        $this->currentCert = $currentCert;
        $this->signatureSubject = $signatureSubject;

        return $result;
    }

    /**
     * Sign a CSR
     *
     * @access public
     * @return Mixed
     */
    function signCSR($signatureAlgorithm = 'sha1WithRSAEncryption')
    {
        if (!is_object($this->privateKey) || empty($this->dn)) {
            return false;
        }

        $origPublicKey = $this->publicKey;
        $class = get_class($this->privateKey);
        $this->publicKey = new $class();
        $this->publicKey->loadKey($this->privateKey->getPublicKey());
        $this->publicKey->setPublicKey();
        if (!($publicKey = $this->_formatSubjectPublicKey())) {
            return false;
        }
        $this->publicKey = $origPublicKey;

        $currentCert = isset($this->currentCert) ? $this->currentCert : null;
        $signatureSubject = isset($this->signatureSubject) ? $this->signatureSubject: null;

        if (isset($this->currentCert) && is_array($this->currentCert) && isset($this->currentCert['certificationRequestInfo'])) {
            $this->currentCert['signatureAlgorithm']['algorithm'] = $signatureAlgorithm;
            if (!empty($this->dn)) {
                $this->currentCert['certificationRequestInfo']['subject'] = $this->dn;
            }
            $this->currentCert['certificationRequestInfo']['subjectPKInfo'] = $publicKey;
        } else {
            $this->currentCert = array(
                'certificationRequestInfo' =>
                    array(
                        'version' => 'v1',
                        'subject' => $this->dn,
                        'subjectPKInfo' => $publicKey
                    ),
                    'signatureAlgorithm' => array('algorithm' => $signatureAlgorithm),
                    'signature'          => false // this is going to be overwritten later
            );
        }

        // resync $this->signatureSubject
        // save $certificationRequestInfo in case there are any \phpseclib\File\ASN1\Element objects in it
        $certificationRequestInfo = $this->currentCert['certificationRequestInfo'];
        $this->loadCSR($this->saveCSR($this->currentCert));

        $result = $this->_sign($this->privateKey, $signatureAlgorithm);
        $result['certificationRequestInfo'] = $certificationRequestInfo;

        $this->currentCert = $currentCert;
        $this->signatureSubject = $signatureSubject;

        return $result;
    }

    /**
     * Sign a SPKAC
     *
     * @access public
     * @return Mixed
     */
    function signSPKAC($signatureAlgorithm = 'sha1WithRSAEncryption')
    {
        if (!is_object($this->privateKey)) {
            return false;
        }

        $origPublicKey = $this->publicKey;
        $class = get_class($this->privateKey);
        $this->publicKey = new $class();
        $this->publicKey->loadKey($this->privateKey->getPublicKey());
        $this->publicKey->setPublicKey();
        $publicKey = $this->_formatSubjectPublicKey();
        if (!$publicKey) {
            return false;
        }
        $this->publicKey = $origPublicKey;

        $currentCert = isset($this->currentCert) ? $this->currentCert : null;
        $signatureSubject = isset($this->signatureSubject) ? $this->signatureSubject: null;

        // re-signing a SPKAC seems silly but since everything else supports re-signing why not?
        if (isset($this->currentCert) && is_array($this->currentCert) && isset($this->currentCert['publicKeyAndChallenge'])) {
            $this->currentCert['signatureAlgorithm']['algorithm'] = $signatureAlgorithm;
            $this->currentCert['publicKeyAndChallenge']['spki'] = $publicKey;
            if (!empty($this->challenge)) {
                // the bitwise AND ensures that the output is a valid IA5String
                $this->currentCert['publicKeyAndChallenge']['challenge'] = $this->challenge & str_repeat("\x7F", strlen($this->challenge));
            }
        } else {
            $this->currentCert = array(
                'publicKeyAndChallenge' =>
                    array(
                        'spki' => $publicKey,
                        // quoting <https://developer.mozilla.org/en-US/docs/Web/HTML/Element/keygen>,
                        // "A challenge string that is submitted along with the public key. Defaults to an empty string if not specified."
                        // both Firefox and OpenSSL ("openssl spkac -key private.key") behave this way
                        // we could alternatively do this instead if we ignored the specs:
                        // Random::string(8) & str_repeat("\x7F", 8)
                        'challenge' => !empty($this->challenge) ? $this->challenge : ''
                    ),
                    'signatureAlgorithm' => array('algorithm' => $signatureAlgorithm),
                    'signature'          => false // this is going to be overwritten later
            );
        }

        // resync $this->signatureSubject
        // save $publicKeyAndChallenge in case there are any \phpseclib\File\ASN1\Element objects in it
        $publicKeyAndChallenge = $this->currentCert['publicKeyAndChallenge'];
        $this->loadSPKAC($this->saveSPKAC($this->currentCert));

        $result = $this->_sign($this->privateKey, $signatureAlgorithm);
        $result['publicKeyAndChallenge'] = $publicKeyAndChallenge;

        $this->currentCert = $currentCert;
        $this->signatureSubject = $signatureSubject;

        return $result;
    }

    /**
     * Sign a CRL
     *
     * $issuer's private key needs to be loaded.
     *
     * @param \phpseclib\File\X509 $issuer
     * @param \phpseclib\File\X509 $crl
     * @param String $signatureAlgorithm optional
     * @access public
     * @return Mixed
     */
    function signCRL($issuer, $crl, $signatureAlgorithm = 'sha1WithRSAEncryption')
    {
        if (!is_object($issuer->privateKey) || empty($issuer->dn)) {
            return false;
        }

        $currentCert = isset($this->currentCert) ? $this->currentCert : null;
        $signatureSubject = isset($this->signatureSubject) ? $this->signatureSubject : null;
        $thisUpdate = !empty($this->startDate) ? $this->startDate : @date('D, d M Y H:i:s O');

        if (isset($crl->currentCert) && is_array($crl->currentCert) && isset($crl->currentCert['tbsCertList'])) {
            $this->currentCert = $crl->currentCert;
            $this->currentCert['tbsCertList']['signature']['algorithm'] = $signatureAlgorithm;
            $this->currentCert['signatureAlgorithm']['algorithm'] = $signatureAlgorithm;
        } else {
            $this->currentCert = array(
                'tbsCertList' =>
                    array(
                        'version' => 'v2',
                        'signature' => array('algorithm' => $signatureAlgorithm),
                        'issuer' => false, // this is going to be overwritten later
                        'thisUpdate' => $this->_timeField($thisUpdate) // $this->setStartDate()
                    ),
                    'signatureAlgorithm' => array('algorithm' => $signatureAlgorithm),
                    'signature'          => false // this is going to be overwritten later
            );
        }

        $tbsCertList = &$this->currentCert['tbsCertList'];
        $tbsCertList['issuer'] = $issuer->dn;
        $tbsCertList['thisUpdate'] = $this->_timeField($thisUpdate);

        if (!empty($this->endDate)) {
            $tbsCertList['nextUpdate'] = $this->_timeField($this->endDate); // $this->setEndDate()
        } else {
            unset($tbsCertList['nextUpdate']);
        }

        if (!empty($this->serialNumber)) {
            $crlNumber = $this->serialNumber;
        } else {
            $crlNumber = $this->getExtension('id-ce-cRLNumber');
            // "The CRL number is a non-critical CRL extension that conveys a
            //  monotonically increasing sequence number for a given CRL scope and
            //  CRL issuer.  This extension allows users to easily determine when a
            //  particular CRL supersedes another CRL."
            // -- https://tools.ietf.org/html/rfc5280#section-5.2.3
            $crlNumber = $crlNumber !== false ? $crlNumber->add(new BigInteger(1)) : null;
        }

        $this->removeExtension('id-ce-authorityKeyIdentifier');
        $this->removeExtension('id-ce-issuerAltName');

        // Be sure version >= v2 if some extension found.
        $version = isset($tbsCertList['version']) ? $tbsCertList['version'] : 0;
        if (!$version) {
            if (!empty($tbsCertList['crlExtensions'])) {
                $version = 1; // v2.
            } elseif (!empty($tbsCertList['revokedCertificates'])) {
                foreach ($tbsCertList['revokedCertificates'] as $cert) {
                    if (!empty($cert['crlEntryExtensions'])) {
                        $version = 1; // v2.
                    }
                }
            }

            if ($version) {
                $tbsCertList['version'] = $version;
            }
        }

        // Store additional extensions.
        if (!empty($tbsCertList['version'])) { // At least v2.
            if (!empty($crlNumber)) {
                $this->setExtension('id-ce-cRLNumber', $crlNumber);
            }

            if (isset($issuer->currentKeyIdentifier)) {
                $this->setExtension('id-ce-authorityKeyIdentifier', array(
                        //'authorityCertIssuer' => array(
                        //    array(
                        //        'directoryName' => $issuer->dn
                        //    )
                        //),
                        'keyIdentifier' => $issuer->currentKeyIdentifier
                    ));
                //$extensions = &$tbsCertList['crlExtensions'];
                //if (isset($issuer->serialNumber)) {
                //    $extensions[count($extensions) - 1]['authorityCertSerialNumber'] = $issuer->serialNumber;
                //}
                //unset($extensions);
            }

            $issuerAltName = $this->getExtension('id-ce-subjectAltName', $issuer->currentCert);

            if ($issuerAltName !== false) {
                $this->setExtension('id-ce-issuerAltName', $issuerAltName);
            }
        }

        if (empty($tbsCertList['revokedCertificates'])) {
            unset($tbsCertList['revokedCertificates']);
        }

        unset($tbsCertList);

        // resync $this->signatureSubject
        // save $tbsCertList in case there are any \phpseclib\File\ASN1\Element objects in it
        $tbsCertList = $this->currentCert['tbsCertList'];
        $this->loadCRL($this->saveCRL($this->currentCert));

        $result = $this->_sign($issuer->privateKey, $signatureAlgorithm);
        $result['tbsCertList'] = $tbsCertList;

        $this->currentCert = $currentCert;
        $this->signatureSubject = $signatureSubject;

        return $result;
    }

    /**
     * X.509 certificate signing helper function.
     *
     * @param Object $key
     * @param \phpseclib\File\X509 $subject
     * @param String $signatureAlgorithm
     * @access public
     * @return Mixed
     */
    function _sign($key, $signatureAlgorithm)
    {
        if ($key instanceof RSA) {
            switch ($signatureAlgorithm) {
                case 'md2WithRSAEncryption':
                case 'md5WithRSAEncryption':
                case 'sha1WithRSAEncryption':
                case 'sha224WithRSAEncryption':
                case 'sha256WithRSAEncryption':
                case 'sha384WithRSAEncryption':
                case 'sha512WithRSAEncryption':
                    $key->setHash(preg_replace('#WithRSAEncryption$#', '', $signatureAlgorithm));
                    $key->setSignatureMode(RSA::SIGNATURE_PKCS1);

                    $this->currentCert['signature'] = base64_encode("\0" . $key->sign($this->signatureSubject));
                    return $this->currentCert;
            }
        }

        return false;
    }

    /**
     * Set certificate start date
     *
     * @param String $date
     * @access public
     */
    function setStartDate($date)
    {
        $this->startDate = @date('D, d M Y H:i:s O', @strtotime($date));
    }

    /**
     * Set certificate end date
     *
     * @param String $date
     * @access public
     */
    function setEndDate($date)
    {
        /*
          To indicate that a certificate has no well-defined expiration date,
          the notAfter SHOULD be assigned the GeneralizedTime value of
          99991231235959Z.

          -- http://tools.ietf.org/html/rfc5280#section-4.1.2.5
        */
        if (strtolower($date) == 'lifetime') {
            $temp = '99991231235959Z';
            $asn1 = new ASN1();
            $temp = chr(ASN1::TYPE_GENERALIZED_TIME) . $asn1->_encodeLength(strlen($temp)) . $temp;
            $this->endDate = new Element($temp);
        } else {
            $this->endDate = @date('D, d M Y H:i:s O', @strtotime($date));
        }
    }

    /**
     * Set Serial Number
     *
     * @param String $serial
     * @param $base optional
     * @access public
     */
    function setSerialNumber($serial, $base = -256)
    {
        $this->serialNumber = new BigInteger($serial, $base);
    }

    /**
     * Turns the certificate into a certificate authority
     *
     * @access public
     */
    function makeCA()
    {
        $this->caFlag = true;
    }

    /**
     * Get a reference to a subarray
     *
     * @param array $root
     * @param String $path  absolute path with / as component separator
     * @param Boolean $create optional
     * @access private
     * @return array item ref or false
     */
    function &_subArray(&$root, $path, $create = false)
    {
        $false = false;

        if (!is_array($root)) {
            return $false;
        }

        foreach (explode('/', $path) as $i) {
            if (!is_array($root)) {
                return $false;
            }

            if (!isset($root[$i])) {
                if (!$create) {
                    return $false;
                }

                $root[$i] = array();
            }

            $root = &$root[$i];
        }

        return $root;
    }

    /**
     * Get a reference to an extension subarray
     *
     * @param array $root
     * @param String $path optional absolute path with / as component separator
     * @param Boolean $create optional
     * @access private
     * @return array ref or false
     */
    function &_extensions(&$root, $path = null, $create = false)
    {
        if (!isset($root)) {
            $root = $this->currentCert;
        }

        switch (true) {
            case !empty($path):
            case !is_array($root):
                break;
            case isset($root['tbsCertificate']):
                $path = 'tbsCertificate/extensions';
                break;
            case isset($root['tbsCertList']):
                $path = 'tbsCertList/crlExtensions';
                break;
            case isset($root['certificationRequestInfo']):
                $pth = 'certificationRequestInfo/attributes';
                $attributes = &$this->_subArray($root, $pth, $create);

                if (is_array($attributes)) {
                    foreach ($attributes as $key => $value) {
                        if ($value['type'] == 'pkcs-9-at-extensionRequest') {
                            $path = "$pth/$key/value/0";
                            break 2;
                        }
                    }
                    if ($create) {
                        $key = count($attributes);
                        $attributes[] = array('type' => 'pkcs-9-at-extensionRequest', 'value' => array());
                        $path = "$pth/$key/value/0";
                    }
                }
                break;
        }

        $extensions = &$this->_subArray($root, $path, $create);

        if (!is_array($extensions)) {
            $false = false;
            return $false;
        }

        return $extensions;
    }

    /**
     * Remove an Extension
     *
     * @param String $id
     * @param String $path optional
     * @access private
     * @return Boolean
     */
    function _removeExtension($id, $path = null)
    {
        $extensions = &$this->_extensions($this->currentCert, $path);

        if (!is_array($extensions)) {
            return false;
        }

        $result = false;
        foreach ($extensions as $key => $value) {
            if ($value['extnId'] == $id) {
                unset($extensions[$key]);
                $result = true;
            }
        }

        $extensions = array_values($extensions);
        return $result;
    }

    /**
     * Get an Extension
     *
     * Returns the extension if it exists and false if not
     *
     * @param String $id
     * @param Array $cert optional
     * @param String $path optional
     * @access private
     * @return Mixed
     */
    function _getExtension($id, $cert = null, $path = null)
    {
        $extensions = $this->_extensions($cert, $path);

        if (!is_array($extensions)) {
            return false;
        }

        foreach ($extensions as $key => $value) {
            if ($value['extnId'] == $id) {
                return $value['extnValue'];
            }
        }

        return false;
    }

    /**
     * Returns a list of all extensions in use
     *
     * @param array $cert optional
     * @param String $path optional
     * @access private
     * @return Array
     */
    function _getExtensions($cert = null, $path = null)
    {
        $exts = $this->_extensions($cert, $path);
        $extensions = array();

        if (is_array($exts)) {
            foreach ($exts as $extension) {
                $extensions[] = $extension['extnId'];
            }
        }

        return $extensions;
    }

    /**
     * Set an Extension
     *
     * @param String $id
     * @param Mixed $value
     * @param Boolean $critical optional
     * @param Boolean $replace optional
     * @param String $path optional
     * @access private
     * @return Boolean
     */
    function _setExtension($id, $value, $critical = false, $replace = true, $path = null)
    {
        $extensions = &$this->_extensions($this->currentCert, $path, true);

        if (!is_array($extensions)) {
            return false;
        }

        $newext = array('extnId'  => $id, 'critical' => $critical, 'extnValue' => $value);

        foreach ($extensions as $key => $value) {
            if ($value['extnId'] == $id) {
                if (!$replace) {
                    return false;
                }

                $extensions[$key] = $newext;
                return true;
            }
        }

        $extensions[] = $newext;
        return true;
    }

    /**
     * Remove a certificate, CSR or CRL Extension
     *
     * @param String $id
     * @access public
     * @return Boolean
     */
    function removeExtension($id)
    {
        return $this->_removeExtension($id);
    }

    /**
     * Get a certificate, CSR or CRL Extension
     *
     * Returns the extension if it exists and false if not
     *
     * @param String $id
     * @param Array $cert optional
     * @access public
     * @return Mixed
     */
    function getExtension($id, $cert = null)
    {
        return $this->_getExtension($id, $cert);
    }

    /**
     * Returns a list of all extensions in use in certificate, CSR or CRL
     *
     * @param array $cert optional
     * @access public
     * @return Array
     */
    function getExtensions($cert = null)
    {
        return $this->_getExtensions($cert);
    }

    /**
     * Set a certificate, CSR or CRL Extension
     *
     * @param String $id
     * @param Mixed $value
     * @param Boolean $critical optional
     * @param Boolean $replace optional
     * @access public
     * @return Boolean
     */
    function setExtension($id, $value, $critical = false, $replace = true)
    {
        return $this->_setExtension($id, $value, $critical, $replace);
    }

    /**
     * Remove a CSR attribute.
     *
     * @param String $id
     * @param Integer $disposition optional
     * @access public
     * @return Boolean
     */
    function removeAttribute($id, $disposition = self::ATTR_ALL)
    {
        $attributes = &$this->_subArray($this->currentCert, 'certificationRequestInfo/attributes');

        if (!is_array($attributes)) {
            return false;
        }

        $result = false;
        foreach ($attributes as $key => $attribute) {
            if ($attribute['type'] == $id) {
                $n = count($attribute['value']);
                switch (true) {
                    case $disposition == self::ATTR_APPEND:
                    case $disposition == self::ATTR_REPLACE:
                        return false;
                    case $disposition >= $n:
                        $disposition -= $n;
                        break;
                    case $disposition == self::ATTR_ALL:
                    case $n == 1:
                        unset($attributes[$key]);
                        $result = true;
                        break;
                    default:
                        unset($attributes[$key]['value'][$disposition]);
                        $attributes[$key]['value'] = array_values($attributes[$key]['value']);
                        $result = true;
                        break;
                }
                if ($result && $disposition != self::ATTR_ALL) {
                    break;
                }
            }
        }

        $attributes = array_values($attributes);
        return $result;
    }

    /**
     * Get a CSR attribute
     *
     * Returns the attribute if it exists and false if not
     *
     * @param String $id
     * @param Integer $disposition optional
     * @param Array $csr optional
     * @access public
     * @return Mixed
     */
    function getAttribute($id, $disposition = self::ATTR_ALL, $csr = null)
    {
        if (empty($csr)) {
            $csr = $this->currentCert;
        }

        $attributes = $this->_subArray($csr, 'certificationRequestInfo/attributes');

        if (!is_array($attributes)) {
            return false;
        }

        foreach ($attributes as $key => $attribute) {
            if ($attribute['type'] == $id) {
                $n = count($attribute['value']);
                switch (true) {
                    case $disposition == self::ATTR_APPEND:
                    case $disposition == self::ATTR_REPLACE:
                        return false;
                    case $disposition == self::ATTR_ALL:
                        return $attribute['value'];
                    case $disposition >= $n:
                        $disposition -= $n;
                        break;
                    default:
                        return $attribute['value'][$disposition];
                }
            }
        }

        return false;
    }

    /**
     * Returns a list of all CSR attributes in use
     *
     * @param array $csr optional
     * @access public
     * @return Array
     */
    function getAttributes($csr = null)
    {
        if (empty($csr)) {
            $csr = $this->currentCert;
        }

        $attributes = $this->_subArray($csr, 'certificationRequestInfo/attributes');
        $attrs = array();

        if (is_array($attributes)) {
            foreach ($attributes as $attribute) {
                $attrs[] = $attribute['type'];
            }
        }

        return $attrs;
    }

    /**
     * Set a CSR attribute
     *
     * @param String $id
     * @param Mixed $value
     * @param Boolean $disposition optional
     * @access public
     * @return Boolean
     */
    function setAttribute($id, $value, $disposition = self::ATTR_ALL)
    {
        $attributes = &$this->_subArray($this->currentCert, 'certificationRequestInfo/attributes', true);

        if (!is_array($attributes)) {
            return false;
        }

        switch ($disposition) {
            case self::ATTR_REPLACE:
                $disposition = self::ATTR_APPEND;
            case self::ATTR_ALL:
                $this->removeAttribute($id);
                break;
        }

        foreach ($attributes as $key => $attribute) {
            if ($attribute['type'] == $id) {
                $n = count($attribute['value']);
                switch (true) {
                    case $disposition == self::ATTR_APPEND:
                        $last = $key;
                        break;
                    case $disposition >= $n:
                        $disposition -= $n;
                        break;
                    default:
                        $attributes[$key]['value'][$disposition] = $value;
                        return true;
                }
            }
        }

        switch (true) {
            case $disposition >= 0:
                return false;
            case isset($last):
                $attributes[$last]['value'][] = $value;
                break;
            default:
                $attributes[] = array('type' => $id, 'value' => $disposition == self::ATTR_ALL ? $value: array($value));
                break;
        }

        return true;
    }

    /**
     * Sets the subject key identifier
     *
     * This is used by the id-ce-authorityKeyIdentifier and the id-ce-subjectKeyIdentifier extensions.
     *
     * @param String $value
     * @access public
     */
    function setKeyIdentifier($value)
    {
        if (empty($value)) {
            unset($this->currentKeyIdentifier);
        } else {
            $this->currentKeyIdentifier = base64_encode($value);
        }
    }

    /**
     * Compute a public key identifier.
     *
     * Although key identifiers may be set to any unique value, this function
     * computes key identifiers from public key according to the two
     * recommended methods (4.2.1.2 RFC 3280).
     * Highly polymorphic: try to accept all possible forms of key:
     * - Key object
     * - \phpseclib\File\X509 object with public or private key defined
     * - Certificate or CSR array
     * - \phpseclib\File\ASN1\Element object
     * - PEM or DER string
     *
     * @param Mixed $key optional
     * @param Integer $method optional
     * @access public
     * @return String binary key identifier
     */
    function computeKeyIdentifier($key = null, $method = 1)
    {
        if (is_null($key)) {
            $key = $this;
        }

        switch (true) {
            case is_string($key):
                break;
            case is_array($key) && isset($key['tbsCertificate']['subjectPublicKeyInfo']['subjectPublicKey']):
                return $this->computeKeyIdentifier($key['tbsCertificate']['subjectPublicKeyInfo']['subjectPublicKey'], $method);
            case is_array($key) && isset($key['certificationRequestInfo']['subjectPKInfo']['subjectPublicKey']):
                return $this->computeKeyIdentifier($key['certificationRequestInfo']['subjectPKInfo']['subjectPublicKey'], $method);
            case !is_object($key):
                return false;
            case $key instanceof Element:
                // Assume the element is a bitstring-packed key.
                $asn1 = new ASN1();
                $decoded = $asn1->decodeBER($key->element);
                if (empty($decoded)) {
                    return false;
                }
                $raw = $asn1->asn1map($decoded[0], array('type' => ASN1::TYPE_BIT_STRING));
                if (empty($raw)) {
                    return false;
                }
                $raw = base64_decode($raw);
                // If the key is private, compute identifier from its corresponding public key.
                $key = new RSA();
                if (!$key->loadKey($raw)) {
                    return false;   // Not an unencrypted RSA key.
                }
                if ($key->getPrivateKey() !== false) {  // If private.
                    return $this->computeKeyIdentifier($key, $method);
                }
                $key = $raw;    // Is a public key.
                break;
            case $key instanceof X509:
                if (isset($key->publicKey)) {
                    return $this->computeKeyIdentifier($key->publicKey, $method);
                }
                if (isset($key->privateKey)) {
                    return $this->computeKeyIdentifier($key->privateKey, $method);
                }
                if (isset($key->currentCert['tbsCertificate']) || isset($key->currentCert['certificationRequestInfo'])) {
                    return $this->computeKeyIdentifier($key->currentCert, $method);
                }
                return false;
            default: // Should be a key object (i.e.: \phpseclib\Crypt\RSA).
                $key = $key->getPublicKey(RSA::PUBLIC_FORMAT_PKCS1);
                break;
        }

        // If in PEM format, convert to binary.
        $key = $this->_extractBER($key);

        // Now we have the key string: compute its sha-1 sum.
        $hash = new Hash('sha1');
        $hash = $hash->hash($key);

        if ($method == 2) {
            $hash = substr($hash, -8);
            $hash[0] = chr((ord($hash[0]) & 0x0F) | 0x40);
        }

        return $hash;
    }

    /**
     * Format a public key as appropriate
     *
     * @access private
     * @return Array
     */
    function _formatSubjectPublicKey()
    {
        if ($this->publicKey instanceof RSA) {
            // the following two return statements do the same thing. i dunno.. i just prefer the later for some reason.
            // the former is a good example of how to do fuzzing on the public key
            //return new Element(base64_decode(preg_replace('#-.+-|[\r\n]#', '', $this->publicKey->getPublicKey())));
            return array(
                'algorithm' => array('algorithm' => 'rsaEncryption'),
                'subjectPublicKey' => $this->publicKey->getPublicKey(RSA::PUBLIC_FORMAT_PKCS1)
            );
        }

        return false;
    }

    /**
     * Set the domain name's which the cert is to be valid for
     *
     * @access public
     * @return Array
     */
    function setDomain()
    {
        $this->domains = func_get_args();
        $this->removeDNProp('id-at-commonName');
        $this->setDNProp('id-at-commonName', $this->domains[0]);
    }

    /**
     * Set the IP Addresses's which the cert is to be valid for
     *
     * @access public
     * @param String $ipAddress optional
     */
    function setIPAddress()
    {
        $this->ipAddresses = func_get_args();
        /*
        if (!isset($this->domains)) {
            $this->removeDNProp('id-at-commonName');
            $this->setDNProp('id-at-commonName', $this->ipAddresses[0]);
        }
        */
    }

    /**
     * Helper function to build domain array
     *
     * @access private
     * @param String $domain
     * @return Array
     */
    function _dnsName($domain)
    {
        return array('dNSName' => $domain);
    }

    /**
     * Helper function to build IP Address array
     *
     * (IPv6 is not currently supported)
     *
     * @access private
     * @param String $address
     * @return Array
     */
    function _iPAddress($address)
    {
        return array('iPAddress' => $address);
    }

    /**
     * Get the index of a revoked certificate.
     *
     * @param array $rclist
     * @param String $serial
     * @param Boolean $create optional
     * @access private
     * @return Integer or false
     */
    function _revokedCertificate(&$rclist, $serial, $create = false)
    {
        $serial = new BigInteger($serial);

        foreach ($rclist as $i => $rc) {
            if (!($serial->compare($rc['userCertificate']))) {
                return $i;
            }
        }

        if (!$create) {
            return false;
        }

        $i = count($rclist);
        $rclist[] = array('userCertificate' => $serial,
                          'revocationDate'  => $this->_timeField(@date('D, d M Y H:i:s O')));
        return $i;
    }

    /**
     * Revoke a certificate.
     *
     * @param String $serial
     * @param String $date optional
     * @access public
     * @return Boolean
     */
    function revoke($serial, $date = null)
    {
        if (isset($this->currentCert['tbsCertList'])) {
            if (is_array($rclist = &$this->_subArray($this->currentCert, 'tbsCertList/revokedCertificates', true))) {
                if ($this->_revokedCertificate($rclist, $serial) === false) { // If not yet revoked
                    if (($i = $this->_revokedCertificate($rclist, $serial, true)) !== false) {
                        if (!empty($date)) {
                            $rclist[$i]['revocationDate'] = $this->_timeField($date);
                        }

                        return true;
                    }
                }
            }
        }

        return false;
    }

    /**
     * Unrevoke a certificate.
     *
     * @param String $serial
     * @access public
     * @return Boolean
     */
    function unrevoke($serial)
    {
        if (is_array($rclist = &$this->_subArray($this->currentCert, 'tbsCertList/revokedCertificates'))) {
            if (($i = $this->_revokedCertificate($rclist, $serial)) !== false) {
                unset($rclist[$i]);
                $rclist = array_values($rclist);
                return true;
            }
        }

        return false;
    }

    /**
     * Get a revoked certificate.
     *
     * @param String $serial
     * @access public
     * @return Mixed
     */
    function getRevoked($serial)
    {
        if (is_array($rclist = $this->_subArray($this->currentCert, 'tbsCertList/revokedCertificates'))) {
            if (($i = $this->_revokedCertificate($rclist, $serial)) !== false) {
                return $rclist[$i];
            }
        }

        return false;
    }

    /**
     * List revoked certificates
     *
     * @param array $crl optional
     * @access public
     * @return array
     */
    function listRevoked($crl = null)
    {
        if (!isset($crl)) {
            $crl = $this->currentCert;
        }

        if (!isset($crl['tbsCertList'])) {
            return false;
        }

        $result = array();

        if (is_array($rclist = $this->_subArray($crl, 'tbsCertList/revokedCertificates'))) {
            foreach ($rclist as $rc) {
                $result[] = $rc['userCertificate']->toString();
            }
        }

        return $result;
    }

    /**
     * Remove a Revoked Certificate Extension
     *
     * @param String $serial
     * @param String $id
     * @access public
     * @return Boolean
     */
    function removeRevokedCertificateExtension($serial, $id)
    {
        if (is_array($rclist = &$this->_subArray($this->currentCert, 'tbsCertList/revokedCertificates'))) {
            if (($i = $this->_revokedCertificate($rclist, $serial)) !== false) {
                return $this->_removeExtension($id, "tbsCertList/revokedCertificates/$i/crlEntryExtensions");
            }
        }

        return false;
    }

    /**
     * Get a Revoked Certificate Extension
     *
     * Returns the extension if it exists and false if not
     *
     * @param String $serial
     * @param String $id
     * @param Array $crl optional
     * @access public
     * @return Mixed
     */
    function getRevokedCertificateExtension($serial, $id, $crl = null)
    {
        if (!isset($crl)) {
            $crl = $this->currentCert;
        }

        if (is_array($rclist = $this->_subArray($crl, 'tbsCertList/revokedCertificates'))) {
            if (($i = $this->_revokedCertificate($rclist, $serial)) !== false) {
                return $this->_getExtension($id, $crl, "tbsCertList/revokedCertificates/$i/crlEntryExtensions");
            }
        }

        return false;
    }

    /**
     * Returns a list of all extensions in use for a given revoked certificate
     *
     * @param String $serial
     * @param array $crl optional
     * @access public
     * @return Array
     */
    function getRevokedCertificateExtensions($serial, $crl = null)
    {
        if (!isset($crl)) {
            $crl = $this->currentCert;
        }

        if (is_array($rclist = $this->_subArray($crl, 'tbsCertList/revokedCertificates'))) {
            if (($i = $this->_revokedCertificate($rclist, $serial)) !== false) {
                return $this->_getExtensions($crl, "tbsCertList/revokedCertificates/$i/crlEntryExtensions");
            }
        }

        return false;
    }

    /**
     * Set a Revoked Certificate Extension
     *
     * @param String $serial
     * @param String $id
     * @param Mixed $value
     * @param Boolean $critical optional
     * @param Boolean $replace optional
     * @access public
     * @return Boolean
     */
    function setRevokedCertificateExtension($serial, $id, $value, $critical = false, $replace = true)
    {
        if (isset($this->currentCert['tbsCertList'])) {
            if (is_array($rclist = &$this->_subArray($this->currentCert, 'tbsCertList/revokedCertificates', true))) {
                if (($i = $this->_revokedCertificate($rclist, $serial, true)) !== false) {
                    return $this->_setExtension($id, $value, $critical, $replace, "tbsCertList/revokedCertificates/$i/crlEntryExtensions");
                }
            }
        }

        return false;
    }

    /**
     * Extract raw BER from Base64 encoding
     *
     * @access private
     * @param String $str
     * @return String
     */
    function _extractBER($str)
    {
        /* X.509 certs are assumed to be base64 encoded but sometimes they'll have additional things in them
         * above and beyond the ceritificate.
         * ie. some may have the following preceding the -----BEGIN CERTIFICATE----- line:
         *
         * Bag Attributes
         *     localKeyID: 01 00 00 00
         * subject=/O=organization/OU=org unit/CN=common name
         * issuer=/O=organization/CN=common name
         */
        $temp = preg_replace('#.*?^-+[^-]+-+#ms', '', $str, 1);
        // remove the -----BEGIN CERTIFICATE----- and -----END CERTIFICATE----- stuff
        $temp = preg_replace('#-+[^-]+-+#', '', $temp);
        // remove new lines
        $temp = str_replace(array("\r", "\n", ' '), '', $temp);
        $temp = preg_match('#^[a-zA-Z\d/+]*={0,2}$#', $temp) ? base64_decode($temp) : false;
        return $temp != false ? $temp : $str;
    }
}<|MERGE_RESOLUTION|>--- conflicted
+++ resolved
@@ -2564,7 +2564,7 @@
                     break;
                 default:
                     $delim = '/';
-                    $desc = preg_replace('#.+-([^-]+)$#', '$1', $prop) . '=';
+                    $desc = preg_replace('#.+-([^-]+)$#', '$1',  $prop) . '=';
             }
 
             if (!$start) {
@@ -2721,13 +2721,8 @@
                 break;
             }
         }
-<<<<<<< HEAD
-        foreach ($chain as $key=>$value) {
+        foreach ($chain as $key => $value) {
             $chain[$key] = new X509();
-=======
-        foreach ($chain as $key => $value) {
-            $chain[$key] = new File_X509();
->>>>>>> 847082ac
             $chain[$key]->loadX509($value);
         }
         return $chain;
@@ -4487,7 +4482,7 @@
 
         if (is_array($rclist = $this->_subArray($crl, 'tbsCertList/revokedCertificates'))) {
             if (($i = $this->_revokedCertificate($rclist, $serial)) !== false) {
-                return $this->_getExtension($id, $crl, "tbsCertList/revokedCertificates/$i/crlEntryExtensions");
+                return $this->_getExtension($id, $crl,  "tbsCertList/revokedCertificates/$i/crlEntryExtensions");
             }
         }
 
