<?php

/**
 * Pure-PHP X.509 Parser
 *
 * PHP version 5
 *
 * Encode and decode X.509 certificates.
 *
 * The extensions are from {@link http://tools.ietf.org/html/rfc5280 RFC5280} and
 * {@link http://web.archive.org/web/19961027104704/http://www3.netscape.com/eng/security/cert-exts.html Netscape Certificate Extensions}.
 *
 * Note that loading an X.509 certificate and resaving it may invalidate the signature.  The reason being that the signature is based on a
 * portion of the certificate that contains optional parameters with default values.  ie. if the parameter isn't there the default value is
 * used.  Problem is, if the parameter is there and it just so happens to have the default value there are two ways that that parameter can
 * be encoded.  It can be encoded explicitly or left out all together.  This would effect the signature value and thus may invalidate the
 * the certificate all together unless the certificate is re-signed.
 *
 * @category  File
 * @package   X509
 * @author    Jim Wigginton <terrafrost@php.net>
 * @copyright 2012 Jim Wigginton
 * @license   http://www.opensource.org/licenses/mit-license.html  MIT License
 * @link      http://phpseclib.sourceforge.net
 */

namespace phpseclib\File;

use phpseclib\Crypt\Hash;
use phpseclib\Crypt\Random;
use phpseclib\Crypt\RSA;
use phpseclib\File\ASN1\Element;
use phpseclib\Math\BigInteger;
use DateTime;
use DateTimeZone;

/**
 * Pure-PHP X.509 Parser
 *
 * @package X509
 * @author  Jim Wigginton <terrafrost@php.net>
 * @access  public
 */
class X509
{
    /**
     * Flag to only accept signatures signed by certificate authorities
     *
     * Not really used anymore but retained all the same to suppress E_NOTICEs from old installs
     *
     * @access public
     */
    const VALIDATE_SIGNATURE_BY_CA = 1;

    /**#@+
     * @access public
     * @see \phpseclib\File\X509::getDN()
    */
    /**
     * Return internal array representation
     */
    const DN_ARRAY = 0;
    /**
     * Return string
     */
    const DN_STRING = 1;
    /**
     * Return ASN.1 name string
     */
    const DN_ASN1 = 2;
    /**
     * Return OpenSSL compatible array
     */
    const DN_OPENSSL = 3;
    /**
     * Return canonical ASN.1 RDNs string
     */
    const DN_CANON = 4;
    /**
     * Return name hash for file indexing
     */
    const DN_HASH = 5;
    /**#@-*/

    /**#@+
     * @access public
     * @see \phpseclib\File\X509::saveX509()
     * @see \phpseclib\File\X509::saveCSR()
     * @see \phpseclib\File\X509::saveCRL()
    */
    /**
     * Save as PEM
     *
     * ie. a base64-encoded PEM with a header and a footer
     */
    const FORMAT_PEM = 0;
    /**
     * Save as DER
     */
    const FORMAT_DER = 1;
    /**
     * Save as a SPKAC
     *
     * Only works on CSRs. Not currently supported.
     */
    const FORMAT_SPKAC = 2;
    /**
     * Auto-detect the format
     *
     * Used only by the load*() functions
     */
    const FORMAT_AUTO_DETECT = 3;
    /**#@-*/

    /**
     * Attribute value disposition.
     * If disposition is >= 0, this is the index of the target value.
     */
    const ATTR_ALL = -1; // All attribute values (array).
    const ATTR_APPEND = -2; // Add a value.
    const ATTR_REPLACE = -3; // Clear first, then add a value.

    /**
     * ASN.1 syntax for X.509 certificates
     *
     * @var array
     * @access private
     */
    var $Certificate;

    /**#@+
     * ASN.1 syntax for various extensions
     *
     * @access private
     */
    var $DirectoryString;
    var $PKCS9String;
    var $AttributeValue;
    var $Extensions;
    var $KeyUsage;
    var $ExtKeyUsageSyntax;
    var $BasicConstraints;
    var $KeyIdentifier;
    var $CRLDistributionPoints;
    var $AuthorityKeyIdentifier;
    var $CertificatePolicies;
    var $AuthorityInfoAccessSyntax;
    var $SubjectAltName;
    var $SubjectDirectoryAttributes;
    var $PrivateKeyUsagePeriod;
    var $IssuerAltName;
    var $PolicyMappings;
    var $NameConstraints;

    var $CPSuri;
    var $UserNotice;

    var $netscape_cert_type;
    var $netscape_comment;
    var $netscape_ca_policy_url;

    var $Name;
    var $RelativeDistinguishedName;
    var $CRLNumber;
    var $CRLReason;
    var $IssuingDistributionPoint;
    var $InvalidityDate;
    var $CertificateIssuer;
    var $HoldInstructionCode;
    var $SignedPublicKeyAndChallenge;
    /**#@-*/

    /**#@+
     * ASN.1 syntax for various DN attributes
     *
     * @access private
     */
    var $PostalAddress;
    /**#@-*/

    /**
     * ASN.1 syntax for Certificate Signing Requests (RFC2986)
     *
     * @var array
     * @access private
     */
    var $CertificationRequest;

    /**
     * ASN.1 syntax for Certificate Revocation Lists (RFC5280)
     *
     * @var array
     * @access private
     */
    var $CertificateList;

    /**
     * Distinguished Name
     *
     * @var array
     * @access private
     */
    var $dn;

    /**
     * Public key
     *
     * @var string
     * @access private
     */
    var $publicKey;

    /**
     * Private key
     *
     * @var string
     * @access private
     */
    var $privateKey;

    /**
     * Object identifiers for X.509 certificates
     *
     * @var array
     * @access private
     * @link http://en.wikipedia.org/wiki/Object_identifier
     */
    var $oids;

    /**
     * The certificate authorities
     *
     * @var array
     * @access private
     */
    var $CAs;

    /**
     * The currently loaded certificate
     *
     * @var array
     * @access private
     */
    var $currentCert;

    /**
     * The signature subject
     *
     * There's no guarantee \phpseclib\File\X509 is going to re-encode an X.509 cert in the same way it was originally
     * encoded so we take save the portion of the original cert that the signature would have made for.
     *
     * @var string
     * @access private
     */
    var $signatureSubject;

    /**
     * Certificate Start Date
     *
     * @var string
     * @access private
     */
    var $startDate;

    /**
     * Certificate End Date
     *
     * @var string
     * @access private
     */
    var $endDate;

    /**
     * Serial Number
     *
     * @var string
     * @access private
     */
    var $serialNumber;

    /**
     * Key Identifier
     *
     * See {@link http://tools.ietf.org/html/rfc5280#section-4.2.1.1 RFC5280#section-4.2.1.1} and
     * {@link http://tools.ietf.org/html/rfc5280#section-4.2.1.2 RFC5280#section-4.2.1.2}.
     *
     * @var string
     * @access private
     */
    var $currentKeyIdentifier;

    /**
     * CA Flag
     *
     * @var bool
     * @access private
     */
    var $caFlag = false;

    /**
     * SPKAC Challenge
     *
     * @var string
     * @access private
     */
    var $challenge;

    /**
     * Default Constructor.
     *
     * @return \phpseclib\File\X509
     * @access public
     */
    function __construct()
    {
        // Explicitly Tagged Module, 1988 Syntax
        // http://tools.ietf.org/html/rfc5280#appendix-A.1

        $this->DirectoryString = array(
            'type'     => ASN1::TYPE_CHOICE,
            'children' => array(
                'teletexString'   => array('type' => ASN1::TYPE_TELETEX_STRING),
                'printableString' => array('type' => ASN1::TYPE_PRINTABLE_STRING),
                'universalString' => array('type' => ASN1::TYPE_UNIVERSAL_STRING),
                'utf8String'      => array('type' => ASN1::TYPE_UTF8_STRING),
                'bmpString'       => array('type' => ASN1::TYPE_BMP_STRING)
            )
        );

        $this->PKCS9String = array(
            'type'     => ASN1::TYPE_CHOICE,
            'children' => array(
                'ia5String'       => array('type' => ASN1::TYPE_IA5_STRING),
                'directoryString' => $this->DirectoryString
            )
        );

        $this->AttributeValue = array('type' => ASN1::TYPE_ANY);

        $AttributeType = array('type' => ASN1::TYPE_OBJECT_IDENTIFIER);

        $AttributeTypeAndValue = array(
            'type'     => ASN1::TYPE_SEQUENCE,
            'children' => array(
                'type' => $AttributeType,
                'value'=> $this->AttributeValue
            )
        );

        /*
        In practice, RDNs containing multiple name-value pairs (called "multivalued RDNs") are rare,
        but they can be useful at times when either there is no unique attribute in the entry or you
        want to ensure that the entry's DN contains some useful identifying information.

        - https://www.opends.org/wiki/page/DefinitionRelativeDistinguishedName
        */
        $this->RelativeDistinguishedName = array(
            'type'     => ASN1::TYPE_SET,
            'min'      => 1,
            'max'      => -1,
            'children' => $AttributeTypeAndValue
        );

        // http://tools.ietf.org/html/rfc5280#section-4.1.2.4
        $RDNSequence = array(
            'type'     => ASN1::TYPE_SEQUENCE,
            // RDNSequence does not define a min or a max, which means it doesn't have one
            'min'      => 0,
            'max'      => -1,
            'children' => $this->RelativeDistinguishedName
        );

        $this->Name = array(
            'type'     => ASN1::TYPE_CHOICE,
            'children' => array(
                'rdnSequence' => $RDNSequence
            )
        );

        // http://tools.ietf.org/html/rfc5280#section-4.1.1.2
        $AlgorithmIdentifier = array(
            'type'     => ASN1::TYPE_SEQUENCE,
            'children' => array(
                'algorithm'  => array('type' => ASN1::TYPE_OBJECT_IDENTIFIER),
                'parameters' => array(
                                    'type'     => ASN1::TYPE_ANY,
                                    'optional' => true
                                )
            )
        );

        /*
           A certificate using system MUST reject the certificate if it encounters
           a critical extension it does not recognize; however, a non-critical
           extension may be ignored if it is not recognized.

           http://tools.ietf.org/html/rfc5280#section-4.2
        */
        $Extension = array(
            'type'     => ASN1::TYPE_SEQUENCE,
            'children' => array(
                'extnId'   => array('type' => ASN1::TYPE_OBJECT_IDENTIFIER),
                'critical' => array(
                                  'type'     => ASN1::TYPE_BOOLEAN,
                                  'optional' => true,
                                  'default'  => false
                              ),
                'extnValue' => array('type' => ASN1::TYPE_OCTET_STRING)
            )
        );

        $this->Extensions = array(
            'type'     => ASN1::TYPE_SEQUENCE,
            'min'      => 1,
            // technically, it's MAX, but we'll assume anything < 0 is MAX
            'max'      => -1,
            // if 'children' isn't an array then 'min' and 'max' must be defined
            'children' => $Extension
        );

        $SubjectPublicKeyInfo = array(
            'type'     => ASN1::TYPE_SEQUENCE,
            'children' => array(
                'algorithm'        => $AlgorithmIdentifier,
                'subjectPublicKey' => array('type' => ASN1::TYPE_BIT_STRING)
            )
        );

        $UniqueIdentifier = array('type' => ASN1::TYPE_BIT_STRING);

        $Time = array(
            'type'     => ASN1::TYPE_CHOICE,
            'children' => array(
                'utcTime'     => array('type' => ASN1::TYPE_UTC_TIME),
                'generalTime' => array('type' => ASN1::TYPE_GENERALIZED_TIME)
            )
        );

        // http://tools.ietf.org/html/rfc5280#section-4.1.2.5
        $Validity = array(
            'type'     => ASN1::TYPE_SEQUENCE,
            'children' => array(
                'notBefore' => $Time,
                'notAfter'  => $Time
            )
        );

        $CertificateSerialNumber = array('type' => ASN1::TYPE_INTEGER);

        $Version = array(
            'type'    => ASN1::TYPE_INTEGER,
            'mapping' => array('v1', 'v2', 'v3')
        );

        // assert($TBSCertificate['children']['signature'] == $Certificate['children']['signatureAlgorithm'])
        $TBSCertificate = array(
            'type'     => ASN1::TYPE_SEQUENCE,
            'children' => array(
                // technically, default implies optional, but we'll define it as being optional, none-the-less, just to
                // reenforce that fact
                'version'             => array(
                                             'constant' => 0,
                                             'optional' => true,
                                             'explicit' => true,
                                             'default'  => 'v1'
                                         ) + $Version,
                'serialNumber'         => $CertificateSerialNumber,
                'signature'            => $AlgorithmIdentifier,
                'issuer'               => $this->Name,
                'validity'             => $Validity,
                'subject'              => $this->Name,
                'subjectPublicKeyInfo' => $SubjectPublicKeyInfo,
                // implicit means that the T in the TLV structure is to be rewritten, regardless of the type
                'issuerUniqueID'       => array(
                                               'constant' => 1,
                                               'optional' => true,
                                               'implicit' => true
                                           ) + $UniqueIdentifier,
                'subjectUniqueID'       => array(
                                               'constant' => 2,
                                               'optional' => true,
                                               'implicit' => true
                                           ) + $UniqueIdentifier,
                // <http://tools.ietf.org/html/rfc2459#page-74> doesn't use the EXPLICIT keyword but if
                // it's not IMPLICIT, it's EXPLICIT
                'extensions'            => array(
                                               'constant' => 3,
                                               'optional' => true,
                                               'explicit' => true
                                           ) + $this->Extensions
            )
        );

        $this->Certificate = array(
            'type'     => ASN1::TYPE_SEQUENCE,
            'children' => array(
                 'tbsCertificate'     => $TBSCertificate,
                 'signatureAlgorithm' => $AlgorithmIdentifier,
                 'signature'          => array('type' => ASN1::TYPE_BIT_STRING)
            )
        );

        $this->KeyUsage = array(
            'type'    => ASN1::TYPE_BIT_STRING,
            'mapping' => array(
                'digitalSignature',
                'nonRepudiation',
                'keyEncipherment',
                'dataEncipherment',
                'keyAgreement',
                'keyCertSign',
                'cRLSign',
                'encipherOnly',
                'decipherOnly'
            )
        );

        $this->BasicConstraints = array(
            'type'     => ASN1::TYPE_SEQUENCE,
            'children' => array(
                'cA'                => array(
                                                 'type'     => ASN1::TYPE_BOOLEAN,
                                                 'optional' => true,
                                                 'default'  => false
                                       ),
                'pathLenConstraint' => array(
                                                 'type' => ASN1::TYPE_INTEGER,
                                                 'optional' => true
                                       )
            )
        );

        $this->KeyIdentifier = array('type' => ASN1::TYPE_OCTET_STRING);

        $OrganizationalUnitNames = array(
            'type'     => ASN1::TYPE_SEQUENCE,
            'min'      => 1,
            'max'      => 4, // ub-organizational-units
            'children' => array('type' => ASN1::TYPE_PRINTABLE_STRING)
        );

        $PersonalName = array(
            'type'     => ASN1::TYPE_SET,
            'children' => array(
                'surname'              => array(
                                           'type' => ASN1::TYPE_PRINTABLE_STRING,
                                           'constant' => 0,
                                           'optional' => true,
                                           'implicit' => true
                                         ),
                'given-name'           => array(
                                           'type' => ASN1::TYPE_PRINTABLE_STRING,
                                           'constant' => 1,
                                           'optional' => true,
                                           'implicit' => true
                                         ),
                'initials'             => array(
                                           'type' => ASN1::TYPE_PRINTABLE_STRING,
                                           'constant' => 2,
                                           'optional' => true,
                                           'implicit' => true
                                         ),
                'generation-qualifier' => array(
                                           'type' => ASN1::TYPE_PRINTABLE_STRING,
                                           'constant' => 3,
                                           'optional' => true,
                                           'implicit' => true
                                         )
            )
        );

        $NumericUserIdentifier = array('type' => ASN1::TYPE_NUMERIC_STRING);

        $OrganizationName = array('type' => ASN1::TYPE_PRINTABLE_STRING);

        $PrivateDomainName = array(
            'type'     => ASN1::TYPE_CHOICE,
            'children' => array(
                'numeric'   => array('type' => ASN1::TYPE_NUMERIC_STRING),
                'printable' => array('type' => ASN1::TYPE_PRINTABLE_STRING)
            )
        );

        $TerminalIdentifier = array('type' => ASN1::TYPE_PRINTABLE_STRING);

        $NetworkAddress = array('type' => ASN1::TYPE_NUMERIC_STRING);

        $AdministrationDomainName = array(
            'type'     => ASN1::TYPE_CHOICE,
            // if class isn't present it's assumed to be \phpseclib\File\ASN1::CLASS_UNIVERSAL or
            // (if constant is present) \phpseclib\File\ASN1::CLASS_CONTEXT_SPECIFIC
            'class'    => ASN1::CLASS_APPLICATION,
            'cast'     => 2,
            'children' => array(
                'numeric'   => array('type' => ASN1::TYPE_NUMERIC_STRING),
                'printable' => array('type' => ASN1::TYPE_PRINTABLE_STRING)
            )
        );

        $CountryName = array(
            'type'     => ASN1::TYPE_CHOICE,
            // if class isn't present it's assumed to be \phpseclib\File\ASN1::CLASS_UNIVERSAL or
            // (if constant is present) \phpseclib\File\ASN1::CLASS_CONTEXT_SPECIFIC
            'class'    => ASN1::CLASS_APPLICATION,
            'cast'     => 1,
            'children' => array(
                'x121-dcc-code'        => array('type' => ASN1::TYPE_NUMERIC_STRING),
                'iso-3166-alpha2-code' => array('type' => ASN1::TYPE_PRINTABLE_STRING)
            )
        );

        $AnotherName = array(
            'type'     => ASN1::TYPE_SEQUENCE,
            'children' => array(
                 'type-id' => array('type' => ASN1::TYPE_OBJECT_IDENTIFIER),
                 'value'   => array(
                                  'type' => ASN1::TYPE_ANY,
                                  'constant' => 0,
                                  'optional' => true,
                                  'explicit' => true
                              )
            )
        );

        $ExtensionAttribute = array(
            'type'     => ASN1::TYPE_SEQUENCE,
            'children' => array(
                 'extension-attribute-type'  => array(
                                                    'type' => ASN1::TYPE_PRINTABLE_STRING,
                                                    'constant' => 0,
                                                    'optional' => true,
                                                    'implicit' => true
                                                ),
                 'extension-attribute-value' => array(
                                                    'type' => ASN1::TYPE_ANY,
                                                    'constant' => 1,
                                                    'optional' => true,
                                                    'explicit' => true
                                                )
            )
        );

        $ExtensionAttributes = array(
            'type'     => ASN1::TYPE_SET,
            'min'      => 1,
            'max'      => 256, // ub-extension-attributes
            'children' => $ExtensionAttribute
        );

        $BuiltInDomainDefinedAttribute = array(
            'type'     => ASN1::TYPE_SEQUENCE,
            'children' => array(
                 'type'  => array('type' => ASN1::TYPE_PRINTABLE_STRING),
                 'value' => array('type' => ASN1::TYPE_PRINTABLE_STRING)
            )
        );

        $BuiltInDomainDefinedAttributes = array(
            'type'     => ASN1::TYPE_SEQUENCE,
            'min'      => 1,
            'max'      => 4, // ub-domain-defined-attributes
            'children' => $BuiltInDomainDefinedAttribute
        );

        $BuiltInStandardAttributes =  array(
            'type'     => ASN1::TYPE_SEQUENCE,
            'children' => array(
                'country-name'               => array('optional' => true) + $CountryName,
                'administration-domain-name' => array('optional' => true) + $AdministrationDomainName,
                'network-address'            => array(
                                                 'constant' => 0,
                                                 'optional' => true,
                                                 'implicit' => true
                                               ) + $NetworkAddress,
                'terminal-identifier'        => array(
                                                 'constant' => 1,
                                                 'optional' => true,
                                                 'implicit' => true
                                               ) + $TerminalIdentifier,
                'private-domain-name'        => array(
                                                 'constant' => 2,
                                                 'optional' => true,
                                                 'explicit' => true
                                               ) + $PrivateDomainName,
                'organization-name'          => array(
                                                 'constant' => 3,
                                                 'optional' => true,
                                                 'implicit' => true
                                               ) + $OrganizationName,
                'numeric-user-identifier'    => array(
                                                 'constant' => 4,
                                                 'optional' => true,
                                                 'implicit' => true
                                               ) + $NumericUserIdentifier,
                'personal-name'              => array(
                                                 'constant' => 5,
                                                 'optional' => true,
                                                 'implicit' => true
                                               ) + $PersonalName,
                'organizational-unit-names'  => array(
                                                 'constant' => 6,
                                                 'optional' => true,
                                                 'implicit' => true
                                               ) + $OrganizationalUnitNames
            )
        );

        $ORAddress = array(
            'type'     => ASN1::TYPE_SEQUENCE,
            'children' => array(
                 'built-in-standard-attributes'       => $BuiltInStandardAttributes,
                 'built-in-domain-defined-attributes' => array('optional' => true) + $BuiltInDomainDefinedAttributes,
                 'extension-attributes'               => array('optional' => true) + $ExtensionAttributes
            )
        );

        $EDIPartyName = array(
            'type'     => ASN1::TYPE_SEQUENCE,
            'children' => array(
                 'nameAssigner' => array(
                                    'constant' => 0,
                                    'optional' => true,
                                    'implicit' => true
                                ) + $this->DirectoryString,
                 // partyName is technically required but \phpseclib\File\ASN1 doesn't currently support non-optional constants and
                 // setting it to optional gets the job done in any event.
                 'partyName'    => array(
                                    'constant' => 1,
                                    'optional' => true,
                                    'implicit' => true
                                ) + $this->DirectoryString
            )
        );

        $GeneralName = array(
            'type'     => ASN1::TYPE_CHOICE,
            'children' => array(
                'otherName'                 => array(
                                                 'constant' => 0,
                                                 'optional' => true,
                                                 'implicit' => true
                                               ) + $AnotherName,
                'rfc822Name'                => array(
                                                 'type' => ASN1::TYPE_IA5_STRING,
                                                 'constant' => 1,
                                                 'optional' => true,
                                                 'implicit' => true
                                               ),
                'dNSName'                   => array(
                                                 'type' => ASN1::TYPE_IA5_STRING,
                                                 'constant' => 2,
                                                 'optional' => true,
                                                 'implicit' => true
                                               ),
                'x400Address'               => array(
                                                 'constant' => 3,
                                                 'optional' => true,
                                                 'implicit' => true
                                               ) + $ORAddress,
                'directoryName'             => array(
                                                 'constant' => 4,
                                                 'optional' => true,
                                                 'explicit' => true
                                               ) + $this->Name,
                'ediPartyName'              => array(
                                                 'constant' => 5,
                                                 'optional' => true,
                                                 'implicit' => true
                                               ) + $EDIPartyName,
                'uniformResourceIdentifier' => array(
                                                 'type' => ASN1::TYPE_IA5_STRING,
                                                 'constant' => 6,
                                                 'optional' => true,
                                                 'implicit' => true
                                               ),
                'iPAddress'                 => array(
                                                 'type' => ASN1::TYPE_OCTET_STRING,
                                                 'constant' => 7,
                                                 'optional' => true,
                                                 'implicit' => true
                                               ),
                'registeredID'              => array(
                                                 'type' => ASN1::TYPE_OBJECT_IDENTIFIER,
                                                 'constant' => 8,
                                                 'optional' => true,
                                                 'implicit' => true
                                               )
            )
        );

        $GeneralNames = array(
            'type'     => ASN1::TYPE_SEQUENCE,
            'min'      => 1,
            'max'      => -1,
            'children' => $GeneralName
        );

        $this->IssuerAltName = $GeneralNames;

        $ReasonFlags = array(
            'type'    => ASN1::TYPE_BIT_STRING,
            'mapping' => array(
                'unused',
                'keyCompromise',
                'cACompromise',
                'affiliationChanged',
                'superseded',
                'cessationOfOperation',
                'certificateHold',
                'privilegeWithdrawn',
                'aACompromise'
            )
        );

        $DistributionPointName = array(
            'type'     => ASN1::TYPE_CHOICE,
            'children' => array(
                'fullName'                => array(
                                                 'constant' => 0,
                                                 'optional' => true,
                                                 'implicit' => true
                                       ) + $GeneralNames,
                'nameRelativeToCRLIssuer' => array(
                                                 'constant' => 1,
                                                 'optional' => true,
                                                 'implicit' => true
                                       ) + $this->RelativeDistinguishedName
            )
        );

        $DistributionPoint = array(
            'type'     => ASN1::TYPE_SEQUENCE,
            'children' => array(
                'distributionPoint' => array(
                                                 'constant' => 0,
                                                 'optional' => true,
                                                 'explicit' => true
                                       ) + $DistributionPointName,
                'reasons'           => array(
                                                 'constant' => 1,
                                                 'optional' => true,
                                                 'implicit' => true
                                       ) + $ReasonFlags,
                'cRLIssuer'         => array(
                                                 'constant' => 2,
                                                 'optional' => true,
                                                 'implicit' => true
                                       ) + $GeneralNames
            )
        );

        $this->CRLDistributionPoints = array(
            'type'     => ASN1::TYPE_SEQUENCE,
            'min'      => 1,
            'max'      => -1,
            'children' => $DistributionPoint
        );

        $this->AuthorityKeyIdentifier = array(
            'type'     => ASN1::TYPE_SEQUENCE,
            'children' => array(
                'keyIdentifier'             => array(
                                                 'constant' => 0,
                                                 'optional' => true,
                                                 'implicit' => true
                                               ) + $this->KeyIdentifier,
                'authorityCertIssuer'       => array(
                                                 'constant' => 1,
                                                 'optional' => true,
                                                 'implicit' => true
                                               ) + $GeneralNames,
                'authorityCertSerialNumber' => array(
                                                 'constant' => 2,
                                                 'optional' => true,
                                                 'implicit' => true
                                               ) + $CertificateSerialNumber
            )
        );

        $PolicyQualifierId = array('type' => ASN1::TYPE_OBJECT_IDENTIFIER);

        $PolicyQualifierInfo = array(
            'type'     => ASN1::TYPE_SEQUENCE,
            'children' => array(
                'policyQualifierId' => $PolicyQualifierId,
                'qualifier'         => array('type' => ASN1::TYPE_ANY)
            )
        );

        $CertPolicyId = array('type' => ASN1::TYPE_OBJECT_IDENTIFIER);

        $PolicyInformation = array(
            'type'     => ASN1::TYPE_SEQUENCE,
            'children' => array(
                'policyIdentifier' => $CertPolicyId,
                'policyQualifiers' => array(
                                          'type'     => ASN1::TYPE_SEQUENCE,
                                          'min'      => 0,
                                          'max'      => -1,
                                          'optional' => true,
                                          'children' => $PolicyQualifierInfo
                                      )
            )
        );

        $this->CertificatePolicies = array(
            'type'     => ASN1::TYPE_SEQUENCE,
            'min'      => 1,
            'max'      => -1,
            'children' => $PolicyInformation
        );

        $this->PolicyMappings = array(
            'type'     => ASN1::TYPE_SEQUENCE,
            'min'      => 1,
            'max'      => -1,
            'children' => array(
                              'type'     => ASN1::TYPE_SEQUENCE,
                              'children' => array(
                                  'issuerDomainPolicy' => $CertPolicyId,
                                  'subjectDomainPolicy' => $CertPolicyId
                              )
                       )
        );

        $KeyPurposeId = array('type' => ASN1::TYPE_OBJECT_IDENTIFIER);

        $this->ExtKeyUsageSyntax = array(
            'type'     => ASN1::TYPE_SEQUENCE,
            'min'      => 1,
            'max'      => -1,
            'children' => $KeyPurposeId
        );

        $AccessDescription = array(
            'type'     => ASN1::TYPE_SEQUENCE,
            'children' => array(
                'accessMethod'   => array('type' => ASN1::TYPE_OBJECT_IDENTIFIER),
                'accessLocation' => $GeneralName
            )
        );

        $this->AuthorityInfoAccessSyntax = array(
            'type'     => ASN1::TYPE_SEQUENCE,
            'min'      => 1,
            'max'      => -1,
            'children' => $AccessDescription
        );

        $this->SubjectAltName = $GeneralNames;

        $this->PrivateKeyUsagePeriod = array(
            'type'     => ASN1::TYPE_SEQUENCE,
            'children' => array(
                'notBefore' => array(
                                                 'constant' => 0,
                                                 'optional' => true,
                                                 'implicit' => true,
                                                 'type' => ASN1::TYPE_GENERALIZED_TIME),
                'notAfter'  => array(
                                                 'constant' => 1,
                                                 'optional' => true,
                                                 'implicit' => true,
                                                 'type' => ASN1::TYPE_GENERALIZED_TIME)
            )
        );

        $BaseDistance = array('type' => ASN1::TYPE_INTEGER);

        $GeneralSubtree = array(
            'type'     => ASN1::TYPE_SEQUENCE,
            'children' => array(
                'base'    => $GeneralName,
                'minimum' => array(
                                 'constant' => 0,
                                 'optional' => true,
                                 'implicit' => true,
                                 'default' => new BigInteger(0)
                             ) + $BaseDistance,
                'maximum' => array(
                                 'constant' => 1,
                                 'optional' => true,
                                 'implicit' => true,
                             ) + $BaseDistance
            )
        );

        $GeneralSubtrees = array(
            'type'     => ASN1::TYPE_SEQUENCE,
            'min'      => 1,
            'max'      => -1,
            'children' => $GeneralSubtree
        );

        $this->NameConstraints = array(
            'type'     => ASN1::TYPE_SEQUENCE,
            'children' => array(
                'permittedSubtrees' => array(
                                           'constant' => 0,
                                           'optional' => true,
                                           'implicit' => true
                                       ) + $GeneralSubtrees,
                'excludedSubtrees'  => array(
                                           'constant' => 1,
                                           'optional' => true,
                                           'implicit' => true
                                       ) + $GeneralSubtrees
            )
        );

        $this->CPSuri = array('type' => ASN1::TYPE_IA5_STRING);

        $DisplayText = array(
            'type'     => ASN1::TYPE_CHOICE,
            'children' => array(
                'ia5String'     => array('type' => ASN1::TYPE_IA5_STRING),
                'visibleString' => array('type' => ASN1::TYPE_VISIBLE_STRING),
                'bmpString'     => array('type' => ASN1::TYPE_BMP_STRING),
                'utf8String'    => array('type' => ASN1::TYPE_UTF8_STRING)
            )
        );

        $NoticeReference = array(
            'type'     => ASN1::TYPE_SEQUENCE,
            'children' => array(
                'organization'  => $DisplayText,
                'noticeNumbers' => array(
                                       'type'     => ASN1::TYPE_SEQUENCE,
                                       'min'      => 1,
                                       'max'      => 200,
                                       'children' => array('type' => ASN1::TYPE_INTEGER)
                                   )
            )
        );

        $this->UserNotice = array(
            'type'     => ASN1::TYPE_SEQUENCE,
            'children' => array(
                'noticeRef' => array(
                                           'optional' => true,
                                           'implicit' => true
                                       ) + $NoticeReference,
                'explicitText'  => array(
                                           'optional' => true,
                                           'implicit' => true
                                       ) + $DisplayText
            )
        );

        // mapping is from <http://www.mozilla.org/projects/security/pki/nss/tech-notes/tn3.html>
        $this->netscape_cert_type = array(
            'type'    => ASN1::TYPE_BIT_STRING,
            'mapping' => array(
                'SSLClient',
                'SSLServer',
                'Email',
                'ObjectSigning',
                'Reserved',
                'SSLCA',
                'EmailCA',
                'ObjectSigningCA'
            )
        );

        $this->netscape_comment = array('type' => ASN1::TYPE_IA5_STRING);
        $this->netscape_ca_policy_url = array('type' => ASN1::TYPE_IA5_STRING);

        // attribute is used in RFC2986 but we're using the RFC5280 definition

        $Attribute = array(
            'type'     => ASN1::TYPE_SEQUENCE,
            'children' => array(
                'type' => $AttributeType,
                'value'=> array(
                              'type'     => ASN1::TYPE_SET,
                              'min'      => 1,
                              'max'      => -1,
                              'children' => $this->AttributeValue
                          )
            )
        );

        $this->SubjectDirectoryAttributes = array(
            'type'     => ASN1::TYPE_SEQUENCE,
            'min'      => 1,
            'max'      => -1,
            'children' => $Attribute
        );

        // adapted from <http://tools.ietf.org/html/rfc2986>

        $Attributes = array(
            'type'     => ASN1::TYPE_SET,
            'min'      => 1,
            'max'      => -1,
            'children' => $Attribute
        );

        $CertificationRequestInfo = array(
            'type'     => ASN1::TYPE_SEQUENCE,
            'children' => array(
                'version'       => array(
                                       'type' => ASN1::TYPE_INTEGER,
                                       'mapping' => array('v1')
                                   ),
                'subject'       => $this->Name,
                'subjectPKInfo' => $SubjectPublicKeyInfo,
                'attributes'    => array(
                                       'constant' => 0,
                                       'optional' => true,
                                       'implicit' => true
                                   ) + $Attributes,
            )
        );

        $this->CertificationRequest = array(
            'type'     => ASN1::TYPE_SEQUENCE,
            'children' => array(
                'certificationRequestInfo' => $CertificationRequestInfo,
                'signatureAlgorithm'       => $AlgorithmIdentifier,
                'signature'                => array('type' => ASN1::TYPE_BIT_STRING)
            )
        );

        $RevokedCertificate = array(
            'type'     => ASN1::TYPE_SEQUENCE,
            'children' => array(
                              'userCertificate'    => $CertificateSerialNumber,
                              'revocationDate'     => $Time,
                              'crlEntryExtensions' => array(
                                                          'optional' => true
                                                      ) + $this->Extensions
                          )
        );

        $TBSCertList = array(
            'type'     => ASN1::TYPE_SEQUENCE,
            'children' => array(
                'version'             => array(
                                             'optional' => true,
                                             'default'  => 'v1'
                                         ) + $Version,
                'signature'           => $AlgorithmIdentifier,
                'issuer'              => $this->Name,
                'thisUpdate'          => $Time,
                'nextUpdate'          => array(
                                             'optional' => true
                                         ) + $Time,
                'revokedCertificates' => array(
                                             'type'     => ASN1::TYPE_SEQUENCE,
                                             'optional' => true,
                                             'min'      => 0,
                                             'max'      => -1,
                                             'children' => $RevokedCertificate
                                         ),
                'crlExtensions'       => array(
                                             'constant' => 0,
                                             'optional' => true,
                                             'explicit' => true
                                         ) + $this->Extensions
            )
        );

        $this->CertificateList = array(
            'type'     => ASN1::TYPE_SEQUENCE,
            'children' => array(
                'tbsCertList'        => $TBSCertList,
                'signatureAlgorithm' => $AlgorithmIdentifier,
                'signature'          => array('type' => ASN1::TYPE_BIT_STRING)
            )
        );

        $this->CRLNumber = array('type' => ASN1::TYPE_INTEGER);

        $this->CRLReason = array('type' => ASN1::TYPE_ENUMERATED,
           'mapping' => array(
                            'unspecified',
                            'keyCompromise',
                            'cACompromise',
                            'affiliationChanged',
                            'superseded',
                            'cessationOfOperation',
                            'certificateHold',
                            // Value 7 is not used.
                            8 => 'removeFromCRL',
                            'privilegeWithdrawn',
                            'aACompromise'
            )
        );

        $this->IssuingDistributionPoint = array('type' => ASN1::TYPE_SEQUENCE,
            'children' => array(
                'distributionPoint'          => array(
                                                    'constant' => 0,
                                                    'optional' => true,
                                                    'explicit' => true
                                                ) + $DistributionPointName,
                'onlyContainsUserCerts'      => array(
                                                    'type'     => ASN1::TYPE_BOOLEAN,
                                                    'constant' => 1,
                                                    'optional' => true,
                                                    'default'  => false,
                                                    'implicit' => true
                                                ),
                'onlyContainsCACerts'        => array(
                                                    'type'     => ASN1::TYPE_BOOLEAN,
                                                    'constant' => 2,
                                                    'optional' => true,
                                                    'default'  => false,
                                                    'implicit' => true
                                                ),
                'onlySomeReasons'           => array(
                                                    'constant' => 3,
                                                    'optional' => true,
                                                    'implicit' => true
                                                ) + $ReasonFlags,
                'indirectCRL'               => array(
                                                    'type'     => ASN1::TYPE_BOOLEAN,
                                                    'constant' => 4,
                                                    'optional' => true,
                                                    'default'  => false,
                                                    'implicit' => true
                                                ),
                'onlyContainsAttributeCerts' => array(
                                                    'type'     => ASN1::TYPE_BOOLEAN,
                                                    'constant' => 5,
                                                    'optional' => true,
                                                    'default'  => false,
                                                    'implicit' => true
                                                )
                          )
        );

        $this->InvalidityDate = array('type' => ASN1::TYPE_GENERALIZED_TIME);

        $this->CertificateIssuer = $GeneralNames;

        $this->HoldInstructionCode = array('type' => ASN1::TYPE_OBJECT_IDENTIFIER);

        $PublicKeyAndChallenge = array(
            'type'     => ASN1::TYPE_SEQUENCE,
            'children' => array(
                'spki'      => $SubjectPublicKeyInfo,
                'challenge' => array('type' => ASN1::TYPE_IA5_STRING)
            )
        );

        $this->SignedPublicKeyAndChallenge = array(
            'type'     => ASN1::TYPE_SEQUENCE,
            'children' => array(
                'publicKeyAndChallenge' => $PublicKeyAndChallenge,
                'signatureAlgorithm'    => $AlgorithmIdentifier,
                'signature'             => array('type' => ASN1::TYPE_BIT_STRING)
            )
        );

        $this->PostalAddress = array(
            'type'     => ASN1::TYPE_SEQUENCE,
            'optional' => true,
            'min'      => 1,
            'max'      => -1,
            'children' => $this->DirectoryString
        );

        // OIDs from RFC5280 and those RFCs mentioned in RFC5280#section-4.1.1.2
        $this->oids = array(
            '1.3.6.1.5.5.7' => 'id-pkix',
            '1.3.6.1.5.5.7.1' => 'id-pe',
            '1.3.6.1.5.5.7.2' => 'id-qt',
            '1.3.6.1.5.5.7.3' => 'id-kp',
            '1.3.6.1.5.5.7.48' => 'id-ad',
            '1.3.6.1.5.5.7.2.1' => 'id-qt-cps',
            '1.3.6.1.5.5.7.2.2' => 'id-qt-unotice',
            '1.3.6.1.5.5.7.48.1' =>'id-ad-ocsp',
            '1.3.6.1.5.5.7.48.2' => 'id-ad-caIssuers',
            '1.3.6.1.5.5.7.48.3' => 'id-ad-timeStamping',
            '1.3.6.1.5.5.7.48.5' => 'id-ad-caRepository',
            '2.5.4' => 'id-at',
            '2.5.4.41' => 'id-at-name',
            '2.5.4.4' => 'id-at-surname',
            '2.5.4.42' => 'id-at-givenName',
            '2.5.4.43' => 'id-at-initials',
            '2.5.4.44' => 'id-at-generationQualifier',
            '2.5.4.3' => 'id-at-commonName',
            '2.5.4.7' => 'id-at-localityName',
            '2.5.4.8' => 'id-at-stateOrProvinceName',
            '2.5.4.10' => 'id-at-organizationName',
            '2.5.4.11' => 'id-at-organizationalUnitName',
            '2.5.4.12' => 'id-at-title',
            '2.5.4.13' => 'id-at-description',
            '2.5.4.46' => 'id-at-dnQualifier',
            '2.5.4.6' => 'id-at-countryName',
            '2.5.4.5' => 'id-at-serialNumber',
            '2.5.4.65' => 'id-at-pseudonym',
            '2.5.4.17' => 'id-at-postalCode',
            '2.5.4.9' => 'id-at-streetAddress',
            '2.5.4.45' => 'id-at-uniqueIdentifier',
            '2.5.4.72' => 'id-at-role',
            '2.5.4.16' => 'id-at-postalAddress',

            '0.9.2342.19200300.100.1.25' => 'id-domainComponent',
            '1.2.840.113549.1.9' => 'pkcs-9',
            '1.2.840.113549.1.9.1' => 'pkcs-9-at-emailAddress',
            '2.5.29' => 'id-ce',
            '2.5.29.35' => 'id-ce-authorityKeyIdentifier',
            '2.5.29.14' => 'id-ce-subjectKeyIdentifier',
            '2.5.29.15' => 'id-ce-keyUsage',
            '2.5.29.16' => 'id-ce-privateKeyUsagePeriod',
            '2.5.29.32' => 'id-ce-certificatePolicies',
            '2.5.29.32.0' => 'anyPolicy',

            '2.5.29.33' => 'id-ce-policyMappings',
            '2.5.29.17' => 'id-ce-subjectAltName',
            '2.5.29.18' => 'id-ce-issuerAltName',
            '2.5.29.9' => 'id-ce-subjectDirectoryAttributes',
            '2.5.29.19' => 'id-ce-basicConstraints',
            '2.5.29.30' => 'id-ce-nameConstraints',
            '2.5.29.36' => 'id-ce-policyConstraints',
            '2.5.29.31' => 'id-ce-cRLDistributionPoints',
            '2.5.29.37' => 'id-ce-extKeyUsage',
            '2.5.29.37.0' => 'anyExtendedKeyUsage',
            '1.3.6.1.5.5.7.3.1' => 'id-kp-serverAuth',
            '1.3.6.1.5.5.7.3.2' => 'id-kp-clientAuth',
            '1.3.6.1.5.5.7.3.3' => 'id-kp-codeSigning',
            '1.3.6.1.5.5.7.3.4' => 'id-kp-emailProtection',
            '1.3.6.1.5.5.7.3.8' => 'id-kp-timeStamping',
            '1.3.6.1.5.5.7.3.9' => 'id-kp-OCSPSigning',
            '2.5.29.54' => 'id-ce-inhibitAnyPolicy',
            '2.5.29.46' => 'id-ce-freshestCRL',
            '1.3.6.1.5.5.7.1.1' => 'id-pe-authorityInfoAccess',
            '1.3.6.1.5.5.7.1.11' => 'id-pe-subjectInfoAccess',
            '2.5.29.20' => 'id-ce-cRLNumber',
            '2.5.29.28' => 'id-ce-issuingDistributionPoint',
            '2.5.29.27' => 'id-ce-deltaCRLIndicator',
            '2.5.29.21' => 'id-ce-cRLReasons',
            '2.5.29.29' => 'id-ce-certificateIssuer',
            '2.5.29.23' => 'id-ce-holdInstructionCode',
            '1.2.840.10040.2' => 'holdInstruction',
            '1.2.840.10040.2.1' => 'id-holdinstruction-none',
            '1.2.840.10040.2.2' => 'id-holdinstruction-callissuer',
            '1.2.840.10040.2.3' => 'id-holdinstruction-reject',
            '2.5.29.24' => 'id-ce-invalidityDate',

            '1.2.840.113549.2.2' => 'md2',
            '1.2.840.113549.2.5' => 'md5',
            '1.3.14.3.2.26' => 'id-sha1',
            '1.2.840.10040.4.1' => 'id-dsa',
            '1.2.840.10040.4.3' => 'id-dsa-with-sha1',
            '1.2.840.113549.1.1' => 'pkcs-1',
            '1.2.840.113549.1.1.1' => 'rsaEncryption',
            '1.2.840.113549.1.1.2' => 'md2WithRSAEncryption',
            '1.2.840.113549.1.1.4' => 'md5WithRSAEncryption',
            '1.2.840.113549.1.1.5' => 'sha1WithRSAEncryption',
            '1.2.840.10046.2.1' => 'dhpublicnumber',
            '2.16.840.1.101.2.1.1.22' => 'id-keyExchangeAlgorithm',
            '1.2.840.10045' => 'ansi-X9-62',
            '1.2.840.10045.4' => 'id-ecSigType',
            '1.2.840.10045.4.1' => 'ecdsa-with-SHA1',
            '1.2.840.10045.1' => 'id-fieldType',
            '1.2.840.10045.1.1' => 'prime-field',
            '1.2.840.10045.1.2' => 'characteristic-two-field',
            '1.2.840.10045.1.2.3' => 'id-characteristic-two-basis',
            '1.2.840.10045.1.2.3.1' => 'gnBasis',
            '1.2.840.10045.1.2.3.2' => 'tpBasis',
            '1.2.840.10045.1.2.3.3' => 'ppBasis',
            '1.2.840.10045.2' => 'id-publicKeyType',
            '1.2.840.10045.2.1' => 'id-ecPublicKey',
            '1.2.840.10045.3' => 'ellipticCurve',
            '1.2.840.10045.3.0' => 'c-TwoCurve',
            '1.2.840.10045.3.0.1' => 'c2pnb163v1',
            '1.2.840.10045.3.0.2' => 'c2pnb163v2',
            '1.2.840.10045.3.0.3' => 'c2pnb163v3',
            '1.2.840.10045.3.0.4' => 'c2pnb176w1',
            '1.2.840.10045.3.0.5' => 'c2pnb191v1',
            '1.2.840.10045.3.0.6' => 'c2pnb191v2',
            '1.2.840.10045.3.0.7' => 'c2pnb191v3',
            '1.2.840.10045.3.0.8' => 'c2pnb191v4',
            '1.2.840.10045.3.0.9' => 'c2pnb191v5',
            '1.2.840.10045.3.0.10' => 'c2pnb208w1',
            '1.2.840.10045.3.0.11' => 'c2pnb239v1',
            '1.2.840.10045.3.0.12' => 'c2pnb239v2',
            '1.2.840.10045.3.0.13' => 'c2pnb239v3',
            '1.2.840.10045.3.0.14' => 'c2pnb239v4',
            '1.2.840.10045.3.0.15' => 'c2pnb239v5',
            '1.2.840.10045.3.0.16' => 'c2pnb272w1',
            '1.2.840.10045.3.0.17' => 'c2pnb304w1',
            '1.2.840.10045.3.0.18' => 'c2pnb359v1',
            '1.2.840.10045.3.0.19' => 'c2pnb368w1',
            '1.2.840.10045.3.0.20' => 'c2pnb431r1',
            '1.2.840.10045.3.1' => 'primeCurve',
            '1.2.840.10045.3.1.1' => 'prime192v1',
            '1.2.840.10045.3.1.2' => 'prime192v2',
            '1.2.840.10045.3.1.3' => 'prime192v3',
            '1.2.840.10045.3.1.4' => 'prime239v1',
            '1.2.840.10045.3.1.5' => 'prime239v2',
            '1.2.840.10045.3.1.6' => 'prime239v3',
            '1.2.840.10045.3.1.7' => 'prime256v1',
            '1.2.840.113549.1.1.7' => 'id-RSAES-OAEP',
            '1.2.840.113549.1.1.9' => 'id-pSpecified',
            '1.2.840.113549.1.1.10' => 'id-RSASSA-PSS',
            '1.2.840.113549.1.1.8' => 'id-mgf1',
            '1.2.840.113549.1.1.14' => 'sha224WithRSAEncryption',
            '1.2.840.113549.1.1.11' => 'sha256WithRSAEncryption',
            '1.2.840.113549.1.1.12' => 'sha384WithRSAEncryption',
            '1.2.840.113549.1.1.13' => 'sha512WithRSAEncryption',
            '2.16.840.1.101.3.4.2.4' => 'id-sha224',
            '2.16.840.1.101.3.4.2.1' => 'id-sha256',
            '2.16.840.1.101.3.4.2.2' => 'id-sha384',
            '2.16.840.1.101.3.4.2.3' => 'id-sha512',
            '1.2.643.2.2.4' => 'id-GostR3411-94-with-GostR3410-94',
            '1.2.643.2.2.3' => 'id-GostR3411-94-with-GostR3410-2001',
            '1.2.643.2.2.20' => 'id-GostR3410-2001',
            '1.2.643.2.2.19' => 'id-GostR3410-94',
            // Netscape Object Identifiers from "Netscape Certificate Extensions"
            '2.16.840.1.113730' => 'netscape',
            '2.16.840.1.113730.1' => 'netscape-cert-extension',
            '2.16.840.1.113730.1.1' => 'netscape-cert-type',
            '2.16.840.1.113730.1.13' => 'netscape-comment',
            '2.16.840.1.113730.1.8' => 'netscape-ca-policy-url',
            // the following are X.509 extensions not supported by phpseclib
            '1.3.6.1.5.5.7.1.12' => 'id-pe-logotype',
            '1.2.840.113533.7.65.0' => 'entrustVersInfo',
            '2.16.840.1.113733.1.6.9' => 'verisignPrivate',
            // for Certificate Signing Requests
            // see http://tools.ietf.org/html/rfc2985
            '1.2.840.113549.1.9.2' => 'pkcs-9-at-unstructuredName', // PKCS #9 unstructured name
            '1.2.840.113549.1.9.7' => 'pkcs-9-at-challengePassword', // Challenge password for certificate revocations
            '1.2.840.113549.1.9.14' => 'pkcs-9-at-extensionRequest' // Certificate extension request
        );
    }

    /**
     * Load X.509 certificate
     *
     * Returns an associative array describing the X.509 cert or a false if the cert failed to load
     *
     * @param string $cert
     * @param int $mode
     * @access public
     * @return mixed
     */
    function loadX509($cert, $mode = self::FORMAT_AUTO_DETECT)
    {
        if (is_array($cert) && isset($cert['tbsCertificate'])) {
            unset($this->currentCert);
            unset($this->currentKeyIdentifier);
            $this->dn = $cert['tbsCertificate']['subject'];
            if (!isset($this->dn)) {
                return false;
            }
            $this->currentCert = $cert;

            $currentKeyIdentifier = $this->getExtension('id-ce-subjectKeyIdentifier');
            $this->currentKeyIdentifier = is_string($currentKeyIdentifier) ? $currentKeyIdentifier : null;

            unset($this->signatureSubject);

            return $cert;
        }

        $asn1 = new ASN1();

        if ($mode != self::FORMAT_DER) {
            $newcert = $this->_extractBER($cert);
            if ($mode == self::FORMAT_PEM && $cert == $newcert) {
                return false;
            }
            $cert = $newcert;
        }

        if ($cert === false) {
            $this->currentCert = false;
            return false;
        }

        $asn1->loadOIDs($this->oids);
        $decoded = $asn1->decodeBER($cert);

        if (!empty($decoded)) {
            $x509 = $asn1->asn1map($decoded[0], $this->Certificate);
        }
        if (!isset($x509) || $x509 === false) {
            $this->currentCert = false;
            return false;
        }

        $this->signatureSubject = substr($cert, $decoded[0]['content'][0]['start'], $decoded[0]['content'][0]['length']);

        if ($this->_isSubArrayValid($x509, 'tbsCertificate/extensions')) {
            $this->_mapInExtensions($x509, 'tbsCertificate/extensions', $asn1);
        }
        $this->_mapInDNs($x509, 'tbsCertificate/issuer/rdnSequence', $asn1);
        $this->_mapInDNs($x509, 'tbsCertificate/subject/rdnSequence', $asn1);

        $key = &$x509['tbsCertificate']['subjectPublicKeyInfo']['subjectPublicKey'];
        $key = $this->_reformatKey($x509['tbsCertificate']['subjectPublicKeyInfo']['algorithm']['algorithm'], $key);

        $this->currentCert = $x509;
        $this->dn = $x509['tbsCertificate']['subject'];

        $currentKeyIdentifier = $this->getExtension('id-ce-subjectKeyIdentifier');
        $this->currentKeyIdentifier = is_string($currentKeyIdentifier) ? $currentKeyIdentifier : null;

        return $x509;
    }

    /**
     * Save X.509 certificate
     *
     * @param array $cert
     * @param int $format optional
     * @access public
     * @return string
     */
    function saveX509($cert, $format = self::FORMAT_PEM)
    {
        if (!is_array($cert) || !isset($cert['tbsCertificate'])) {
            return false;
        }

        switch (true) {
            // "case !$a: case !$b: break; default: whatever();" is the same thing as "if ($a && $b) whatever()"
            case !($algorithm = $this->_subArray($cert, 'tbsCertificate/subjectPublicKeyInfo/algorithm/algorithm')):
            case is_object($cert['tbsCertificate']['subjectPublicKeyInfo']['subjectPublicKey']):
                break;
            default:
                switch ($algorithm) {
                    case 'rsaEncryption':
                        $cert['tbsCertificate']['subjectPublicKeyInfo']['subjectPublicKey']
                            = base64_encode("\0" . base64_decode(preg_replace('#-.+-|[\r\n]#', '', $cert['tbsCertificate']['subjectPublicKeyInfo']['subjectPublicKey'])));
                        /* "[For RSA keys] the parameters field MUST have ASN.1 type NULL for this algorithm identifier."
                           -- https://tools.ietf.org/html/rfc3279#section-2.3.1

                           given that and the fact that RSA keys appear ot be the only key type for which the parameters field can be blank,
                           it seems like perhaps the ASN.1 description ought not say the parameters field is OPTIONAL, but whatever.
                         */
                        $cert['tbsCertificate']['subjectPublicKeyInfo']['algorithm']['parameters'] = null;
                        // https://tools.ietf.org/html/rfc3279#section-2.2.1
                        $cert['signatureAlgorithm']['parameters'] = null;
                        $cert['tbsCertificate']['signature']['parameters'] = null;
                }
        }

        $asn1 = new ASN1();
        $asn1->loadOIDs($this->oids);

        $filters = array();
        $type_utf8_string = array('type' => ASN1::TYPE_UTF8_STRING);
        $filters['tbsCertificate']['signature']['parameters'] = $type_utf8_string;
        $filters['tbsCertificate']['signature']['issuer']['rdnSequence']['value'] = $type_utf8_string;
        $filters['tbsCertificate']['issuer']['rdnSequence']['value'] = $type_utf8_string;
        $filters['tbsCertificate']['subject']['rdnSequence']['value'] = $type_utf8_string;
        $filters['tbsCertificate']['subjectPublicKeyInfo']['algorithm']['parameters'] = $type_utf8_string;
        $filters['signatureAlgorithm']['parameters'] = $type_utf8_string;
        $filters['authorityCertIssuer']['directoryName']['rdnSequence']['value'] = $type_utf8_string;
        //$filters['policyQualifiers']['qualifier'] = $type_utf8_string;
        $filters['distributionPoint']['fullName']['directoryName']['rdnSequence']['value'] = $type_utf8_string;
        $filters['directoryName']['rdnSequence']['value'] = $type_utf8_string;

        /* in the case of policyQualifiers/qualifier, the type has to be \phpseclib\File\ASN1::TYPE_IA5_STRING.
           \phpseclib\File\ASN1::TYPE_PRINTABLE_STRING will cause OpenSSL's X.509 parser to spit out random
           characters.
         */
        $filters['policyQualifiers']['qualifier']
            = array('type' => ASN1::TYPE_IA5_STRING);

        $asn1->loadFilters($filters);

        $this->_mapOutExtensions($cert, 'tbsCertificate/extensions', $asn1);
        $this->_mapOutDNs($cert, 'tbsCertificate/issuer/rdnSequence', $asn1);
        $this->_mapOutDNs($cert, 'tbsCertificate/subject/rdnSequence', $asn1);

        $cert = $asn1->encodeDER($cert, $this->Certificate);

        switch ($format) {
            case self::FORMAT_DER:
                return $cert;
            // case self::FORMAT_PEM:
            default:
                return "-----BEGIN CERTIFICATE-----\r\n" . chunk_split(base64_encode($cert), 64) . '-----END CERTIFICATE-----';
        }
    }

    /**
     * Map extension values from octet string to extension-specific internal
     *   format.
     *
     * @param array ref $root
     * @param string $path
     * @param object $asn1
     * @access private
     */
    function _mapInExtensions(&$root, $path, $asn1)
    {
        $extensions = &$this->_subArrayUnchecked($root, $path);

        if ($extensions) {
            for ($i = 0; $i < count($extensions); $i++) {
                $id = $extensions[$i]['extnId'];
                $value = &$extensions[$i]['extnValue'];
                $value = base64_decode($value);
                $decoded = $asn1->decodeBER($value);
                /* [extnValue] contains the DER encoding of an ASN.1 value
                   corresponding to the extension type identified by extnID */
                $map = $this->_getMapping($id);
                if (!is_bool($map)) {
                    $mapped = $asn1->asn1map($decoded[0], $map, array('iPAddress' => array($this, '_decodeIP')));
                    $value = $mapped === false ? $decoded[0] : $mapped;

                    if ($id == 'id-ce-certificatePolicies') {
                        for ($j = 0; $j < count($value); $j++) {
                            if (!isset($value[$j]['policyQualifiers'])) {
                                continue;
                            }
                            for ($k = 0; $k < count($value[$j]['policyQualifiers']); $k++) {
                                $subid = $value[$j]['policyQualifiers'][$k]['policyQualifierId'];
                                $map = $this->_getMapping($subid);
                                $subvalue = &$value[$j]['policyQualifiers'][$k]['qualifier'];
                                if ($map !== false) {
                                    $decoded = $asn1->decodeBER($subvalue);
                                    $mapped = $asn1->asn1map($decoded[0], $map);
                                    $subvalue = $mapped === false ? $decoded[0] : $mapped;
                                }
                            }
                        }
                    }
                } else {
                    $value = base64_encode($value);
                }
            }
        }
    }

    /**
     * Map extension values from extension-specific internal format to
     *   octet string.
     *
     * @param array ref $root
     * @param string $path
     * @param object $asn1
     * @access private
     */
    function _mapOutExtensions(&$root, $path, $asn1)
    {
        $extensions = &$this->_subArray($root, $path);

        if (is_array($extensions)) {
            $size = count($extensions);
            for ($i = 0; $i < $size; $i++) {
                if ($extensions[$i] instanceof Element) {
                    continue;
                }

                $id = $extensions[$i]['extnId'];
                $value = &$extensions[$i]['extnValue'];

                switch ($id) {
                    case 'id-ce-certificatePolicies':
                        for ($j = 0; $j < count($value); $j++) {
                            if (!isset($value[$j]['policyQualifiers'])) {
                                continue;
                            }
                            for ($k = 0; $k < count($value[$j]['policyQualifiers']); $k++) {
                                $subid = $value[$j]['policyQualifiers'][$k]['policyQualifierId'];
                                $map = $this->_getMapping($subid);
                                $subvalue = &$value[$j]['policyQualifiers'][$k]['qualifier'];
                                if ($map !== false) {
                                    // by default \phpseclib\File\ASN1 will try to render qualifier as a \phpseclib\File\ASN1::TYPE_IA5_STRING since it's
                                    // actual type is \phpseclib\File\ASN1::TYPE_ANY
                                    $subvalue = new Element($asn1->encodeDER($subvalue, $map));
                                }
                            }
                        }
                        break;
                    case 'id-ce-authorityKeyIdentifier': // use 00 as the serial number instead of an empty string
                        if (isset($value['authorityCertSerialNumber'])) {
                            if ($value['authorityCertSerialNumber']->toBytes() == '') {
                                $temp = chr((ASN1::CLASS_CONTEXT_SPECIFIC << 6) | 2) . "\1\0";
                                $value['authorityCertSerialNumber'] = new Element($temp);
                            }
                        }
                }

                /* [extnValue] contains the DER encoding of an ASN.1 value
                   corresponding to the extension type identified by extnID */
                $map = $this->_getMapping($id);
                if (is_bool($map)) {
                    if (!$map) {
                        user_error($id . ' is not a currently supported extension');
                        unset($extensions[$i]);
                    }
                } else {
                    $temp = $asn1->encodeDER($value, $map, array('iPAddress' => array($this, '_encodeIP')));
                    $value = base64_encode($temp);
                }
            }
        }
    }

    /**
     * Map attribute values from ANY type to attribute-specific internal
     *   format.
     *
     * @param array ref $root
     * @param string $path
     * @param object $asn1
     * @access private
     */
    function _mapInAttributes(&$root, $path, $asn1)
    {
        $attributes = &$this->_subArray($root, $path);

        if (is_array($attributes)) {
            for ($i = 0; $i < count($attributes); $i++) {
                $id = $attributes[$i]['type'];
                /* $value contains the DER encoding of an ASN.1 value
                   corresponding to the attribute type identified by type */
                $map = $this->_getMapping($id);
                if (is_array($attributes[$i]['value'])) {
                    $values = &$attributes[$i]['value'];
                    for ($j = 0; $j < count($values); $j++) {
                        $value = $asn1->encodeDER($values[$j], $this->AttributeValue);
                        $decoded = $asn1->decodeBER($value);
                        if (!is_bool($map)) {
                            $mapped = $asn1->asn1map($decoded[0], $map);
                            if ($mapped !== false) {
                                $values[$j] = $mapped;
                            }
                            if ($id == 'pkcs-9-at-extensionRequest' && $this->_isSubArrayValid($values, $j)) {
                                $this->_mapInExtensions($values, $j, $asn1);
                            }
                        } elseif ($map) {
                            $values[$j] = base64_encode($value);
                        }
                    }
                }
            }
        }
    }

    /**
     * Map attribute values from attribute-specific internal format to
     *   ANY type.
     *
     * @param array ref $root
     * @param string $path
     * @param object $asn1
     * @access private
     */
    function _mapOutAttributes(&$root, $path, $asn1)
    {
        $attributes = &$this->_subArray($root, $path);

        if (is_array($attributes)) {
            $size = count($attributes);
            for ($i = 0; $i < $size; $i++) {
                /* [value] contains the DER encoding of an ASN.1 value
                   corresponding to the attribute type identified by type */
                $id = $attributes[$i]['type'];
                $map = $this->_getMapping($id);
                if ($map === false) {
                    user_error($id . ' is not a currently supported attribute', E_USER_NOTICE);
                    unset($attributes[$i]);
                } elseif (is_array($attributes[$i]['value'])) {
                    $values = &$attributes[$i]['value'];
                    for ($j = 0; $j < count($values); $j++) {
                        switch ($id) {
                            case 'pkcs-9-at-extensionRequest':
                                $this->_mapOutExtensions($values, $j, $asn1);
                                break;
                        }

                        if (!is_bool($map)) {
                            $temp = $asn1->encodeDER($values[$j], $map);
                            $decoded = $asn1->decodeBER($temp);
                            $values[$j] = $asn1->asn1map($decoded[0], $this->AttributeValue);
                        }
                    }
                }
            }
        }
    }

    /**
     * Map DN values from ANY type to DN-specific internal
     *   format.
     *
     * @param array ref $root
     * @param string $path
     * @param object $asn1
     * @access private
     */
    function _mapInDNs(&$root, $path, $asn1)
    {
        $dns = &$this->_subArray($root, $path);

        if (is_array($dns)) {
            for ($i = 0; $i < count($dns); $i++) {
                for ($j = 0; $j < count($dns[$i]); $j++) {
                    $type = $dns[$i][$j]['type'];
                    $value = &$dns[$i][$j]['value'];
                    if (is_object($value) && $value instanceof Element) {
                        $map = $this->_getMapping($type);
                        if (!is_bool($map)) {
                            $decoded = $asn1->decodeBER($value);
                            $value = $asn1->asn1map($decoded[0], $map);
                        }
                    }
                }
            }
        }
    }

    /**
     * Map DN values from DN-specific internal format to
     *   ANY type.
     *
     * @param array ref $root
     * @param string $path
     * @param object $asn1
     * @access private
     */
    function _mapOutDNs(&$root, $path, $asn1)
    {
        $dns = &$this->_subArray($root, $path);

        if (is_array($dns)) {
            $size = count($dns);
            for ($i = 0; $i < $size; $i++) {
                for ($j = 0; $j < count($dns[$i]); $j++) {
                    $type = $dns[$i][$j]['type'];
                    $value = &$dns[$i][$j]['value'];
                    if (is_object($value) && $value instanceof Element) {
                        continue;
                    }

                    $map = $this->_getMapping($type);
                    if (!is_bool($map)) {
                        $value = new Element($asn1->encodeDER($value, $map));
                    }
                }
            }
        }
    }

    /**
     * Associate an extension ID to an extension mapping
     *
     * @param string $extnId
     * @access private
     * @return mixed
     */
    function _getMapping($extnId)
    {
        if (!is_string($extnId)) { // eg. if it's a \phpseclib\File\ASN1\Element object
            return true;
        }

        switch ($extnId) {
            case 'id-ce-keyUsage':
                return $this->KeyUsage;
            case 'id-ce-basicConstraints':
                return $this->BasicConstraints;
            case 'id-ce-subjectKeyIdentifier':
                return $this->KeyIdentifier;
            case 'id-ce-cRLDistributionPoints':
                return $this->CRLDistributionPoints;
            case 'id-ce-authorityKeyIdentifier':
                return $this->AuthorityKeyIdentifier;
            case 'id-ce-certificatePolicies':
                return $this->CertificatePolicies;
            case 'id-ce-extKeyUsage':
                return $this->ExtKeyUsageSyntax;
            case 'id-pe-authorityInfoAccess':
                return $this->AuthorityInfoAccessSyntax;
            case 'id-ce-subjectAltName':
                return $this->SubjectAltName;
            case 'id-ce-subjectDirectoryAttributes':
                return $this->SubjectDirectoryAttributes;
            case 'id-ce-privateKeyUsagePeriod':
                return $this->PrivateKeyUsagePeriod;
            case 'id-ce-issuerAltName':
                return $this->IssuerAltName;
            case 'id-ce-policyMappings':
                return $this->PolicyMappings;
            case 'id-ce-nameConstraints':
                return $this->NameConstraints;

            case 'netscape-cert-type':
                return $this->netscape_cert_type;
            case 'netscape-comment':
                return $this->netscape_comment;
            case 'netscape-ca-policy-url':
                return $this->netscape_ca_policy_url;

            // since id-qt-cps isn't a constructed type it will have already been decoded as a string by the time it gets
            // back around to asn1map() and we don't want it decoded again.
            //case 'id-qt-cps':
            //    return $this->CPSuri;
            case 'id-qt-unotice':
                return $this->UserNotice;

            // the following OIDs are unsupported but we don't want them to give notices when calling saveX509().
            case 'id-pe-logotype': // http://www.ietf.org/rfc/rfc3709.txt
            case 'entrustVersInfo':
            // http://support.microsoft.com/kb/287547
            case '1.3.6.1.4.1.311.20.2': // szOID_ENROLL_CERTTYPE_EXTENSION
            case '1.3.6.1.4.1.311.21.1': // szOID_CERTSRV_CA_VERSION
            // "SET Secure Electronic Transaction Specification"
            // http://www.maithean.com/docs/set_bk3.pdf
            case '2.23.42.7.0': // id-set-hashedRootKey
            // "Certificate Transparency"
            // https://tools.ietf.org/html/rfc6962
            case '1.3.6.1.4.1.11129.2.4.2':
                return true;

            // CSR attributes
            case 'pkcs-9-at-unstructuredName':
                return $this->PKCS9String;
            case 'pkcs-9-at-challengePassword':
                return $this->DirectoryString;
            case 'pkcs-9-at-extensionRequest':
                return $this->Extensions;

            // CRL extensions.
            case 'id-ce-cRLNumber':
                return $this->CRLNumber;
            case 'id-ce-deltaCRLIndicator':
                return $this->CRLNumber;
            case 'id-ce-issuingDistributionPoint':
                return $this->IssuingDistributionPoint;
            case 'id-ce-freshestCRL':
                return $this->CRLDistributionPoints;
            case 'id-ce-cRLReasons':
                return $this->CRLReason;
            case 'id-ce-invalidityDate':
                return $this->InvalidityDate;
            case 'id-ce-certificateIssuer':
                return $this->CertificateIssuer;
            case 'id-ce-holdInstructionCode':
                return $this->HoldInstructionCode;
            case 'id-at-postalAddress':
                return $this->PostalAddress;
        }

        return false;
    }

    /**
     * Load an X.509 certificate as a certificate authority
     *
     * @param string $cert
     * @access public
     * @return bool
     */
    function loadCA($cert)
    {
        $olddn = $this->dn;
        $oldcert = $this->currentCert;
        $oldsigsubj = $this->signatureSubject;
        $oldkeyid = $this->currentKeyIdentifier;

        $cert = $this->loadX509($cert);
        if (!$cert) {
            $this->dn = $olddn;
            $this->currentCert = $oldcert;
            $this->signatureSubject = $oldsigsubj;
            $this->currentKeyIdentifier = $oldkeyid;

            return false;
        }

        /* From RFC5280 "PKIX Certificate and CRL Profile":

           If the keyUsage extension is present, then the subject public key
           MUST NOT be used to verify signatures on certificates or CRLs unless
           the corresponding keyCertSign or cRLSign bit is set. */
        //$keyUsage = $this->getExtension('id-ce-keyUsage');
        //if ($keyUsage && !in_array('keyCertSign', $keyUsage)) {
        //    return false;
        //}

        /* From RFC5280 "PKIX Certificate and CRL Profile":

           The cA boolean indicates whether the certified public key may be used
           to verify certificate signatures.  If the cA boolean is not asserted,
           then the keyCertSign bit in the key usage extension MUST NOT be
           asserted.  If the basic constraints extension is not present in a
           version 3 certificate, or the extension is present but the cA boolean
           is not asserted, then the certified public key MUST NOT be used to
           verify certificate signatures. */
        //$basicConstraints = $this->getExtension('id-ce-basicConstraints');
        //if (!$basicConstraints || !$basicConstraints['cA']) {
        //    return false;
        //}

        $this->CAs[] = $cert;

        $this->dn = $olddn;
        $this->currentCert = $oldcert;
        $this->signatureSubject = $oldsigsubj;

        return true;
    }

    /**
     * Validate an X.509 certificate against a URL
     *
     * From RFC2818 "HTTP over TLS":
     *
     * Matching is performed using the matching rules specified by
     * [RFC2459].  If more than one identity of a given type is present in
     * the certificate (e.g., more than one dNSName name, a match in any one
     * of the set is considered acceptable.) Names may contain the wildcard
     * character * which is considered to match any single domain name
     * component or component fragment. E.g., *.a.com matches foo.a.com but
     * not bar.foo.a.com. f*.com matches foo.com but not bar.com.
     *
     * @param string $url
     * @access public
     * @return bool
     */
    function validateURL($url)
    {
        if (!is_array($this->currentCert) || !isset($this->currentCert['tbsCertificate'])) {
            return false;
        }

        $components = parse_url($url);
        if (!isset($components['host'])) {
            return false;
        }

        if ($names = $this->getExtension('id-ce-subjectAltName')) {
            foreach ($names as $name) {
                foreach ($name as $key => $value) {
                    $value = str_replace(array('.', '*'), array('\.', '[^.]*'), $value);
                    switch ($key) {
                        case 'dNSName':
                            /* From RFC2818 "HTTP over TLS":

                               If a subjectAltName extension of type dNSName is present, that MUST
                               be used as the identity. Otherwise, the (most specific) Common Name
                               field in the Subject field of the certificate MUST be used. Although
                               the use of the Common Name is existing practice, it is deprecated and
                               Certification Authorities are encouraged to use the dNSName instead. */
                            if (preg_match('#^' . $value . '$#', $components['host'])) {
                                return true;
                            }
                            break;
                        case 'iPAddress':
                            /* From RFC2818 "HTTP over TLS":

                               In some cases, the URI is specified as an IP address rather than a
                               hostname. In this case, the iPAddress subjectAltName must be present
                               in the certificate and must exactly match the IP in the URI. */
                            if (preg_match('#(?:\d{1-3}\.){4}#', $components['host'] . '.') && preg_match('#^' . $value . '$#', $components['host'])) {
                                return true;
                            }
                    }
                }
            }
            return false;
        }

        if ($value = $this->getDNProp('id-at-commonName')) {
            $value = str_replace(array('.', '*'), array('\.', '[^.]*'), $value[0]);
            return preg_match('#^' . $value . '$#', $components['host']);
        }

        return false;
    }

    /**
     * Validate a date
     *
     * If $date isn't defined it is assumed to be the current date.
     *
     * @param int $date optional
     * @access public
     */
    function validateDate($date = null)
    {
        if (!is_array($this->currentCert) || !isset($this->currentCert['tbsCertificate'])) {
            return false;
        }

        if (!isset($date)) {
            $date = new DateTime($date, new DateTimeZone(@date_default_timezone_get()));
        }

        $notBefore = $this->currentCert['tbsCertificate']['validity']['notBefore'];
        $notBefore = isset($notBefore['generalTime']) ? $notBefore['generalTime'] : $notBefore['utcTime'];

        $notAfter = $this->currentCert['tbsCertificate']['validity']['notAfter'];
        $notAfter = isset($notAfter['generalTime']) ? $notAfter['generalTime'] : $notAfter['utcTime'];

        switch (true) {
            case $date < new DateTime($notBefore, new DateTimeZone(@date_default_timezone_get())):
            case $date > new DateTime($notAfter, new DateTimeZone(@date_default_timezone_get())):
                return false;
        }

        return true;
    }

    /**
     * Validate a signature
     *
     * Works on X.509 certs, CSR's and CRL's.
     * Returns true if the signature is verified, false if it is not correct or null on error
     *
     * By default returns false for self-signed certs. Call validateSignature(false) to make this support
     * self-signed.
     *
     * The behavior of this function is inspired by {@link http://php.net/openssl-verify openssl_verify}.
     *
     * @param bool $caonly optional
     * @access public
     * @return mixed
     */
    function validateSignature($caonly = true)
    {
        if (!is_array($this->currentCert) || !isset($this->signatureSubject)) {
            return null;
        }

        /* TODO:
           "emailAddress attribute values are not case-sensitive (e.g., "subscriber@example.com" is the same as "SUBSCRIBER@EXAMPLE.COM")."
            -- http://tools.ietf.org/html/rfc5280#section-4.1.2.6

           implement pathLenConstraint in the id-ce-basicConstraints extension */

        switch (true) {
            case isset($this->currentCert['tbsCertificate']):
                // self-signed cert
                switch (true) {
                    case !defined('FILE_X509_IGNORE_TYPE') && $this->currentCert['tbsCertificate']['issuer'] === $this->currentCert['tbsCertificate']['subject']:
                    case defined('FILE_X509_IGNORE_TYPE') && $this->getIssuerDN(self::DN_STRING) === $this->getDN(self::DN_STRING):
                        $authorityKey = $this->getExtension('id-ce-authorityKeyIdentifier');
                        $subjectKeyID = $this->getExtension('id-ce-subjectKeyIdentifier');
                        switch (true) {
                            case !is_array($authorityKey):
                            case is_array($authorityKey) && isset($authorityKey['keyIdentifier']) && $authorityKey['keyIdentifier'] === $subjectKeyID:
                                $signingCert = $this->currentCert; // working cert
                        }
                }

                if (!empty($this->CAs)) {
                    for ($i = 0; $i < count($this->CAs); $i++) {
                        // even if the cert is a self-signed one we still want to see if it's a CA;
                        // if not, we'll conditionally return an error
                        $ca = $this->CAs[$i];
                        switch (true) {
                            case !defined('FILE_X509_IGNORE_TYPE') && $this->currentCert['tbsCertificate']['issuer'] === $ca['tbsCertificate']['subject']:
                            case defined('FILE_X509_IGNORE_TYPE') && $this->getDN(self::DN_STRING, $this->currentCert['tbsCertificate']['issuer']) === $this->getDN(self::DN_STRING, $ca['tbsCertificate']['subject']):
                                $authorityKey = $this->getExtension('id-ce-authorityKeyIdentifier');
                                $subjectKeyID = $this->getExtension('id-ce-subjectKeyIdentifier', $ca);
                                switch (true) {
                                    case !is_array($authorityKey):
                                    case is_array($authorityKey) && isset($authorityKey['keyIdentifier']) && $authorityKey['keyIdentifier'] === $subjectKeyID:
                                        $signingCert = $ca; // working cert
                                        break 3;
                                }
                        }
                    }
                    if (count($this->CAs) == $i && $caonly) {
                        return false;
                    }
                } elseif (!isset($signingCert) || $caonly) {
                    return false;
                }
                return $this->_validateSignature(
                    $signingCert['tbsCertificate']['subjectPublicKeyInfo']['algorithm']['algorithm'],
                    $signingCert['tbsCertificate']['subjectPublicKeyInfo']['subjectPublicKey'],
                    $this->currentCert['signatureAlgorithm']['algorithm'],
                    substr(base64_decode($this->currentCert['signature']), 1),
                    $this->signatureSubject
                );
            case isset($this->currentCert['certificationRequestInfo']):
                return $this->_validateSignature(
                    $this->currentCert['certificationRequestInfo']['subjectPKInfo']['algorithm']['algorithm'],
                    $this->currentCert['certificationRequestInfo']['subjectPKInfo']['subjectPublicKey'],
                    $this->currentCert['signatureAlgorithm']['algorithm'],
                    substr(base64_decode($this->currentCert['signature']), 1),
                    $this->signatureSubject
                );
            case isset($this->currentCert['publicKeyAndChallenge']):
                return $this->_validateSignature(
                    $this->currentCert['publicKeyAndChallenge']['spki']['algorithm']['algorithm'],
                    $this->currentCert['publicKeyAndChallenge']['spki']['subjectPublicKey'],
                    $this->currentCert['signatureAlgorithm']['algorithm'],
                    substr(base64_decode($this->currentCert['signature']), 1),
                    $this->signatureSubject
                );
            case isset($this->currentCert['tbsCertList']):
                if (!empty($this->CAs)) {
                    for ($i = 0; $i < count($this->CAs); $i++) {
                        $ca = $this->CAs[$i];
                        switch (true) {
                            case !defined('FILE_X509_IGNORE_TYPE') && $this->currentCert['tbsCertList']['issuer'] === $ca['tbsCertificate']['subject']:
                            case defined('FILE_X509_IGNORE_TYPE') && $this->getDN(self::DN_STRING, $this->currentCert['tbsCertList']['issuer']) === $this->getDN(self::DN_STRING, $ca['tbsCertificate']['subject']):
                                $authorityKey = $this->getExtension('id-ce-authorityKeyIdentifier');
                                $subjectKeyID = $this->getExtension('id-ce-subjectKeyIdentifier', $ca);
                                switch (true) {
                                    case !is_array($authorityKey):
                                    case is_array($authorityKey) && isset($authorityKey['keyIdentifier']) && $authorityKey['keyIdentifier'] === $subjectKeyID:
                                        $signingCert = $ca; // working cert
                                        break 3;
                                }
                        }
                    }
                }
                if (!isset($signingCert)) {
                    return false;
                }
                return $this->_validateSignature(
                    $signingCert['tbsCertificate']['subjectPublicKeyInfo']['algorithm']['algorithm'],
                    $signingCert['tbsCertificate']['subjectPublicKeyInfo']['subjectPublicKey'],
                    $this->currentCert['signatureAlgorithm']['algorithm'],
                    substr(base64_decode($this->currentCert['signature']), 1),
                    $this->signatureSubject
                );
            default:
                return false;
        }
    }

    /**
     * Validates a signature
     *
     * Returns true if the signature is verified, false if it is not correct or null on error
     *
     * @param string $publicKeyAlgorithm
     * @param string $publicKey
     * @param string $signatureAlgorithm
     * @param string $signature
     * @param string $signatureSubject
     * @access private
     * @return int
     */
    function _validateSignature($publicKeyAlgorithm, $publicKey, $signatureAlgorithm, $signature, $signatureSubject)
    {
        switch ($publicKeyAlgorithm) {
            case 'rsaEncryption':
                $rsa = new RSA();
                $rsa->loadKey($publicKey);

                switch ($signatureAlgorithm) {
                    case 'md2WithRSAEncryption':
                    case 'md5WithRSAEncryption':
                    case 'sha1WithRSAEncryption':
                    case 'sha224WithRSAEncryption':
                    case 'sha256WithRSAEncryption':
                    case 'sha384WithRSAEncryption':
                    case 'sha512WithRSAEncryption':
                        $rsa->setHash(preg_replace('#WithRSAEncryption$#', '', $signatureAlgorithm));
                        $rsa->setSignatureMode(RSA::SIGNATURE_PKCS1);
                        if (!@$rsa->verify($signatureSubject, $signature)) {
                            return false;
                        }
                        break;
                    default:
                        return null;
                }
                break;
            default:
                return null;
        }

        return true;
    }

    /**
     * Reformat public keys
     *
     * Reformats a public key to a format supported by phpseclib (if applicable)
     *
     * @param string $algorithm
     * @param string $key
     * @access private
     * @return string
     */
    function _reformatKey($algorithm, $key)
    {
        switch ($algorithm) {
            case 'rsaEncryption':
                return
                    "-----BEGIN RSA PUBLIC KEY-----\r\n" .
                    // subjectPublicKey is stored as a bit string in X.509 certs.  the first byte of a bit string represents how many bits
                    // in the last byte should be ignored.  the following only supports non-zero stuff but as none of the X.509 certs Firefox
                    // uses as a cert authority actually use a non-zero bit I think it's safe to assume that none do.
                    chunk_split(base64_encode(substr(base64_decode($key), 1)), 64) .
                    '-----END RSA PUBLIC KEY-----';
            default:
                return $key;
        }
    }

    /**
     * Decodes an IP address
     *
     * Takes in a base64 encoded "blob" and returns a human readable IP address
     *
     * @param string $ip
     * @access private
     * @return string
     */
    function _decodeIP($ip)
    {
        return inet_ntop(base64_decode($ip));
    }

    /**
     * Encodes an IP address
     *
     * Takes a human readable IP address into a base64-encoded "blob"
     *
     * @param string $ip
     * @access private
     * @return string
     */
    function _encodeIP($ip)
    {
        return base64_encode(inet_pton($ip));
    }

    /**
     * "Normalizes" a Distinguished Name property
     *
     * @param string $propName
     * @access private
     * @return mixed
     */
    function _translateDNProp($propName)
    {
        switch (strtolower($propName)) {
            case 'id-at-countryname':
            case 'countryname':
            case 'c':
                return 'id-at-countryName';
            case 'id-at-organizationname':
            case 'organizationname':
            case 'o':
                return 'id-at-organizationName';
            case 'id-at-dnqualifier':
            case 'dnqualifier':
                return 'id-at-dnQualifier';
            case 'id-at-commonname':
            case 'commonname':
            case 'cn':
                return 'id-at-commonName';
            case 'id-at-stateorprovincename':
            case 'stateorprovincename':
            case 'state':
            case 'province':
            case 'provincename':
            case 'st':
                return 'id-at-stateOrProvinceName';
            case 'id-at-localityname':
            case 'localityname':
            case 'l':
                return 'id-at-localityName';
            case 'id-emailaddress':
            case 'emailaddress':
                return 'pkcs-9-at-emailAddress';
            case 'id-at-serialnumber':
            case 'serialnumber':
                return 'id-at-serialNumber';
            case 'id-at-postalcode':
            case 'postalcode':
                return 'id-at-postalCode';
            case 'id-at-streetaddress':
            case 'streetaddress':
                return 'id-at-streetAddress';
            case 'id-at-name':
            case 'name':
                return 'id-at-name';
            case 'id-at-givenname':
            case 'givenname':
                return 'id-at-givenName';
            case 'id-at-surname':
            case 'surname':
            case 'sn':
                return 'id-at-surname';
            case 'id-at-initials':
            case 'initials':
                return 'id-at-initials';
            case 'id-at-generationqualifier':
            case 'generationqualifier':
                return 'id-at-generationQualifier';
            case 'id-at-organizationalunitname':
            case 'organizationalunitname':
            case 'ou':
                return 'id-at-organizationalUnitName';
            case 'id-at-pseudonym':
            case 'pseudonym':
                return 'id-at-pseudonym';
            case 'id-at-title':
            case 'title':
                return 'id-at-title';
            case 'id-at-description':
            case 'description':
                return 'id-at-description';
            case 'id-at-role':
            case 'role':
                return 'id-at-role';
            case 'id-at-uniqueidentifier':
            case 'uniqueidentifier':
            case 'x500uniqueidentifier':
                return 'id-at-uniqueIdentifier';
            case 'postaladdress':
            case 'id-at-postaladdress':
                return 'id-at-postalAddress';
            default:
                return false;
        }
    }

    /**
     * Set a Distinguished Name property
     *
     * @param string $propName
     * @param mixed $propValue
     * @param string $type optional
     * @access public
     * @return bool
     */
    function setDNProp($propName, $propValue, $type = 'utf8String')
    {
        if (empty($this->dn)) {
            $this->dn = array('rdnSequence' => array());
        }

        if (($propName = $this->_translateDNProp($propName)) === false) {
            return false;
        }

        foreach ((array) $propValue as $v) {
            if (!is_array($v) && isset($type)) {
                $v = array($type => $v);
            }
            $this->dn['rdnSequence'][] = array(
                array(
                    'type' => $propName,
                    'value'=> $v
                )
            );
        }

        return true;
    }

    /**
     * Remove Distinguished Name properties
     *
     * @param string $propName
     * @access public
     */
    function removeDNProp($propName)
    {
        if (empty($this->dn)) {
            return;
        }

        if (($propName = $this->_translateDNProp($propName)) === false) {
            return;
        }

        $dn = &$this->dn['rdnSequence'];
        $size = count($dn);
        for ($i = 0; $i < $size; $i++) {
            if ($dn[$i][0]['type'] == $propName) {
                unset($dn[$i]);
            }
        }

        $dn = array_values($dn);
    }

    /**
     * Get Distinguished Name properties
     *
     * @param string $propName
     * @param array $dn optional
     * @param bool $withType optional
     * @return mixed
     * @access public
     */
    function getDNProp($propName, $dn = null, $withType = false)
    {
        if (!isset($dn)) {
            $dn = $this->dn;
        }

        if (empty($dn)) {
            return false;
        }

        if (($propName = $this->_translateDNProp($propName)) === false) {
            return false;
        }

        $asn1 = new ASN1();
        $asn1->loadOIDs($this->oids);
        $filters = array();
        $filters['value'] = array('type' => ASN1::TYPE_UTF8_STRING);
        $asn1->loadFilters($filters);
        $this->_mapOutDNs($dn, 'rdnSequence', $asn1);
        $dn = $dn['rdnSequence'];
        $result = array();
        for ($i = 0; $i < count($dn); $i++) {
            if ($dn[$i][0]['type'] == $propName) {
                $v = $dn[$i][0]['value'];
                if (!$withType) {
                    if (is_array($v)) {
                        foreach ($v as $type => $s) {
                            $type = array_search($type, $asn1->ANYmap, true);
                            if ($type !== false && isset($asn1->stringTypeSize[$type])) {
                                $s = $asn1->convert($s, $type);
                                if ($s !== false) {
                                    $v = $s;
                                    break;
                                }
                            }
                        }
                        if (is_array($v)) {
                            $v = array_pop($v); // Always strip data type.
                        }
                    } elseif (is_object($v) && $v instanceof Element) {
                        $map = $this->_getMapping($propName);
                        if (!is_bool($map)) {
                            $decoded = $asn1->decodeBER($v);
                            $v = $asn1->asn1map($decoded[0], $map);
                        }
                    }
                }
                $result[] = $v;
            }
        }

        return $result;
    }

    /**
     * Set a Distinguished Name
     *
     * @param mixed $dn
     * @param bool $merge optional
     * @param string $type optional
     * @access public
     * @return bool
     */
    function setDN($dn, $merge = false, $type = 'utf8String')
    {
        if (!$merge) {
            $this->dn = null;
        }

        if (is_array($dn)) {
            if (isset($dn['rdnSequence'])) {
                $this->dn = $dn; // No merge here.
                return true;
            }

            // handles stuff generated by openssl_x509_parse()
            foreach ($dn as $prop => $value) {
                if (!$this->setDNProp($prop, $value, $type)) {
                    return false;
                }
            }
            return true;
        }

        // handles everything else
        $results = preg_split('#((?:^|, *|/)(?:C=|O=|OU=|CN=|L=|ST=|SN=|postalCode=|streetAddress=|emailAddress=|serialNumber=|organizationalUnitName=|title=|description=|role=|x500UniqueIdentifier=|postalAddress=))#', $dn, -1, PREG_SPLIT_DELIM_CAPTURE);
        for ($i = 1; $i < count($results); $i+=2) {
            $prop = trim($results[$i], ', =/');
            $value = $results[$i + 1];
            if (!$this->setDNProp($prop, $value, $type)) {
                return false;
            }
        }

        return true;
    }

    /**
     * Get the Distinguished Name for a certificates subject
     *
     * @param mixed $format optional
     * @param array $dn optional
     * @access public
     * @return bool
     */
    function getDN($format = self::DN_ARRAY, $dn = null)
    {
        if (!isset($dn)) {
            $dn = isset($this->currentCert['tbsCertList']) ? $this->currentCert['tbsCertList']['issuer'] : $this->dn;
        }

        switch ((int) $format) {
            case self::DN_ARRAY:
                return $dn;
            case self::DN_ASN1:
                $asn1 = new ASN1();
                $asn1->loadOIDs($this->oids);
                $filters = array();
                $filters['rdnSequence']['value'] = array('type' => ASN1::TYPE_UTF8_STRING);
                $asn1->loadFilters($filters);
                $this->_mapOutDNs($dn, 'rdnSequence', $asn1);
                return $asn1->encodeDER($dn, $this->Name);
            case self::DN_CANON:
                //  No SEQUENCE around RDNs and all string values normalized as
                // trimmed lowercase UTF-8 with all spacing as one blank.
                // constructed RDNs will not be canonicalized
                $asn1 = new ASN1();
                $asn1->loadOIDs($this->oids);
                $filters = array();
                $filters['value'] = array('type' => ASN1::TYPE_UTF8_STRING);
                $asn1->loadFilters($filters);
                $result = '';
                $this->_mapOutDNs($dn, 'rdnSequence', $asn1);
                foreach ($dn['rdnSequence'] as $rdn) {
                    foreach ($rdn as $i => $attr) {
                        $attr = &$rdn[$i];
                        if (is_array($attr['value'])) {
                            foreach ($attr['value'] as $type => $v) {
                                $type = array_search($type, $asn1->ANYmap, true);
                                if ($type !== false && isset($asn1->stringTypeSize[$type])) {
                                    $v = $asn1->convert($v, $type);
                                    if ($v !== false) {
                                        $v = preg_replace('/\s+/', ' ', $v);
                                        $attr['value'] = strtolower(trim($v));
                                        break;
                                    }
                                }
                            }
                        }
                    }
                    $result .= $asn1->encodeDER($rdn, $this->RelativeDistinguishedName);
                }
                return $result;
            case self::DN_HASH:
                $dn = $this->getDN(self::DN_CANON, $dn);
                $hash = new Hash('sha1');
                $hash = $hash->hash($dn);
                extract(unpack('Vhash', $hash));
                return strtolower(bin2hex(pack('N', $hash)));
        }

        // Default is to return a string.
        $start = true;
        $output = '';

        $result = array();
        $asn1 = new ASN1();
        $asn1->loadOIDs($this->oids);
        $filters = array();
        $filters['rdnSequence']['value'] = array('type' => ASN1::TYPE_UTF8_STRING);
        $asn1->loadFilters($filters);
        $this->_mapOutDNs($dn, 'rdnSequence', $asn1);

        foreach ($dn['rdnSequence'] as $field) {
            $prop = $field[0]['type'];
            $value = $field[0]['value'];

            $delim = ', ';
            switch ($prop) {
                case 'id-at-countryName':
                    $desc = 'C';
                    break;
                case 'id-at-stateOrProvinceName':
                    $desc = 'ST';
                    break;
                case 'id-at-organizationName':
                    $desc = 'O';
                    break;
                case 'id-at-organizationalUnitName':
                    $desc = 'OU';
                    break;
                case 'id-at-commonName':
                    $desc = 'CN';
                    break;
                case 'id-at-localityName':
                    $desc = 'L';
                    break;
                case 'id-at-surname':
                    $desc = 'SN';
                    break;
                case 'id-at-uniqueIdentifier':
                    $delim = '/';
                    $desc = 'x500UniqueIdentifier';
                    break;
                case 'id-at-postalAddress':
                    $delim = '/';
                    $desc = 'postalAddress';
                    break;
                default:
                    $delim = '/';
                    $desc = preg_replace('#.+-([^-]+)$#', '$1', $prop);
            }

            if (!$start) {
                $output.= $delim;
            }
            if (is_array($value)) {
                foreach ($value as $type => $v) {
                    $type = array_search($type, $asn1->ANYmap, true);
                    if ($type !== false && isset($asn1->stringTypeSize[$type])) {
                        $v = $asn1->convert($v, $type);
                        if ($v !== false) {
                            $value = $v;
                            break;
                        }
                    }
                }
                if (is_array($value)) {
                    $value = array_pop($value); // Always strip data type.
                }
<<<<<<< HEAD
            } elseif (is_object($value) && $value instanceof Element) {
                $callback = create_function('$x', 'return "\x" . bin2hex($x[0]);');
=======
            } elseif (is_object($value) && strtolower(get_class($value)) == 'file_asn1_element') {
                // @codingStandardsIgnoreStart
                $callback = version_compare(PHP_VERSION, '5.3.0') >= 0 ?
                    function ($x) { return "\x" . bin2hex($x[0]); } :
                    create_function('$x', 'return "\x" . bin2hex($x[0]);');
                // @codingStandardsIgnoreEnd
>>>>>>> 703f7840
                $value = strtoupper(preg_replace_callback('#[^\x20-\x7E]#', $callback, $value->element));
            }
            $output.= $desc . '=' . $value;
            $result[$desc] = isset($result[$desc]) ?
                array_merge((array) $dn[$prop], array($value)) :
                $value;
            $start = false;
        }

        return $format == self::DN_OPENSSL ? $result : $output;
    }

    /**
     * Get the Distinguished Name for a certificate/crl issuer
     *
     * @param int $format optional
     * @access public
     * @return mixed
     */
    function getIssuerDN($format = self::DN_ARRAY)
    {
        switch (true) {
            case !isset($this->currentCert) || !is_array($this->currentCert):
                break;
            case isset($this->currentCert['tbsCertificate']):
                return $this->getDN($format, $this->currentCert['tbsCertificate']['issuer']);
            case isset($this->currentCert['tbsCertList']):
                return $this->getDN($format, $this->currentCert['tbsCertList']['issuer']);
        }

        return false;
    }

    /**
     * Get the Distinguished Name for a certificate/csr subject
     * Alias of getDN()
     *
     * @param int $format optional
     * @access public
     * @return mixed
     */
    function getSubjectDN($format = self::DN_ARRAY)
    {
        switch (true) {
            case !empty($this->dn):
                return $this->getDN($format);
            case !isset($this->currentCert) || !is_array($this->currentCert):
                break;
            case isset($this->currentCert['tbsCertificate']):
                return $this->getDN($format, $this->currentCert['tbsCertificate']['subject']);
            case isset($this->currentCert['certificationRequestInfo']):
                return $this->getDN($format, $this->currentCert['certificationRequestInfo']['subject']);
        }

        return false;
    }

    /**
     * Get an individual Distinguished Name property for a certificate/crl issuer
     *
     * @param string $propName
     * @param bool $withType optional
     * @access public
     * @return mixed
     */
    function getIssuerDNProp($propName, $withType = false)
    {
        switch (true) {
            case !isset($this->currentCert) || !is_array($this->currentCert):
                break;
            case isset($this->currentCert['tbsCertificate']):
                return $this->getDNProp($propName, $this->currentCert['tbsCertificate']['issuer'], $withType);
            case isset($this->currentCert['tbsCertList']):
                return $this->getDNProp($propName, $this->currentCert['tbsCertList']['issuer'], $withType);
        }

        return false;
    }

    /**
     * Get an individual Distinguished Name property for a certificate/csr subject
     *
     * @param string $propName
     * @param bool $withType optional
     * @access public
     * @return mixed
     */
    function getSubjectDNProp($propName, $withType = false)
    {
        switch (true) {
            case !empty($this->dn):
                return $this->getDNProp($propName, null, $withType);
            case !isset($this->currentCert) || !is_array($this->currentCert):
                break;
            case isset($this->currentCert['tbsCertificate']):
                return $this->getDNProp($propName, $this->currentCert['tbsCertificate']['subject'], $withType);
            case isset($this->currentCert['certificationRequestInfo']):
                return $this->getDNProp($propName, $this->currentCert['certificationRequestInfo']['subject'], $withType);
        }

        return false;
    }

    /**
     * Get the certificate chain for the current cert
     *
     * @access public
     * @return mixed
     */
    function getChain()
    {
        $chain = array($this->currentCert);

        if (!is_array($this->currentCert) || !isset($this->currentCert['tbsCertificate'])) {
            return false;
        }
        if (empty($this->CAs)) {
            return $chain;
        }
        while (true) {
            $currentCert = $chain[count($chain) - 1];
            for ($i = 0; $i < count($this->CAs); $i++) {
                $ca = $this->CAs[$i];
                if ($currentCert['tbsCertificate']['issuer'] === $ca['tbsCertificate']['subject']) {
                    $authorityKey = $this->getExtension('id-ce-authorityKeyIdentifier', $currentCert);
                    $subjectKeyID = $this->getExtension('id-ce-subjectKeyIdentifier', $ca);
                    switch (true) {
                        case !is_array($authorityKey):
                        case is_array($authorityKey) && isset($authorityKey['keyIdentifier']) && $authorityKey['keyIdentifier'] === $subjectKeyID:
                            if ($currentCert === $ca) {
                                break 3;
                            }
                            $chain[] = $ca;
                            break 2;
                    }
                }
            }
            if ($i == count($this->CAs)) {
                break;
            }
        }
        foreach ($chain as $key => $value) {
            $chain[$key] = new X509();
            $chain[$key]->loadX509($value);
        }
        return $chain;
    }

    /**
     * Set public key
     *
     * Key needs to be a \phpseclib\Crypt\RSA object
     *
     * @param object $key
     * @access public
     * @return bool
     */
    function setPublicKey($key)
    {
        $key->setPublicKey();
        $this->publicKey = $key;
    }

    /**
     * Set private key
     *
     * Key needs to be a \phpseclib\Crypt\RSA object
     *
     * @param object $key
     * @access public
     */
    function setPrivateKey($key)
    {
        $this->privateKey = $key;
    }

    /**
     * Set challenge
     *
     * Used for SPKAC CSR's
     *
     * @param string $challenge
     * @access public
     */
    function setChallenge($challenge)
    {
        $this->challenge = $challenge;
    }

    /**
     * Gets the public key
     *
     * Returns a \phpseclib\Crypt\RSA object or a false.
     *
     * @access public
     * @return mixed
     */
    function getPublicKey()
    {
        if (isset($this->publicKey)) {
            return $this->publicKey;
        }

        if (isset($this->currentCert) && is_array($this->currentCert)) {
            foreach (array('tbsCertificate/subjectPublicKeyInfo', 'certificationRequestInfo/subjectPKInfo') as $path) {
                $keyinfo = $this->_subArray($this->currentCert, $path);
                if (!empty($keyinfo)) {
                    break;
                }
            }
        }
        if (empty($keyinfo)) {
            return false;
        }

        $key = $keyinfo['subjectPublicKey'];

        switch ($keyinfo['algorithm']['algorithm']) {
            case 'rsaEncryption':
                $publicKey = new RSA();
                $publicKey->loadKey($key);
                $publicKey->setPublicKey();
                break;
            default:
                return false;
        }

        return $publicKey;
    }

    /**
     * Load a Certificate Signing Request
     *
     * @param string $csr
     * @access public
     * @return mixed
     */
    function loadCSR($csr, $mode = self::FORMAT_AUTO_DETECT)
    {
        if (is_array($csr) && isset($csr['certificationRequestInfo'])) {
            unset($this->currentCert);
            unset($this->currentKeyIdentifier);
            unset($this->signatureSubject);
            $this->dn = $csr['certificationRequestInfo']['subject'];
            if (!isset($this->dn)) {
                return false;
            }

            $this->currentCert = $csr;
            return $csr;
        }

        // see http://tools.ietf.org/html/rfc2986

        $asn1 = new ASN1();

        if ($mode != self::FORMAT_DER) {
            $newcsr = $this->_extractBER($csr);
            if ($mode == self::FORMAT_PEM && $csr == $newcsr) {
                return false;
            }
            $csr = $newcsr;
        }
        $orig = $csr;

        if ($csr === false) {
            $this->currentCert = false;
            return false;
        }

        $asn1->loadOIDs($this->oids);
        $decoded = $asn1->decodeBER($csr);

        if (empty($decoded)) {
            $this->currentCert = false;
            return false;
        }

        $csr = $asn1->asn1map($decoded[0], $this->CertificationRequest);
        if (!isset($csr) || $csr === false) {
            $this->currentCert = false;
            return false;
        }

        $this->_mapInAttributes($csr, 'certificationRequestInfo/attributes', $asn1);
        $this->_mapInDNs($csr, 'certificationRequestInfo/subject/rdnSequence', $asn1);

        $this->dn = $csr['certificationRequestInfo']['subject'];

        $this->signatureSubject = substr($orig, $decoded[0]['content'][0]['start'], $decoded[0]['content'][0]['length']);

        $algorithm = &$csr['certificationRequestInfo']['subjectPKInfo']['algorithm']['algorithm'];
        $key = &$csr['certificationRequestInfo']['subjectPKInfo']['subjectPublicKey'];
        $key = $this->_reformatKey($algorithm, $key);

        switch ($algorithm) {
            case 'rsaEncryption':
                $this->publicKey = new RSA();
                $this->publicKey->loadKey($key);
                $this->publicKey->setPublicKey();
                break;
            default:
                $this->publicKey = null;
        }

        $this->currentKeyIdentifier = null;
        $this->currentCert = $csr;

        return $csr;
    }

    /**
     * Save CSR request
     *
     * @param array $csr
     * @param int $format optional
     * @access public
     * @return string
     */
    function saveCSR($csr, $format = self::FORMAT_PEM)
    {
        if (!is_array($csr) || !isset($csr['certificationRequestInfo'])) {
            return false;
        }

        switch (true) {
            case !($algorithm = $this->_subArray($csr, 'certificationRequestInfo/subjectPKInfo/algorithm/algorithm')):
            case is_object($csr['certificationRequestInfo']['subjectPKInfo']['subjectPublicKey']):
                break;
            default:
                switch ($algorithm) {
                    case 'rsaEncryption':
                        $csr['certificationRequestInfo']['subjectPKInfo']['subjectPublicKey']
                            = base64_encode("\0" . base64_decode(preg_replace('#-.+-|[\r\n]#', '', $csr['certificationRequestInfo']['subjectPKInfo']['subjectPublicKey'])));
                        $csr['certificationRequestInfo']['subjectPKInfo']['algorithm']['parameters'] = null;
                        $csr['signatureAlgorithm']['parameters'] = null;
                        $csr['certificationRequestInfo']['signature']['parameters'] = null;
                }
        }

        $asn1 = new ASN1();

        $asn1->loadOIDs($this->oids);

        $filters = array();
        $filters['certificationRequestInfo']['subject']['rdnSequence']['value']
            = array('type' => ASN1::TYPE_UTF8_STRING);

        $asn1->loadFilters($filters);

        $this->_mapOutDNs($csr, 'certificationRequestInfo/subject/rdnSequence', $asn1);
        $this->_mapOutAttributes($csr, 'certificationRequestInfo/attributes', $asn1);
        $csr = $asn1->encodeDER($csr, $this->CertificationRequest);

        switch ($format) {
            case self::FORMAT_DER:
                return $csr;
            // case self::FORMAT_PEM:
            default:
                return "-----BEGIN CERTIFICATE REQUEST-----\r\n" . chunk_split(base64_encode($csr), 64) . '-----END CERTIFICATE REQUEST-----';
        }
    }

    /**
     * Load a SPKAC CSR
     *
     * SPKAC's are produced by the HTML5 keygen element:
     *
     * https://developer.mozilla.org/en-US/docs/HTML/Element/keygen
     *
     * @param string $csr
     * @access public
     * @return mixed
     */
    function loadSPKAC($spkac)
    {
        if (is_array($spkac) && isset($spkac['publicKeyAndChallenge'])) {
            unset($this->currentCert);
            unset($this->currentKeyIdentifier);
            unset($this->signatureSubject);
            $this->currentCert = $spkac;
            return $spkac;
        }

        // see http://www.w3.org/html/wg/drafts/html/master/forms.html#signedpublickeyandchallenge

        $asn1 = new ASN1();

        // OpenSSL produces SPKAC's that are preceded by the string SPKAC=
        $temp = preg_replace('#(?:SPKAC=)|[ \r\n\\\]#', '', $spkac);
        $temp = preg_match('#^[a-zA-Z\d/+]*={0,2}$#', $temp) ? base64_decode($temp) : false;
        if ($temp != false) {
            $spkac = $temp;
        }
        $orig = $spkac;

        if ($spkac === false) {
            $this->currentCert = false;
            return false;
        }

        $asn1->loadOIDs($this->oids);
        $decoded = $asn1->decodeBER($spkac);

        if (empty($decoded)) {
            $this->currentCert = false;
            return false;
        }

        $spkac = $asn1->asn1map($decoded[0], $this->SignedPublicKeyAndChallenge);

        if (!isset($spkac) || $spkac === false) {
            $this->currentCert = false;
            return false;
        }

        $this->signatureSubject = substr($orig, $decoded[0]['content'][0]['start'], $decoded[0]['content'][0]['length']);

        $algorithm = &$spkac['publicKeyAndChallenge']['spki']['algorithm']['algorithm'];
        $key = &$spkac['publicKeyAndChallenge']['spki']['subjectPublicKey'];
        $key = $this->_reformatKey($algorithm, $key);

        switch ($algorithm) {
            case 'rsaEncryption':
                $this->publicKey = new RSA();
                $this->publicKey->loadKey($key);
                $this->publicKey->setPublicKey();
                break;
            default:
                $this->publicKey = null;
        }

        $this->currentKeyIdentifier = null;
        $this->currentCert = $spkac;

        return $spkac;
    }

    /**
     * Save a SPKAC CSR request
     *
     * @param array $csr
     * @param int $format optional
     * @access public
     * @return string
     */
    function saveSPKAC($spkac, $format = self::FORMAT_PEM)
    {
        if (!is_array($spkac) || !isset($spkac['publicKeyAndChallenge'])) {
            return false;
        }

        $algorithm = $this->_subArray($spkac, 'publicKeyAndChallenge/spki/algorithm/algorithm');
        switch (true) {
            case !$algorithm:
            case is_object($spkac['publicKeyAndChallenge']['spki']['subjectPublicKey']):
                break;
            default:
                switch ($algorithm) {
                    case 'rsaEncryption':
                        $spkac['publicKeyAndChallenge']['spki']['subjectPublicKey']
                            = base64_encode("\0" . base64_decode(preg_replace('#-.+-|[\r\n]#', '', $spkac['publicKeyAndChallenge']['spki']['subjectPublicKey'])));
                }
        }

        $asn1 = new ASN1();

        $asn1->loadOIDs($this->oids);
        $spkac = $asn1->encodeDER($spkac, $this->SignedPublicKeyAndChallenge);

        switch ($format) {
            case self::FORMAT_DER:
                return $spkac;
            // case self::FORMAT_PEM:
            default:
                // OpenSSL's implementation of SPKAC requires the SPKAC be preceded by SPKAC= and since there are pretty much
                // no other SPKAC decoders phpseclib will use that same format
                return 'SPKAC=' . base64_encode($spkac);
        }
    }

    /**
     * Load a Certificate Revocation List
     *
     * @param string $crl
     * @access public
     * @return mixed
     */
    function loadCRL($crl, $mode = self::FORMAT_AUTO_DETECT)
    {
        if (is_array($crl) && isset($crl['tbsCertList'])) {
            $this->currentCert = $crl;
            unset($this->signatureSubject);
            return $crl;
        }

        $asn1 = new ASN1();

        if ($mode != self::FORMAT_DER) {
            $newcrl = $this->_extractBER($crl);
            if ($mode == self::FORMAT_PEM && $crl == $newcrl) {
                return false;
            }
            $crl = $newcrl;
        }
        $orig = $crl;

        if ($crl === false) {
            $this->currentCert = false;
            return false;
        }

        $asn1->loadOIDs($this->oids);
        $decoded = $asn1->decodeBER($crl);

        if (empty($decoded)) {
            $this->currentCert = false;
            return false;
        }

        $crl = $asn1->asn1map($decoded[0], $this->CertificateList);
        if (!isset($crl) || $crl === false) {
            $this->currentCert = false;
            return false;
        }

        $this->signatureSubject = substr($orig, $decoded[0]['content'][0]['start'], $decoded[0]['content'][0]['length']);

        $this->_mapInDNs($crl, 'tbsCertList/issuer/rdnSequence', $asn1);
        if ($this->_isSubArrayValid($crl, 'tbsCertList/crlExtensions')) {
            $this->_mapInExtensions($crl, 'tbsCertList/crlExtensions', $asn1);
        }
        if ($this->_isSubArrayValid($crl, 'tbsCertList/revokedCertificates')) {
            $rclist_ref = &$this->_subArrayUnchecked($crl, 'tbsCertList/revokedCertificates');
            if ($rclist_ref) {
                $rclist = $crl['tbsCertList']['revokedCertificates'];
                foreach ($rclist as $i => $extension) {
                    if ($this->_isSubArrayValid($rclist, "$i/crlEntryExtensions", $asn1)) {
                        $this->_mapInExtensions($rclist_ref, "$i/crlEntryExtensions", $asn1);
                    }
                }
            }
        }

        $this->currentKeyIdentifier = null;
        $this->currentCert = $crl;

        return $crl;
    }

    /**
     * Save Certificate Revocation List.
     *
     * @param array $crl
     * @param int $format optional
     * @access public
     * @return string
     */
    function saveCRL($crl, $format = self::FORMAT_PEM)
    {
        if (!is_array($crl) || !isset($crl['tbsCertList'])) {
            return false;
        }

        $asn1 = new ASN1();

        $asn1->loadOIDs($this->oids);

        $filters = array();
        $filters['tbsCertList']['issuer']['rdnSequence']['value']
            = array('type' => ASN1::TYPE_UTF8_STRING);
        $filters['tbsCertList']['signature']['parameters']
            = array('type' => ASN1::TYPE_UTF8_STRING);
        $filters['signatureAlgorithm']['parameters']
            = array('type' => ASN1::TYPE_UTF8_STRING);

        if (empty($crl['tbsCertList']['signature']['parameters'])) {
            $filters['tbsCertList']['signature']['parameters']
                = array('type' => ASN1::TYPE_NULL);
        }

        if (empty($crl['signatureAlgorithm']['parameters'])) {
            $filters['signatureAlgorithm']['parameters']
                = array('type' => ASN1::TYPE_NULL);
        }

        $asn1->loadFilters($filters);

        $this->_mapOutDNs($crl, 'tbsCertList/issuer/rdnSequence', $asn1);
        $this->_mapOutExtensions($crl, 'tbsCertList/crlExtensions', $asn1);
        $rclist = &$this->_subArray($crl, 'tbsCertList/revokedCertificates');
        if (is_array($rclist)) {
            foreach ($rclist as $i => $extension) {
                $this->_mapOutExtensions($rclist, "$i/crlEntryExtensions", $asn1);
            }
        }

        $crl = $asn1->encodeDER($crl, $this->CertificateList);

        switch ($format) {
            case self::FORMAT_DER:
                return $crl;
            // case self::FORMAT_PEM:
            default:
                return "-----BEGIN X509 CRL-----\r\n" . chunk_split(base64_encode($crl), 64) . '-----END X509 CRL-----';
        }
    }

    /**
     * Helper function to build a time field according to RFC 3280 section
     *  - 4.1.2.5 Validity
     *  - 5.1.2.4 This Update
     *  - 5.1.2.5 Next Update
     *  - 5.1.2.6 Revoked Certificates
     * by choosing utcTime iff year of date given is before 2050 and generalTime else.
     *
     * @param string $date in format date('D, d M Y H:i:s O')
     * @access private
     * @return array
     */
    function _timeField($date)
    {
        if ($date instanceof Element) {
            return $date;
        }
        $dateObj = new DateTime($date, new DateTimeZone('GMT'));
        $year = $dateObj->format('Y'); // the same way ASN1.php parses this
        if ($year < 2050) {
            return array('utcTime' => $date);
        } else {
            return array('generalTime' => $date);
        }
    }

    /**
     * Sign an X.509 certificate
     *
     * $issuer's private key needs to be loaded.
     * $subject can be either an existing X.509 cert (if you want to resign it),
     * a CSR or something with the DN and public key explicitly set.
     *
     * @param \phpseclib\File\X509 $issuer
     * @param \phpseclib\File\X509 $subject
     * @param string $signatureAlgorithm optional
     * @access public
     * @return mixed
     */
    function sign($issuer, $subject, $signatureAlgorithm = 'sha1WithRSAEncryption')
    {
        if (!is_object($issuer->privateKey) || empty($issuer->dn)) {
            return false;
        }

        if (isset($subject->publicKey) && !($subjectPublicKey = $subject->_formatSubjectPublicKey())) {
            return false;
        }

        $currentCert = isset($this->currentCert) ? $this->currentCert : null;
        $signatureSubject = isset($this->signatureSubject) ? $this->signatureSubject: null;

        if (isset($subject->currentCert) && is_array($subject->currentCert) && isset($subject->currentCert['tbsCertificate'])) {
            $this->currentCert = $subject->currentCert;
            $this->currentCert['tbsCertificate']['signature']['algorithm'] = $signatureAlgorithm;
            $this->currentCert['signatureAlgorithm']['algorithm'] = $signatureAlgorithm;

            if (!empty($this->startDate)) {
                $this->currentCert['tbsCertificate']['validity']['notBefore'] = $this->_timeField($this->startDate);
            }
            if (!empty($this->endDate)) {
                $this->currentCert['tbsCertificate']['validity']['notAfter'] = $this->_timeField($this->endDate);
            }
            if (!empty($this->serialNumber)) {
                $this->currentCert['tbsCertificate']['serialNumber'] = $this->serialNumber;
            }
            if (!empty($subject->dn)) {
                $this->currentCert['tbsCertificate']['subject'] = $subject->dn;
            }
            if (!empty($subject->publicKey)) {
                $this->currentCert['tbsCertificate']['subjectPublicKeyInfo'] = $subjectPublicKey;
            }
            $this->removeExtension('id-ce-authorityKeyIdentifier');
            if (isset($subject->domains)) {
                $this->removeExtension('id-ce-subjectAltName');
            }
        } elseif (isset($subject->currentCert) && is_array($subject->currentCert) && isset($subject->currentCert['tbsCertList'])) {
            return false;
        } else {
            if (!isset($subject->publicKey)) {
                return false;
            }

            $startDate = new DateTime('now', new DateTimeZone(@date_default_timezone_get()));
            $startDate = !empty($this->startDate) ? $this->startDate : $startDate->format('D, d M Y H:i:s O');

            $endDate = new DateTime('+1 year', new DateTimeZone(@date_default_timezone_get()));
            $endDate = !empty($this->endDate) ? $this->endDate : $endDate->format('D, d M Y H:i:s O');

            /* "The serial number MUST be a positive integer"
               "Conforming CAs MUST NOT use serialNumber values longer than 20 octets."
                -- https://tools.ietf.org/html/rfc5280#section-4.1.2.2

               for the integer to be positive the leading bit needs to be 0 hence the
               application of a bitmap
            */
            $serialNumber = !empty($this->serialNumber) ?
                $this->serialNumber :
                new BigInteger(Random::string(20) & ("\x7F" . str_repeat("\xFF", 19)), 256);

            $this->currentCert = array(
                'tbsCertificate' =>
                    array(
                        'version' => 'v3',
                        'serialNumber' => $serialNumber, // $this->setserialNumber()
                        'signature' => array('algorithm' => $signatureAlgorithm),
                        'issuer' => false, // this is going to be overwritten later
                        'validity' => array(
                            'notBefore' => $this->_timeField($startDate), // $this->setStartDate()
                            'notAfter' => $this->_timeField($endDate)   // $this->setEndDate()
                        ),
                        'subject' => $subject->dn,
                        'subjectPublicKeyInfo' => $subjectPublicKey
                    ),
                    'signatureAlgorithm' => array('algorithm' => $signatureAlgorithm),
                    'signature'          => false // this is going to be overwritten later
            );

            // Copy extensions from CSR.
            $csrexts = $subject->getAttribute('pkcs-9-at-extensionRequest', 0);

            if (!empty($csrexts)) {
                $this->currentCert['tbsCertificate']['extensions'] = $csrexts;
            }
        }

        $this->currentCert['tbsCertificate']['issuer'] = $issuer->dn;

        if (isset($issuer->currentKeyIdentifier)) {
            $this->setExtension('id-ce-authorityKeyIdentifier', array(
                    //'authorityCertIssuer' => array(
                    //    array(
                    //        'directoryName' => $issuer->dn
                    //    )
                    //),
                    'keyIdentifier' => $issuer->currentKeyIdentifier
                ));
            //$extensions = &$this->currentCert['tbsCertificate']['extensions'];
            //if (isset($issuer->serialNumber)) {
            //    $extensions[count($extensions) - 1]['authorityCertSerialNumber'] = $issuer->serialNumber;
            //}
            //unset($extensions);
        }

        if (isset($subject->currentKeyIdentifier)) {
            $this->setExtension('id-ce-subjectKeyIdentifier', $subject->currentKeyIdentifier);
        }

        $altName = array();

        if (isset($subject->domains) && count($subject->domains)) {
            $altName = array_map(array('\phpseclib\File\X509', '_dnsName'), $subject->domains);
        }

        if (isset($subject->ipAddresses) && count($subject->ipAddresses)) {
            // should an IP address appear as the CN if no domain name is specified? idk
            //$ips = count($subject->domains) ? $subject->ipAddresses : array_slice($subject->ipAddresses, 1);
            $ipAddresses = array();
            foreach ($subject->ipAddresses as $ipAddress) {
                $encoded = $subject->_ipAddress($ipAddress);
                if ($encoded !== false) {
                    $ipAddresses[] = $encoded;
                }
            }
            if (count($ipAddresses)) {
                $altName = array_merge($altName, $ipAddresses);
            }
        }

        if (!empty($altName)) {
            $this->setExtension('id-ce-subjectAltName', $altName);
        }

        if ($this->caFlag) {
            $keyUsage = $this->getExtension('id-ce-keyUsage');
            if (!$keyUsage) {
                $keyUsage = array();
            }

            $this->setExtension(
                'id-ce-keyUsage',
                array_values(array_unique(array_merge($keyUsage, array('cRLSign', 'keyCertSign'))))
            );

            $basicConstraints = $this->getExtension('id-ce-basicConstraints');
            if (!$basicConstraints) {
                $basicConstraints = array();
            }

            $this->setExtension(
                'id-ce-basicConstraints',
                array_unique(array_merge(array('cA' => true), $basicConstraints)),
                true
            );

            if (!isset($subject->currentKeyIdentifier)) {
                $this->setExtension('id-ce-subjectKeyIdentifier', base64_encode($this->computeKeyIdentifier($this->currentCert)), false, false);
            }
        }

        // resync $this->signatureSubject
        // save $tbsCertificate in case there are any \phpseclib\File\ASN1\Element objects in it
        $tbsCertificate = $this->currentCert['tbsCertificate'];
        $this->loadX509($this->saveX509($this->currentCert));

        $result = $this->_sign($issuer->privateKey, $signatureAlgorithm);
        $result['tbsCertificate'] = $tbsCertificate;

        $this->currentCert = $currentCert;
        $this->signatureSubject = $signatureSubject;

        return $result;
    }

    /**
     * Sign a CSR
     *
     * @access public
     * @return mixed
     */
    function signCSR($signatureAlgorithm = 'sha1WithRSAEncryption')
    {
        if (!is_object($this->privateKey) || empty($this->dn)) {
            return false;
        }

        $origPublicKey = $this->publicKey;
        $class = get_class($this->privateKey);
        $this->publicKey = new $class();
        $this->publicKey->loadKey($this->privateKey->getPublicKey());
        $this->publicKey->setPublicKey();
        if (!($publicKey = $this->_formatSubjectPublicKey())) {
            return false;
        }
        $this->publicKey = $origPublicKey;

        $currentCert = isset($this->currentCert) ? $this->currentCert : null;
        $signatureSubject = isset($this->signatureSubject) ? $this->signatureSubject: null;

        if (isset($this->currentCert) && is_array($this->currentCert) && isset($this->currentCert['certificationRequestInfo'])) {
            $this->currentCert['signatureAlgorithm']['algorithm'] = $signatureAlgorithm;
            if (!empty($this->dn)) {
                $this->currentCert['certificationRequestInfo']['subject'] = $this->dn;
            }
            $this->currentCert['certificationRequestInfo']['subjectPKInfo'] = $publicKey;
        } else {
            $this->currentCert = array(
                'certificationRequestInfo' =>
                    array(
                        'version' => 'v1',
                        'subject' => $this->dn,
                        'subjectPKInfo' => $publicKey
                    ),
                    'signatureAlgorithm' => array('algorithm' => $signatureAlgorithm),
                    'signature'          => false // this is going to be overwritten later
            );
        }

        // resync $this->signatureSubject
        // save $certificationRequestInfo in case there are any \phpseclib\File\ASN1\Element objects in it
        $certificationRequestInfo = $this->currentCert['certificationRequestInfo'];
        $this->loadCSR($this->saveCSR($this->currentCert));

        $result = $this->_sign($this->privateKey, $signatureAlgorithm);
        $result['certificationRequestInfo'] = $certificationRequestInfo;

        $this->currentCert = $currentCert;
        $this->signatureSubject = $signatureSubject;

        return $result;
    }

    /**
     * Sign a SPKAC
     *
     * @access public
     * @return mixed
     */
    function signSPKAC($signatureAlgorithm = 'sha1WithRSAEncryption')
    {
        if (!is_object($this->privateKey)) {
            return false;
        }

        $origPublicKey = $this->publicKey;
        $class = get_class($this->privateKey);
        $this->publicKey = new $class();
        $this->publicKey->loadKey($this->privateKey->getPublicKey());
        $this->publicKey->setPublicKey();
        $publicKey = $this->_formatSubjectPublicKey();
        if (!$publicKey) {
            return false;
        }
        $this->publicKey = $origPublicKey;

        $currentCert = isset($this->currentCert) ? $this->currentCert : null;
        $signatureSubject = isset($this->signatureSubject) ? $this->signatureSubject: null;

        // re-signing a SPKAC seems silly but since everything else supports re-signing why not?
        if (isset($this->currentCert) && is_array($this->currentCert) && isset($this->currentCert['publicKeyAndChallenge'])) {
            $this->currentCert['signatureAlgorithm']['algorithm'] = $signatureAlgorithm;
            $this->currentCert['publicKeyAndChallenge']['spki'] = $publicKey;
            if (!empty($this->challenge)) {
                // the bitwise AND ensures that the output is a valid IA5String
                $this->currentCert['publicKeyAndChallenge']['challenge'] = $this->challenge & str_repeat("\x7F", strlen($this->challenge));
            }
        } else {
            $this->currentCert = array(
                'publicKeyAndChallenge' =>
                    array(
                        'spki' => $publicKey,
                        // quoting <https://developer.mozilla.org/en-US/docs/Web/HTML/Element/keygen>,
                        // "A challenge string that is submitted along with the public key. Defaults to an empty string if not specified."
                        // both Firefox and OpenSSL ("openssl spkac -key private.key") behave this way
                        // we could alternatively do this instead if we ignored the specs:
                        // Random::string(8) & str_repeat("\x7F", 8)
                        'challenge' => !empty($this->challenge) ? $this->challenge : ''
                    ),
                    'signatureAlgorithm' => array('algorithm' => $signatureAlgorithm),
                    'signature'          => false // this is going to be overwritten later
            );
        }

        // resync $this->signatureSubject
        // save $publicKeyAndChallenge in case there are any \phpseclib\File\ASN1\Element objects in it
        $publicKeyAndChallenge = $this->currentCert['publicKeyAndChallenge'];
        $this->loadSPKAC($this->saveSPKAC($this->currentCert));

        $result = $this->_sign($this->privateKey, $signatureAlgorithm);
        $result['publicKeyAndChallenge'] = $publicKeyAndChallenge;

        $this->currentCert = $currentCert;
        $this->signatureSubject = $signatureSubject;

        return $result;
    }

    /**
     * Sign a CRL
     *
     * $issuer's private key needs to be loaded.
     *
     * @param \phpseclib\File\X509 $issuer
     * @param \phpseclib\File\X509 $crl
     * @param string $signatureAlgorithm optional
     * @access public
     * @return mixed
     */
    function signCRL($issuer, $crl, $signatureAlgorithm = 'sha1WithRSAEncryption')
    {
        if (!is_object($issuer->privateKey) || empty($issuer->dn)) {
            return false;
        }

        $currentCert = isset($this->currentCert) ? $this->currentCert : null;
        $signatureSubject = isset($this->signatureSubject) ? $this->signatureSubject : null;

        $thisUpdate = new DateTime('now', new DateTimeZone(@date_default_timezone_get()));
        $thisUpdate = !empty($this->startDate) ? $this->startDate : $thisUpdate->format('D, d M Y H:i:s O');

        if (isset($crl->currentCert) && is_array($crl->currentCert) && isset($crl->currentCert['tbsCertList'])) {
            $this->currentCert = $crl->currentCert;
            $this->currentCert['tbsCertList']['signature']['algorithm'] = $signatureAlgorithm;
            $this->currentCert['signatureAlgorithm']['algorithm'] = $signatureAlgorithm;
        } else {
            $this->currentCert = array(
                'tbsCertList' =>
                    array(
                        'version' => 'v2',
                        'signature' => array('algorithm' => $signatureAlgorithm),
                        'issuer' => false, // this is going to be overwritten later
                        'thisUpdate' => $this->_timeField($thisUpdate) // $this->setStartDate()
                    ),
                    'signatureAlgorithm' => array('algorithm' => $signatureAlgorithm),
                    'signature'          => false // this is going to be overwritten later
            );
        }

        $tbsCertList = &$this->currentCert['tbsCertList'];
        $tbsCertList['issuer'] = $issuer->dn;
        $tbsCertList['thisUpdate'] = $this->_timeField($thisUpdate);

        if (!empty($this->endDate)) {
            $tbsCertList['nextUpdate'] = $this->_timeField($this->endDate); // $this->setEndDate()
        } else {
            unset($tbsCertList['nextUpdate']);
        }

        if (!empty($this->serialNumber)) {
            $crlNumber = $this->serialNumber;
        } else {
            $crlNumber = $this->getExtension('id-ce-cRLNumber');
            // "The CRL number is a non-critical CRL extension that conveys a
            //  monotonically increasing sequence number for a given CRL scope and
            //  CRL issuer.  This extension allows users to easily determine when a
            //  particular CRL supersedes another CRL."
            // -- https://tools.ietf.org/html/rfc5280#section-5.2.3
            $crlNumber = $crlNumber !== false ? $crlNumber->add(new BigInteger(1)) : null;
        }

        $this->removeExtension('id-ce-authorityKeyIdentifier');
        $this->removeExtension('id-ce-issuerAltName');

        // Be sure version >= v2 if some extension found.
        $version = isset($tbsCertList['version']) ? $tbsCertList['version'] : 0;
        if (!$version) {
            if (!empty($tbsCertList['crlExtensions'])) {
                $version = 1; // v2.
            } elseif (!empty($tbsCertList['revokedCertificates'])) {
                foreach ($tbsCertList['revokedCertificates'] as $cert) {
                    if (!empty($cert['crlEntryExtensions'])) {
                        $version = 1; // v2.
                    }
                }
            }

            if ($version) {
                $tbsCertList['version'] = $version;
            }
        }

        // Store additional extensions.
        if (!empty($tbsCertList['version'])) { // At least v2.
            if (!empty($crlNumber)) {
                $this->setExtension('id-ce-cRLNumber', $crlNumber);
            }

            if (isset($issuer->currentKeyIdentifier)) {
                $this->setExtension('id-ce-authorityKeyIdentifier', array(
                        //'authorityCertIssuer' => array(
                        //    array(
                        //        'directoryName' => $issuer->dn
                        //    )
                        //),
                        'keyIdentifier' => $issuer->currentKeyIdentifier
                    ));
                //$extensions = &$tbsCertList['crlExtensions'];
                //if (isset($issuer->serialNumber)) {
                //    $extensions[count($extensions) - 1]['authorityCertSerialNumber'] = $issuer->serialNumber;
                //}
                //unset($extensions);
            }

            $issuerAltName = $this->getExtension('id-ce-subjectAltName', $issuer->currentCert);

            if ($issuerAltName !== false) {
                $this->setExtension('id-ce-issuerAltName', $issuerAltName);
            }
        }

        if (empty($tbsCertList['revokedCertificates'])) {
            unset($tbsCertList['revokedCertificates']);
        }

        unset($tbsCertList);

        // resync $this->signatureSubject
        // save $tbsCertList in case there are any \phpseclib\File\ASN1\Element objects in it
        $tbsCertList = $this->currentCert['tbsCertList'];
        $this->loadCRL($this->saveCRL($this->currentCert));

        $result = $this->_sign($issuer->privateKey, $signatureAlgorithm);
        $result['tbsCertList'] = $tbsCertList;

        $this->currentCert = $currentCert;
        $this->signatureSubject = $signatureSubject;

        return $result;
    }

    /**
     * X.509 certificate signing helper function.
     *
     * @param object $key
     * @param \phpseclib\File\X509 $subject
     * @param string $signatureAlgorithm
     * @access public
     * @return mixed
     */
    function _sign($key, $signatureAlgorithm)
    {
        if ($key instanceof RSA) {
            switch ($signatureAlgorithm) {
                case 'md2WithRSAEncryption':
                case 'md5WithRSAEncryption':
                case 'sha1WithRSAEncryption':
                case 'sha224WithRSAEncryption':
                case 'sha256WithRSAEncryption':
                case 'sha384WithRSAEncryption':
                case 'sha512WithRSAEncryption':
                    $key->setHash(preg_replace('#WithRSAEncryption$#', '', $signatureAlgorithm));
                    $key->setSignatureMode(RSA::SIGNATURE_PKCS1);

                    $this->currentCert['signature'] = base64_encode("\0" . $key->sign($this->signatureSubject));
                    return $this->currentCert;
            }
        }

        return false;
    }

    /**
     * Set certificate start date
     *
     * @param string $date
     * @access public
     */
    function setStartDate($date)
    {
        if (!is_object($date) || !is_a($date, 'DateTime')) {
            $date = new DateTime($date, new DateTimeZone(@date_default_timezone_get()));
        }

        $this->startDate = $date->format('D, d M Y H:i:s O');
    }

    /**
     * Set certificate end date
     *
     * @param string $date
     * @access public
     */
    function setEndDate($date)
    {
        /*
          To indicate that a certificate has no well-defined expiration date,
          the notAfter SHOULD be assigned the GeneralizedTime value of
          99991231235959Z.

          -- http://tools.ietf.org/html/rfc5280#section-4.1.2.5
        */
        if (strtolower($date) == 'lifetime') {
            $temp = '99991231235959Z';
            $asn1 = new ASN1();
            $temp = chr(ASN1::TYPE_GENERALIZED_TIME) . $asn1->_encodeLength(strlen($temp)) . $temp;
            $this->endDate = new Element($temp);
        } else {
            if (!is_object($date) || !is_a($date, 'DateTime')) {
                $date = new DateTime($date, new DateTimeZone(@date_default_timezone_get()));
            }

            $this->endDate = $date->format('D, d M Y H:i:s O');
        }
    }

    /**
     * Set Serial Number
     *
     * @param string $serial
     * @param $base optional
     * @access public
     */
    function setSerialNumber($serial, $base = -256)
    {
        $this->serialNumber = new BigInteger($serial, $base);
    }

    /**
     * Turns the certificate into a certificate authority
     *
     * @access public
     */
    function makeCA()
    {
        $this->caFlag = true;
    }

    /**
     * Check for validity of subarray
     *
     * This is intended for use in conjunction with _subArrayUnchecked(),
     * implementing the checks included in _subArray() but without copying
     * a potentially large array by passing its reference by-value to is_array().
     *
     * @param array $root
     * @param string $path
     * @return boolean
     * @access private
     */
    function _isSubArrayValid($root, $path)
    {
        if (!is_array($root)) {
            return false;
        }

        foreach (explode('/', $path) as $i) {
            if (!is_array($root)) {
                return false;
            }

            if (!isset($root[$i])) {
                return true;
            }

            $root = $root[$i];
        }

        return true;
    }

    /**
     * Get a reference to a subarray
     *
     * This variant of _subArray() does no is_array() checking,
     * so $root should be checked with _isSubArrayValid() first.
     *
     * This is here for performance reasons:
     * Passing a reference (i.e. $root) by-value (i.e. to is_array())
     * creates a copy. If $root is an especially large array, this is expensive.
     *
     * @param array $root
     * @param string $path  absolute path with / as component separator
     * @param bool $create optional
     * @access private
     * @return array|false
     */
    function &_subArrayUnchecked(&$root, $path, $create = false)
    {
        $false = false;

        foreach (explode('/', $path) as $i) {
            if (!isset($root[$i])) {
                if (!$create) {
                    return $false;
                }

                $root[$i] = array();
            }

            $root = &$root[$i];
        }

        return $root;
    }

    /**
     * Get a reference to a subarray
     *
     * @param array $root
     * @param string $path  absolute path with / as component separator
     * @param bool $create optional
     * @access private
     * @return array|false
     */
    function &_subArray(&$root, $path, $create = false)
    {
        $false = false;

        if (!is_array($root)) {
            return $false;
        }

        foreach (explode('/', $path) as $i) {
            if (!is_array($root)) {
                return $false;
            }

            if (!isset($root[$i])) {
                if (!$create) {
                    return $false;
                }

                $root[$i] = array();
            }

            $root = &$root[$i];
        }

        return $root;
    }

    /**
     * Get a reference to an extension subarray
     *
     * @param array $root
     * @param string $path optional absolute path with / as component separator
     * @param bool $create optional
     * @access private
     * @return array|false
     */
    function &_extensions(&$root, $path = null, $create = false)
    {
        if (!isset($root)) {
            $root = $this->currentCert;
        }

        switch (true) {
            case !empty($path):
            case !is_array($root):
                break;
            case isset($root['tbsCertificate']):
                $path = 'tbsCertificate/extensions';
                break;
            case isset($root['tbsCertList']):
                $path = 'tbsCertList/crlExtensions';
                break;
            case isset($root['certificationRequestInfo']):
                $pth = 'certificationRequestInfo/attributes';
                $attributes = &$this->_subArray($root, $pth, $create);

                if (is_array($attributes)) {
                    foreach ($attributes as $key => $value) {
                        if ($value['type'] == 'pkcs-9-at-extensionRequest') {
                            $path = "$pth/$key/value/0";
                            break 2;
                        }
                    }
                    if ($create) {
                        $key = count($attributes);
                        $attributes[] = array('type' => 'pkcs-9-at-extensionRequest', 'value' => array());
                        $path = "$pth/$key/value/0";
                    }
                }
                break;
        }

        $extensions = &$this->_subArray($root, $path, $create);

        if (!is_array($extensions)) {
            $false = false;
            return $false;
        }

        return $extensions;
    }

    /**
     * Remove an Extension
     *
     * @param string $id
     * @param string $path optional
     * @access private
     * @return bool
     */
    function _removeExtension($id, $path = null)
    {
        $extensions = &$this->_extensions($this->currentCert, $path);

        if (!is_array($extensions)) {
            return false;
        }

        $result = false;
        foreach ($extensions as $key => $value) {
            if ($value['extnId'] == $id) {
                unset($extensions[$key]);
                $result = true;
            }
        }

        $extensions = array_values($extensions);
        return $result;
    }

    /**
     * Get an Extension
     *
     * Returns the extension if it exists and false if not
     *
     * @param string $id
     * @param array $cert optional
     * @param string $path optional
     * @access private
     * @return mixed
     */
    function _getExtension($id, $cert = null, $path = null)
    {
        $extensions = $this->_extensions($cert, $path);

        if (!is_array($extensions)) {
            return false;
        }

        foreach ($extensions as $key => $value) {
            if ($value['extnId'] == $id) {
                return $value['extnValue'];
            }
        }

        return false;
    }

    /**
     * Returns a list of all extensions in use
     *
     * @param array $cert optional
     * @param string $path optional
     * @access private
     * @return array
     */
    function _getExtensions($cert = null, $path = null)
    {
        $exts = $this->_extensions($cert, $path);
        $extensions = array();

        if (is_array($exts)) {
            foreach ($exts as $extension) {
                $extensions[] = $extension['extnId'];
            }
        }

        return $extensions;
    }

    /**
     * Set an Extension
     *
     * @param string $id
     * @param mixed $value
     * @param bool $critical optional
     * @param bool $replace optional
     * @param string $path optional
     * @access private
     * @return bool
     */
    function _setExtension($id, $value, $critical = false, $replace = true, $path = null)
    {
        $extensions = &$this->_extensions($this->currentCert, $path, true);

        if (!is_array($extensions)) {
            return false;
        }

        $newext = array('extnId'  => $id, 'critical' => $critical, 'extnValue' => $value);

        foreach ($extensions as $key => $value) {
            if ($value['extnId'] == $id) {
                if (!$replace) {
                    return false;
                }

                $extensions[$key] = $newext;
                return true;
            }
        }

        $extensions[] = $newext;
        return true;
    }

    /**
     * Remove a certificate, CSR or CRL Extension
     *
     * @param string $id
     * @access public
     * @return bool
     */
    function removeExtension($id)
    {
        return $this->_removeExtension($id);
    }

    /**
     * Get a certificate, CSR or CRL Extension
     *
     * Returns the extension if it exists and false if not
     *
     * @param string $id
     * @param array $cert optional
     * @access public
     * @return mixed
     */
    function getExtension($id, $cert = null)
    {
        return $this->_getExtension($id, $cert);
    }

    /**
     * Returns a list of all extensions in use in certificate, CSR or CRL
     *
     * @param array $cert optional
     * @access public
     * @return array
     */
    function getExtensions($cert = null)
    {
        return $this->_getExtensions($cert);
    }

    /**
     * Set a certificate, CSR or CRL Extension
     *
     * @param string $id
     * @param mixed $value
     * @param bool $critical optional
     * @param bool $replace optional
     * @access public
     * @return bool
     */
    function setExtension($id, $value, $critical = false, $replace = true)
    {
        return $this->_setExtension($id, $value, $critical, $replace);
    }

    /**
     * Remove a CSR attribute.
     *
     * @param string $id
     * @param int $disposition optional
     * @access public
     * @return bool
     */
    function removeAttribute($id, $disposition = self::ATTR_ALL)
    {
        $attributes = &$this->_subArray($this->currentCert, 'certificationRequestInfo/attributes');

        if (!is_array($attributes)) {
            return false;
        }

        $result = false;
        foreach ($attributes as $key => $attribute) {
            if ($attribute['type'] == $id) {
                $n = count($attribute['value']);
                switch (true) {
                    case $disposition == self::ATTR_APPEND:
                    case $disposition == self::ATTR_REPLACE:
                        return false;
                    case $disposition >= $n:
                        $disposition -= $n;
                        break;
                    case $disposition == self::ATTR_ALL:
                    case $n == 1:
                        unset($attributes[$key]);
                        $result = true;
                        break;
                    default:
                        unset($attributes[$key]['value'][$disposition]);
                        $attributes[$key]['value'] = array_values($attributes[$key]['value']);
                        $result = true;
                        break;
                }
                if ($result && $disposition != self::ATTR_ALL) {
                    break;
                }
            }
        }

        $attributes = array_values($attributes);
        return $result;
    }

    /**
     * Get a CSR attribute
     *
     * Returns the attribute if it exists and false if not
     *
     * @param string $id
     * @param int $disposition optional
     * @param array $csr optional
     * @access public
     * @return mixed
     */
    function getAttribute($id, $disposition = self::ATTR_ALL, $csr = null)
    {
        if (empty($csr)) {
            $csr = $this->currentCert;
        }

        $attributes = $this->_subArray($csr, 'certificationRequestInfo/attributes');

        if (!is_array($attributes)) {
            return false;
        }

        foreach ($attributes as $key => $attribute) {
            if ($attribute['type'] == $id) {
                $n = count($attribute['value']);
                switch (true) {
                    case $disposition == self::ATTR_APPEND:
                    case $disposition == self::ATTR_REPLACE:
                        return false;
                    case $disposition == self::ATTR_ALL:
                        return $attribute['value'];
                    case $disposition >= $n:
                        $disposition -= $n;
                        break;
                    default:
                        return $attribute['value'][$disposition];
                }
            }
        }

        return false;
    }

    /**
     * Returns a list of all CSR attributes in use
     *
     * @param array $csr optional
     * @access public
     * @return array
     */
    function getAttributes($csr = null)
    {
        if (empty($csr)) {
            $csr = $this->currentCert;
        }

        $attributes = $this->_subArray($csr, 'certificationRequestInfo/attributes');
        $attrs = array();

        if (is_array($attributes)) {
            foreach ($attributes as $attribute) {
                $attrs[] = $attribute['type'];
            }
        }

        return $attrs;
    }

    /**
     * Set a CSR attribute
     *
     * @param string $id
     * @param mixed $value
     * @param bool $disposition optional
     * @access public
     * @return bool
     */
    function setAttribute($id, $value, $disposition = self::ATTR_ALL)
    {
        $attributes = &$this->_subArray($this->currentCert, 'certificationRequestInfo/attributes', true);

        if (!is_array($attributes)) {
            return false;
        }

        switch ($disposition) {
            case self::ATTR_REPLACE:
                $disposition = self::ATTR_APPEND;
            case self::ATTR_ALL:
                $this->removeAttribute($id);
                break;
        }

        foreach ($attributes as $key => $attribute) {
            if ($attribute['type'] == $id) {
                $n = count($attribute['value']);
                switch (true) {
                    case $disposition == self::ATTR_APPEND:
                        $last = $key;
                        break;
                    case $disposition >= $n:
                        $disposition -= $n;
                        break;
                    default:
                        $attributes[$key]['value'][$disposition] = $value;
                        return true;
                }
            }
        }

        switch (true) {
            case $disposition >= 0:
                return false;
            case isset($last):
                $attributes[$last]['value'][] = $value;
                break;
            default:
                $attributes[] = array('type' => $id, 'value' => $disposition == self::ATTR_ALL ? $value: array($value));
                break;
        }

        return true;
    }

    /**
     * Sets the subject key identifier
     *
     * This is used by the id-ce-authorityKeyIdentifier and the id-ce-subjectKeyIdentifier extensions.
     *
     * @param string $value
     * @access public
     */
    function setKeyIdentifier($value)
    {
        if (empty($value)) {
            unset($this->currentKeyIdentifier);
        } else {
            $this->currentKeyIdentifier = base64_encode($value);
        }
    }

    /**
     * Compute a public key identifier.
     *
     * Although key identifiers may be set to any unique value, this function
     * computes key identifiers from public key according to the two
     * recommended methods (4.2.1.2 RFC 3280).
     * Highly polymorphic: try to accept all possible forms of key:
     * - Key object
     * - \phpseclib\File\X509 object with public or private key defined
     * - Certificate or CSR array
     * - \phpseclib\File\ASN1\Element object
     * - PEM or DER string
     *
     * @param mixed $key optional
     * @param int $method optional
     * @access public
     * @return string binary key identifier
     */
    function computeKeyIdentifier($key = null, $method = 1)
    {
        if (is_null($key)) {
            $key = $this;
        }

        switch (true) {
            case is_string($key):
                break;
            case is_array($key) && isset($key['tbsCertificate']['subjectPublicKeyInfo']['subjectPublicKey']):
                return $this->computeKeyIdentifier($key['tbsCertificate']['subjectPublicKeyInfo']['subjectPublicKey'], $method);
            case is_array($key) && isset($key['certificationRequestInfo']['subjectPKInfo']['subjectPublicKey']):
                return $this->computeKeyIdentifier($key['certificationRequestInfo']['subjectPKInfo']['subjectPublicKey'], $method);
            case !is_object($key):
                return false;
            case $key instanceof Element:
                // Assume the element is a bitstring-packed key.
                $asn1 = new ASN1();
                $decoded = $asn1->decodeBER($key->element);
                if (empty($decoded)) {
                    return false;
                }
                $raw = $asn1->asn1map($decoded[0], array('type' => ASN1::TYPE_BIT_STRING));
                if (empty($raw)) {
                    return false;
                }
                $raw = base64_decode($raw);
                // If the key is private, compute identifier from its corresponding public key.
                $key = new RSA();
                if (!$key->loadKey($raw)) {
                    return false;   // Not an unencrypted RSA key.
                }
                if ($key->getPrivateKey() !== false) {  // If private.
                    return $this->computeKeyIdentifier($key, $method);
                }
                $key = $raw;    // Is a public key.
                break;
            case $key instanceof X509:
                if (isset($key->publicKey)) {
                    return $this->computeKeyIdentifier($key->publicKey, $method);
                }
                if (isset($key->privateKey)) {
                    return $this->computeKeyIdentifier($key->privateKey, $method);
                }
                if (isset($key->currentCert['tbsCertificate']) || isset($key->currentCert['certificationRequestInfo'])) {
                    return $this->computeKeyIdentifier($key->currentCert, $method);
                }
                return false;
            default: // Should be a key object (i.e.: \phpseclib\Crypt\RSA).
                $key = $key->getPublicKey(RSA::PUBLIC_FORMAT_PKCS1);
                break;
        }

        // If in PEM format, convert to binary.
        $key = $this->_extractBER($key);

        // Now we have the key string: compute its sha-1 sum.
        $hash = new Hash('sha1');
        $hash = $hash->hash($key);

        if ($method == 2) {
            $hash = substr($hash, -8);
            $hash[0] = chr((ord($hash[0]) & 0x0F) | 0x40);
        }

        return $hash;
    }

    /**
     * Format a public key as appropriate
     *
     * @access private
     * @return array
     */
    function _formatSubjectPublicKey()
    {
        if ($this->publicKey instanceof RSA) {
            // the following two return statements do the same thing. i dunno.. i just prefer the later for some reason.
            // the former is a good example of how to do fuzzing on the public key
            //return new Element(base64_decode(preg_replace('#-.+-|[\r\n]#', '', $this->publicKey->getPublicKey())));
            return array(
                'algorithm' => array('algorithm' => 'rsaEncryption'),
                'subjectPublicKey' => $this->publicKey->getPublicKey(RSA::PUBLIC_FORMAT_PKCS1)
            );
        }

        return false;
    }

    /**
     * Set the domain name's which the cert is to be valid for
     *
     * @access public
     * @return array
     */
    function setDomain()
    {
        $this->domains = func_get_args();
        $this->removeDNProp('id-at-commonName');
        $this->setDNProp('id-at-commonName', $this->domains[0]);
    }

    /**
     * Set the IP Addresses's which the cert is to be valid for
     *
     * @access public
     * @param string $ipAddress optional
     */
    function setIPAddress()
    {
        $this->ipAddresses = func_get_args();
        /*
        if (!isset($this->domains)) {
            $this->removeDNProp('id-at-commonName');
            $this->setDNProp('id-at-commonName', $this->ipAddresses[0]);
        }
        */
    }

    /**
     * Helper function to build domain array
     *
     * @access private
     * @param string $domain
     * @return array
     */
    function _dnsName($domain)
    {
        return array('dNSName' => $domain);
    }

    /**
     * Helper function to build IP Address array
     *
     * (IPv6 is not currently supported)
     *
     * @access private
     * @param string $address
     * @return array
     */
    function _iPAddress($address)
    {
        return array('iPAddress' => $address);
    }

    /**
     * Get the index of a revoked certificate.
     *
     * @param array $rclist
     * @param string $serial
     * @param bool $create optional
     * @access private
     * @return int|false
     */
    function _revokedCertificate(&$rclist, $serial, $create = false)
    {
        $serial = new BigInteger($serial);

        foreach ($rclist as $i => $rc) {
            if (!($serial->compare($rc['userCertificate']))) {
                return $i;
            }
        }

        if (!$create) {
            return false;
        }

        $i = count($rclist);
        $revocationDate = new DateTime('now', new DateTimeZone(@date_default_timezone_get()));
        $rclist[] = array('userCertificate' => $serial,
                          'revocationDate'  => $this->_timeField($revocationDate->format('D, d M Y H:i:s O')));
        return $i;
    }

    /**
     * Revoke a certificate.
     *
     * @param string $serial
     * @param string $date optional
     * @access public
     * @return bool
     */
    function revoke($serial, $date = null)
    {
        if (isset($this->currentCert['tbsCertList'])) {
            if (is_array($rclist = &$this->_subArray($this->currentCert, 'tbsCertList/revokedCertificates', true))) {
                if ($this->_revokedCertificate($rclist, $serial) === false) { // If not yet revoked
                    if (($i = $this->_revokedCertificate($rclist, $serial, true)) !== false) {
                        if (!empty($date)) {
                            $rclist[$i]['revocationDate'] = $this->_timeField($date);
                        }

                        return true;
                    }
                }
            }
        }

        return false;
    }

    /**
     * Unrevoke a certificate.
     *
     * @param string $serial
     * @access public
     * @return bool
     */
    function unrevoke($serial)
    {
        if (is_array($rclist = &$this->_subArray($this->currentCert, 'tbsCertList/revokedCertificates'))) {
            if (($i = $this->_revokedCertificate($rclist, $serial)) !== false) {
                unset($rclist[$i]);
                $rclist = array_values($rclist);
                return true;
            }
        }

        return false;
    }

    /**
     * Get a revoked certificate.
     *
     * @param string $serial
     * @access public
     * @return mixed
     */
    function getRevoked($serial)
    {
        if (is_array($rclist = $this->_subArray($this->currentCert, 'tbsCertList/revokedCertificates'))) {
            if (($i = $this->_revokedCertificate($rclist, $serial)) !== false) {
                return $rclist[$i];
            }
        }

        return false;
    }

    /**
     * List revoked certificates
     *
     * @param array $crl optional
     * @access public
     * @return array
     */
    function listRevoked($crl = null)
    {
        if (!isset($crl)) {
            $crl = $this->currentCert;
        }

        if (!isset($crl['tbsCertList'])) {
            return false;
        }

        $result = array();

        if (is_array($rclist = $this->_subArray($crl, 'tbsCertList/revokedCertificates'))) {
            foreach ($rclist as $rc) {
                $result[] = $rc['userCertificate']->toString();
            }
        }

        return $result;
    }

    /**
     * Remove a Revoked Certificate Extension
     *
     * @param string $serial
     * @param string $id
     * @access public
     * @return bool
     */
    function removeRevokedCertificateExtension($serial, $id)
    {
        if (is_array($rclist = &$this->_subArray($this->currentCert, 'tbsCertList/revokedCertificates'))) {
            if (($i = $this->_revokedCertificate($rclist, $serial)) !== false) {
                return $this->_removeExtension($id, "tbsCertList/revokedCertificates/$i/crlEntryExtensions");
            }
        }

        return false;
    }

    /**
     * Get a Revoked Certificate Extension
     *
     * Returns the extension if it exists and false if not
     *
     * @param string $serial
     * @param string $id
     * @param array $crl optional
     * @access public
     * @return mixed
     */
    function getRevokedCertificateExtension($serial, $id, $crl = null)
    {
        if (!isset($crl)) {
            $crl = $this->currentCert;
        }

        if (is_array($rclist = $this->_subArray($crl, 'tbsCertList/revokedCertificates'))) {
            if (($i = $this->_revokedCertificate($rclist, $serial)) !== false) {
                return $this->_getExtension($id, $crl,  "tbsCertList/revokedCertificates/$i/crlEntryExtensions");
            }
        }

        return false;
    }

    /**
     * Returns a list of all extensions in use for a given revoked certificate
     *
     * @param string $serial
     * @param array $crl optional
     * @access public
     * @return array
     */
    function getRevokedCertificateExtensions($serial, $crl = null)
    {
        if (!isset($crl)) {
            $crl = $this->currentCert;
        }

        if (is_array($rclist = $this->_subArray($crl, 'tbsCertList/revokedCertificates'))) {
            if (($i = $this->_revokedCertificate($rclist, $serial)) !== false) {
                return $this->_getExtensions($crl, "tbsCertList/revokedCertificates/$i/crlEntryExtensions");
            }
        }

        return false;
    }

    /**
     * Set a Revoked Certificate Extension
     *
     * @param string $serial
     * @param string $id
     * @param mixed $value
     * @param bool $critical optional
     * @param bool $replace optional
     * @access public
     * @return bool
     */
    function setRevokedCertificateExtension($serial, $id, $value, $critical = false, $replace = true)
    {
        if (isset($this->currentCert['tbsCertList'])) {
            if (is_array($rclist = &$this->_subArray($this->currentCert, 'tbsCertList/revokedCertificates', true))) {
                if (($i = $this->_revokedCertificate($rclist, $serial, true)) !== false) {
                    return $this->_setExtension($id, $value, $critical, $replace, "tbsCertList/revokedCertificates/$i/crlEntryExtensions");
                }
            }
        }

        return false;
    }

    /**
     * Extract raw BER from Base64 encoding
     *
     * @access private
     * @param string $str
     * @return string
     */
    function _extractBER($str)
    {
        /* X.509 certs are assumed to be base64 encoded but sometimes they'll have additional things in them
         * above and beyond the ceritificate.
         * ie. some may have the following preceding the -----BEGIN CERTIFICATE----- line:
         *
         * Bag Attributes
         *     localKeyID: 01 00 00 00
         * subject=/O=organization/OU=org unit/CN=common name
         * issuer=/O=organization/CN=common name
         */
        $temp = preg_replace('#.*?^-+[^-]+-+[\r\n ]*$#ms', '', $str, 1);
        // remove the -----BEGIN CERTIFICATE----- and -----END CERTIFICATE----- stuff
        $temp = preg_replace('#-+[^-]+-+#', '', $temp);
        // remove new lines
        $temp = str_replace(array("\r", "\n", ' '), '', $temp);
        $temp = preg_match('#^[a-zA-Z\d/+]*={0,2}$#', $temp) ? base64_decode($temp) : false;
        return $temp != false ? $temp : $str;
    }

    /**
     * Returns the OID corresponding to a name
     *
     * What's returned in the associative array returned by loadX509() (or load*()) is either a name or an OID if
     * no OID to name mapping is available. The problem with this is that what may be an unmapped OID in one version
     * of phpseclib may not be unmapped in the next version, so apps that are looking at this OID may not be able
     * to work from version to version.
     *
     * This method will return the OID if a name is passed to it and if no mapping is avialable it'll assume that
     * what's being passed to it already is an OID and return that instead. A few examples.
     *
     * getOID('2.16.840.1.101.3.4.2.1') == '2.16.840.1.101.3.4.2.1'
     * getOID('id-sha256') == '2.16.840.1.101.3.4.2.1'
     * getOID('zzz') == 'zzz'
     *
     * @access public
     * @return string
     */
    function getOID($name)
    {
        static $reverseMap;
        if (!isset($reverseMap)) {
            $reverseMap = array_flip($this->oids);
        }
        return isset($reverseMap[$name]) ? $reverseMap[$name] : $name;
    }
}<|MERGE_RESOLUTION|>--- conflicted
+++ resolved
@@ -2718,17 +2718,10 @@
                 if (is_array($value)) {
                     $value = array_pop($value); // Always strip data type.
                 }
-<<<<<<< HEAD
             } elseif (is_object($value) && $value instanceof Element) {
-                $callback = create_function('$x', 'return "\x" . bin2hex($x[0]);');
-=======
-            } elseif (is_object($value) && strtolower(get_class($value)) == 'file_asn1_element') {
-                // @codingStandardsIgnoreStart
-                $callback = version_compare(PHP_VERSION, '5.3.0') >= 0 ?
-                    function ($x) { return "\x" . bin2hex($x[0]); } :
-                    create_function('$x', 'return "\x" . bin2hex($x[0]);');
-                // @codingStandardsIgnoreEnd
->>>>>>> 703f7840
+                $callback = function ($x) {
+                    return "\x" . bin2hex($x[0]);
+                };
                 $value = strtoupper(preg_replace_callback('#[^\x20-\x7E]#', $callback, $value->element));
             }
             $output.= $desc . '=' . $value;
