<?php

/**
 * Pure-PHP X.509 Parser
 *
 * PHP version 5
 *
 * Encode and decode X.509 certificates.
 *
 * The extensions are from {@link http://tools.ietf.org/html/rfc5280 RFC5280} and
 * {@link http://web.archive.org/web/19961027104704/http://www3.netscape.com/eng/security/cert-exts.html Netscape Certificate Extensions}.
 *
 * Note that loading an X.509 certificate and resaving it may invalidate the signature.  The reason being that the signature is based on a
 * portion of the certificate that contains optional parameters with default values.  ie. if the parameter isn't there the default value is
 * used.  Problem is, if the parameter is there and it just so happens to have the default value there are two ways that that parameter can
 * be encoded.  It can be encoded explicitly or left out all together.  This would effect the signature value and thus may invalidate the
 * the certificate all together unless the certificate is re-signed.
 *
 * @category  File
 * @package   X509
 * @author    Jim Wigginton <terrafrost@php.net>
 * @copyright 2012 Jim Wigginton
 * @license   http://www.opensource.org/licenses/mit-license.html  MIT License
 * @link      http://phpseclib.sourceforge.net
 */

<<<<<<< HEAD
namespace phpseclib\File;
=======
/**
 * Include File_ASN1
 */
if (!class_exists('File_ASN1')) {
    include_once 'ASN1.php';
}

/**
 * Flag to only accept signatures signed by certificate authorities
 *
 * Not really used anymore but retained all the same to suppress E_NOTICEs from old installs
 *
 * @access public
 */
define('FILE_X509_VALIDATE_SIGNATURE_BY_CA', 1);

/**#@+
 * @access public
 * @see self::getDN()
 */
/**
 * Return internal array representation
 */
define('FILE_X509_DN_ARRAY', 0);
/**
 * Return string
 */
define('FILE_X509_DN_STRING', 1);
/**
 * Return ASN.1 name string
 */
define('FILE_X509_DN_ASN1', 2);
/**
 * Return OpenSSL compatible array
 */
define('FILE_X509_DN_OPENSSL', 3);
/**
 * Return canonical ASN.1 RDNs string
 */
define('FILE_X509_DN_CANON', 4);
/**
 * Return name hash for file indexing
 */
define('FILE_X509_DN_HASH', 5);
/**#@-*/

/**#@+
 * @access public
 * @see self::saveX509()
 * @see self::saveCSR()
 * @see self::saveCRL()
 */
/**
 * Save as PEM
 *
 * ie. a base64-encoded PEM with a header and a footer
 */
define('FILE_X509_FORMAT_PEM', 0);
/**
 * Save as DER
 */
define('FILE_X509_FORMAT_DER', 1);
/**
 * Save as a SPKAC
 *
 * Only works on CSRs. Not currently supported.
 */
define('FILE_X509_FORMAT_SPKAC', 2);
/**
 * Auto-detect the format
 *
 * Used only by the load*() functions
 */
define('FILE_X509_FORMAT_AUTO_DETECT', 3);
/**#@-*/
>>>>>>> 46bb95a2

use phpseclib\Crypt\Hash;
use phpseclib\Crypt\RSA;
use phpseclib\Crypt\Random;
use phpseclib\File\ASN1;
use phpseclib\File\ASN1\Element;
use phpseclib\Math\BigInteger;

/**
 * Pure-PHP X.509 Parser
 *
 * @package X509
 * @author  Jim Wigginton <terrafrost@php.net>
 * @access  public
 */
class X509
{
    /**
     * Flag to only accept signatures signed by certificate authorities
     *
     * Not really used anymore but retained all the same to suppress E_NOTICEs from old installs
     *
     * @access public
     */
    const VALIDATE_SIGNATURE_BY_CA = 1;

    /**#@+
     * @access public
     * @see \phpseclib\File\X509::getDN()
    */
    /**
     * Return internal array representation
     */
    const DN_ARRAY = 0;
    /**
     * Return string
     */
    const DN_STRING = 1;
    /**
     * Return ASN.1 name string
     */
    const DN_ASN1 = 2;
    /**
     * Return OpenSSL compatible array
     */
    const DN_OPENSSL = 3;
    /**
     * Return canonical ASN.1 RDNs string
     */
    const DN_CANON = 4;
    /**
     * Return name hash for file indexing
     */
    const DN_HASH = 5;
    /**#@-*/

    /**#@+
     * @access public
     * @see \phpseclib\File\X509::saveX509()
     * @see \phpseclib\File\X509::saveCSR()
     * @see \phpseclib\File\X509::saveCRL()
    */
    /**
     * Save as PEM
     *
     * ie. a base64-encoded PEM with a header and a footer
     */
    const FORMAT_PEM = 0;
    /**
     * Save as DER
     */
    const FORMAT_DER = 1;
    /**
     * Save as a SPKAC
     *
     * Only works on CSRs. Not currently supported.
     */
    const FORMAT_SPKAC = 2;
    /**#@-*/

    /**
     * Attribute value disposition.
     * If disposition is >= 0, this is the index of the target value.
     */
    const ATTR_ALL = -1; // All attribute values (array).
    const ATTR_APPEND = -2; // Add a value.
    const ATTR_REPLACE = -3; // Clear first, then add a value.

    /**
     * ASN.1 syntax for X.509 certificates
     *
     * @var array
     * @access private
     */
    var $Certificate;

    /**#@+
     * ASN.1 syntax for various extensions
     *
     * @access private
     */
    var $DirectoryString;
    var $PKCS9String;
    var $AttributeValue;
    var $Extensions;
    var $KeyUsage;
    var $ExtKeyUsageSyntax;
    var $BasicConstraints;
    var $KeyIdentifier;
    var $CRLDistributionPoints;
    var $AuthorityKeyIdentifier;
    var $CertificatePolicies;
    var $AuthorityInfoAccessSyntax;
    var $SubjectAltName;
    var $PrivateKeyUsagePeriod;
    var $IssuerAltName;
    var $PolicyMappings;
    var $NameConstraints;

    var $CPSuri;
    var $UserNotice;

    var $netscape_cert_type;
    var $netscape_comment;
    var $netscape_ca_policy_url;

    var $Name;
    var $RelativeDistinguishedName;
    var $CRLNumber;
    var $CRLReason;
    var $IssuingDistributionPoint;
    var $InvalidityDate;
    var $CertificateIssuer;
    var $HoldInstructionCode;
    var $SignedPublicKeyAndChallenge;
    /**#@-*/

    /**
     * ASN.1 syntax for Certificate Signing Requests (RFC2986)
     *
     * @var array
     * @access private
     */
    var $CertificationRequest;

    /**
     * ASN.1 syntax for Certificate Revocation Lists (RFC5280)
     *
     * @var array
     * @access private
     */
    var $CertificateList;

    /**
     * Distinguished Name
     *
     * @var array
     * @access private
     */
    var $dn;

    /**
     * Public key
     *
     * @var string
     * @access private
     */
    var $publicKey;

    /**
     * Private key
     *
     * @var string
     * @access private
     */
    var $privateKey;

    /**
     * Object identifiers for X.509 certificates
     *
     * @var array
     * @access private
     * @link http://en.wikipedia.org/wiki/Object_identifier
     */
    var $oids;

    /**
     * The certificate authorities
     *
     * @var array
     * @access private
     */
    var $CAs;

    /**
     * The currently loaded certificate
     *
     * @var array
     * @access private
     */
    var $currentCert;

    /**
     * The signature subject
     *
     * There's no guarantee \phpseclib\File\X509 is going to reencode an X.509 cert in the same way it was originally
     * encoded so we take save the portion of the original cert that the signature would have made for.
     *
     * @var string
     * @access private
     */
    var $signatureSubject;

    /**
     * Certificate Start Date
     *
     * @var string
     * @access private
     */
    var $startDate;

    /**
     * Certificate End Date
     *
     * @var string
     * @access private
     */
    var $endDate;

    /**
     * Serial Number
     *
     * @var string
     * @access private
     */
    var $serialNumber;

    /**
     * Key Identifier
     *
     * See {@link http://tools.ietf.org/html/rfc5280#section-4.2.1.1 RFC5280#section-4.2.1.1} and
     * {@link http://tools.ietf.org/html/rfc5280#section-4.2.1.2 RFC5280#section-4.2.1.2}.
     *
     * @var string
     * @access private
     */
    var $currentKeyIdentifier;

    /**
     * CA Flag
     *
     * @var bool
     * @access private
     */
    var $caFlag = false;

    /**
     * SPKAC Challenge
     *
     * @var string
     * @access private
     */
    var $challenge;

    /**
     * Default Constructor.
     *
     * @return \phpseclib\File\X509
     * @access public
     */
    function __construct()
    {
        // Explicitly Tagged Module, 1988 Syntax
        // http://tools.ietf.org/html/rfc5280#appendix-A.1

        $this->DirectoryString = array(
            'type'     => ASN1::TYPE_CHOICE,
            'children' => array(
                'teletexString'   => array('type' => ASN1::TYPE_TELETEX_STRING),
                'printableString' => array('type' => ASN1::TYPE_PRINTABLE_STRING),
                'universalString' => array('type' => ASN1::TYPE_UNIVERSAL_STRING),
                'utf8String'      => array('type' => ASN1::TYPE_UTF8_STRING),
                'bmpString'       => array('type' => ASN1::TYPE_BMP_STRING)
            )
        );

        $this->PKCS9String = array(
            'type'     => ASN1::TYPE_CHOICE,
            'children' => array(
                'ia5String'       => array('type' => ASN1::TYPE_IA5_STRING),
                'directoryString' => $this->DirectoryString
            )
        );

        $this->AttributeValue = array('type' => ASN1::TYPE_ANY);

        $AttributeType = array('type' => ASN1::TYPE_OBJECT_IDENTIFIER);

        $AttributeTypeAndValue = array(
            'type'     => ASN1::TYPE_SEQUENCE,
            'children' => array(
                'type' => $AttributeType,
                'value'=> $this->AttributeValue
            )
        );

        /*
        In practice, RDNs containing multiple name-value pairs (called "multivalued RDNs") are rare,
        but they can be useful at times when either there is no unique attribute in the entry or you
        want to ensure that the entry's DN contains some useful identifying information.

        - https://www.opends.org/wiki/page/DefinitionRelativeDistinguishedName
        */
        $this->RelativeDistinguishedName = array(
            'type'     => ASN1::TYPE_SET,
            'min'      => 1,
            'max'      => -1,
            'children' => $AttributeTypeAndValue
        );

        // http://tools.ietf.org/html/rfc5280#section-4.1.2.4
        $RDNSequence = array(
            'type'     => ASN1::TYPE_SEQUENCE,
            // RDNSequence does not define a min or a max, which means it doesn't have one
            'min'      => 0,
            'max'      => -1,
            'children' => $this->RelativeDistinguishedName
        );

        $this->Name = array(
            'type'     => ASN1::TYPE_CHOICE,
            'children' => array(
                'rdnSequence' => $RDNSequence
            )
        );

        // http://tools.ietf.org/html/rfc5280#section-4.1.1.2
        $AlgorithmIdentifier = array(
            'type'     => ASN1::TYPE_SEQUENCE,
            'children' => array(
                'algorithm'  => array('type' => ASN1::TYPE_OBJECT_IDENTIFIER),
                'parameters' => array(
                                    'type'     => ASN1::TYPE_ANY,
                                    'optional' => true
                                )
            )
        );

        /*
           A certificate using system MUST reject the certificate if it encounters
           a critical extension it does not recognize; however, a non-critical
           extension may be ignored if it is not recognized.

           http://tools.ietf.org/html/rfc5280#section-4.2
        */
        $Extension = array(
            'type'     => ASN1::TYPE_SEQUENCE,
            'children' => array(
                'extnId'   => array('type' => ASN1::TYPE_OBJECT_IDENTIFIER),
                'critical' => array(
                                  'type'     => ASN1::TYPE_BOOLEAN,
                                  'optional' => true,
                                  'default'  => false
                              ),
                'extnValue' => array('type' => ASN1::TYPE_OCTET_STRING)
            )
        );

        $this->Extensions = array(
            'type'     => ASN1::TYPE_SEQUENCE,
            'min'      => 1,
            // technically, it's MAX, but we'll assume anything < 0 is MAX
            'max'      => -1,
            // if 'children' isn't an array then 'min' and 'max' must be defined
            'children' => $Extension
        );

        $SubjectPublicKeyInfo = array(
            'type'     => ASN1::TYPE_SEQUENCE,
            'children' => array(
                'algorithm'        => $AlgorithmIdentifier,
                'subjectPublicKey' => array('type' => ASN1::TYPE_BIT_STRING)
            )
        );

        $UniqueIdentifier = array('type' => ASN1::TYPE_BIT_STRING);

        $Time = array(
            'type'     => ASN1::TYPE_CHOICE,
            'children' => array(
                'utcTime'     => array('type' => ASN1::TYPE_UTC_TIME),
                'generalTime' => array('type' => ASN1::TYPE_GENERALIZED_TIME)
            )
        );

        // http://tools.ietf.org/html/rfc5280#section-4.1.2.5
        $Validity = array(
            'type'     => ASN1::TYPE_SEQUENCE,
            'children' => array(
                'notBefore' => $Time,
                'notAfter'  => $Time
            )
        );

        $CertificateSerialNumber = array('type' => ASN1::TYPE_INTEGER);

        $Version = array(
            'type'    => ASN1::TYPE_INTEGER,
            'mapping' => array('v1', 'v2', 'v3')
        );

        // assert($TBSCertificate['children']['signature'] == $Certificate['children']['signatureAlgorithm'])
        $TBSCertificate = array(
            'type'     => ASN1::TYPE_SEQUENCE,
            'children' => array(
                // technically, default implies optional, but we'll define it as being optional, none-the-less, just to
                // reenforce that fact
                'version'             => array(
                                             'constant' => 0,
                                             'optional' => true,
                                             'explicit' => true,
                                             'default'  => 'v1'
                                         ) + $Version,
                'serialNumber'         => $CertificateSerialNumber,
                'signature'            => $AlgorithmIdentifier,
                'issuer'               => $this->Name,
                'validity'             => $Validity,
                'subject'              => $this->Name,
                'subjectPublicKeyInfo' => $SubjectPublicKeyInfo,
                // implicit means that the T in the TLV structure is to be rewritten, regardless of the type
                'issuerUniqueID'       => array(
                                               'constant' => 1,
                                               'optional' => true,
                                               'implicit' => true
                                           ) + $UniqueIdentifier,
                'subjectUniqueID'       => array(
                                               'constant' => 2,
                                               'optional' => true,
                                               'implicit' => true
                                           ) + $UniqueIdentifier,
                // <http://tools.ietf.org/html/rfc2459#page-74> doesn't use the EXPLICIT keyword but if
                // it's not IMPLICIT, it's EXPLICIT
                'extensions'            => array(
                                               'constant' => 3,
                                               'optional' => true,
                                               'explicit' => true
                                           ) + $this->Extensions
            )
        );

        $this->Certificate = array(
            'type'     => ASN1::TYPE_SEQUENCE,
            'children' => array(
                 'tbsCertificate'     => $TBSCertificate,
                 'signatureAlgorithm' => $AlgorithmIdentifier,
                 'signature'          => array('type' => ASN1::TYPE_BIT_STRING)
            )
        );

        $this->KeyUsage = array(
            'type'    => ASN1::TYPE_BIT_STRING,
            'mapping' => array(
                'digitalSignature',
                'nonRepudiation',
                'keyEncipherment',
                'dataEncipherment',
                'keyAgreement',
                'keyCertSign',
                'cRLSign',
                'encipherOnly',
                'decipherOnly'
            )
        );

        $this->BasicConstraints = array(
            'type'     => ASN1::TYPE_SEQUENCE,
            'children' => array(
                'cA'                => array(
                                                 'type'     => ASN1::TYPE_BOOLEAN,
                                                 'optional' => true,
                                                 'default'  => false
                                       ),
                'pathLenConstraint' => array(
                                                 'type' => ASN1::TYPE_INTEGER,
                                                 'optional' => true
                                       )
            )
        );

        $this->KeyIdentifier = array('type' => ASN1::TYPE_OCTET_STRING);

        $OrganizationalUnitNames = array(
            'type'     => ASN1::TYPE_SEQUENCE,
            'min'      => 1,
            'max'      => 4, // ub-organizational-units
            'children' => array('type' => ASN1::TYPE_PRINTABLE_STRING)
        );

        $PersonalName = array(
            'type'     => ASN1::TYPE_SET,
            'children' => array(
                'surname'              => array(
                                           'type' => ASN1::TYPE_PRINTABLE_STRING,
                                           'constant' => 0,
                                           'optional' => true,
                                           'implicit' => true
                                         ),
                'given-name'           => array(
                                           'type' => ASN1::TYPE_PRINTABLE_STRING,
                                           'constant' => 1,
                                           'optional' => true,
                                           'implicit' => true
                                         ),
                'initials'             => array(
                                           'type' => ASN1::TYPE_PRINTABLE_STRING,
                                           'constant' => 2,
                                           'optional' => true,
                                           'implicit' => true
                                         ),
                'generation-qualifier' => array(
                                           'type' => ASN1::TYPE_PRINTABLE_STRING,
                                           'constant' => 3,
                                           'optional' => true,
                                           'implicit' => true
                                         )
            )
        );

        $NumericUserIdentifier = array('type' => ASN1::TYPE_NUMERIC_STRING);

        $OrganizationName = array('type' => ASN1::TYPE_PRINTABLE_STRING);

        $PrivateDomainName = array(
            'type'     => ASN1::TYPE_CHOICE,
            'children' => array(
                'numeric'   => array('type' => ASN1::TYPE_NUMERIC_STRING),
                'printable' => array('type' => ASN1::TYPE_PRINTABLE_STRING)
            )
        );

        $TerminalIdentifier = array('type' => ASN1::TYPE_PRINTABLE_STRING);

        $NetworkAddress = array('type' => ASN1::TYPE_NUMERIC_STRING);

        $AdministrationDomainName = array(
            'type'     => ASN1::TYPE_CHOICE,
            // if class isn't present it's assumed to be \phpseclib\File\ASN1::CLASS_UNIVERSAL or
            // (if constant is present) \phpseclib\File\ASN1::CLASS_CONTEXT_SPECIFIC
            'class'    => ASN1::CLASS_APPLICATION,
            'cast'     => 2,
            'children' => array(
                'numeric'   => array('type' => ASN1::TYPE_NUMERIC_STRING),
                'printable' => array('type' => ASN1::TYPE_PRINTABLE_STRING)
            )
        );

        $CountryName = array(
            'type'     => ASN1::TYPE_CHOICE,
            // if class isn't present it's assumed to be \phpseclib\File\ASN1::CLASS_UNIVERSAL or
            // (if constant is present) \phpseclib\File\ASN1::CLASS_CONTEXT_SPECIFIC
            'class'    => ASN1::CLASS_APPLICATION,
            'cast'     => 1,
            'children' => array(
                'x121-dcc-code'        => array('type' => ASN1::TYPE_NUMERIC_STRING),
                'iso-3166-alpha2-code' => array('type' => ASN1::TYPE_PRINTABLE_STRING)
            )
        );

        $AnotherName = array(
            'type'     => ASN1::TYPE_SEQUENCE,
            'children' => array(
                 'type-id' => array('type' => ASN1::TYPE_OBJECT_IDENTIFIER),
                 'value'   => array(
                                  'type' => ASN1::TYPE_ANY,
                                  'constant' => 0,
                                  'optional' => true,
                                  'explicit' => true
                              )
            )
        );

        $ExtensionAttribute = array(
            'type'     => ASN1::TYPE_SEQUENCE,
            'children' => array(
                 'extension-attribute-type'  => array(
                                                    'type' => ASN1::TYPE_PRINTABLE_STRING,
                                                    'constant' => 0,
                                                    'optional' => true,
                                                    'implicit' => true
                                                ),
                 'extension-attribute-value' => array(
                                                    'type' => ASN1::TYPE_ANY,
                                                    'constant' => 1,
                                                    'optional' => true,
                                                    'explicit' => true
                                                )
            )
        );

        $ExtensionAttributes = array(
            'type'     => ASN1::TYPE_SET,
            'min'      => 1,
            'max'      => 256, // ub-extension-attributes
            'children' => $ExtensionAttribute
        );

        $BuiltInDomainDefinedAttribute = array(
            'type'     => ASN1::TYPE_SEQUENCE,
            'children' => array(
                 'type'  => array('type' => ASN1::TYPE_PRINTABLE_STRING),
                 'value' => array('type' => ASN1::TYPE_PRINTABLE_STRING)
            )
        );

        $BuiltInDomainDefinedAttributes = array(
            'type'     => ASN1::TYPE_SEQUENCE,
            'min'      => 1,
            'max'      => 4, // ub-domain-defined-attributes
            'children' => $BuiltInDomainDefinedAttribute
        );

        $BuiltInStandardAttributes =  array(
            'type'     => ASN1::TYPE_SEQUENCE,
            'children' => array(
                'country-name'               => array('optional' => true) + $CountryName,
                'administration-domain-name' => array('optional' => true) + $AdministrationDomainName,
                'network-address'            => array(
                                                 'constant' => 0,
                                                 'optional' => true,
                                                 'implicit' => true
                                               ) + $NetworkAddress,
                'terminal-identifier'        => array(
                                                 'constant' => 1,
                                                 'optional' => true,
                                                 'implicit' => true
                                               ) + $TerminalIdentifier,
                'private-domain-name'        => array(
                                                 'constant' => 2,
                                                 'optional' => true,
                                                 'explicit' => true
                                               ) + $PrivateDomainName,
                'organization-name'          => array(
                                                 'constant' => 3,
                                                 'optional' => true,
                                                 'implicit' => true
                                               ) + $OrganizationName,
                'numeric-user-identifier'    => array(
                                                 'constant' => 4,
                                                 'optional' => true,
                                                 'implicit' => true
                                               ) + $NumericUserIdentifier,
                'personal-name'              => array(
                                                 'constant' => 5,
                                                 'optional' => true,
                                                 'implicit' => true
                                               ) + $PersonalName,
                'organizational-unit-names'  => array(
                                                 'constant' => 6,
                                                 'optional' => true,
                                                 'implicit' => true
                                               ) + $OrganizationalUnitNames
            )
        );

        $ORAddress = array(
            'type'     => ASN1::TYPE_SEQUENCE,
            'children' => array(
                 'built-in-standard-attributes'       => $BuiltInStandardAttributes,
                 'built-in-domain-defined-attributes' => array('optional' => true) + $BuiltInDomainDefinedAttributes,
                 'extension-attributes'               => array('optional' => true) + $ExtensionAttributes
            )
        );

        $EDIPartyName = array(
            'type'     => ASN1::TYPE_SEQUENCE,
            'children' => array(
                 'nameAssigner' => array(
                                    'constant' => 0,
                                    'optional' => true,
                                    'implicit' => true
                                ) + $this->DirectoryString,
                 // partyName is technically required but \phpseclib\File\ASN1 doesn't currently support non-optional constants and
                 // setting it to optional gets the job done in any event.
                 'partyName'    => array(
                                    'constant' => 1,
                                    'optional' => true,
                                    'implicit' => true
                                ) + $this->DirectoryString
            )
        );

        $GeneralName = array(
            'type'     => ASN1::TYPE_CHOICE,
            'children' => array(
                'otherName'                 => array(
                                                 'constant' => 0,
                                                 'optional' => true,
                                                 'implicit' => true
                                               ) + $AnotherName,
                'rfc822Name'                => array(
                                                 'type' => ASN1::TYPE_IA5_STRING,
                                                 'constant' => 1,
                                                 'optional' => true,
                                                 'implicit' => true
                                               ),
                'dNSName'                   => array(
                                                 'type' => ASN1::TYPE_IA5_STRING,
                                                 'constant' => 2,
                                                 'optional' => true,
                                                 'implicit' => true
                                               ),
                'x400Address'               => array(
                                                 'constant' => 3,
                                                 'optional' => true,
                                                 'implicit' => true
                                               ) + $ORAddress,
                'directoryName'             => array(
                                                 'constant' => 4,
                                                 'optional' => true,
                                                 'explicit' => true
                                               ) + $this->Name,
                'ediPartyName'              => array(
                                                 'constant' => 5,
                                                 'optional' => true,
                                                 'implicit' => true
                                               ) + $EDIPartyName,
                'uniformResourceIdentifier' => array(
                                                 'type' => ASN1::TYPE_IA5_STRING,
                                                 'constant' => 6,
                                                 'optional' => true,
                                                 'implicit' => true
                                               ),
                'iPAddress'                 => array(
                                                 'type' => ASN1::TYPE_OCTET_STRING,
                                                 'constant' => 7,
                                                 'optional' => true,
                                                 'implicit' => true
                                               ),
                'registeredID'              => array(
                                                 'type' => ASN1::TYPE_OBJECT_IDENTIFIER,
                                                 'constant' => 8,
                                                 'optional' => true,
                                                 'implicit' => true
                                               )
            )
        );

        $GeneralNames = array(
            'type'     => ASN1::TYPE_SEQUENCE,
            'min'      => 1,
            'max'      => -1,
            'children' => $GeneralName
        );

        $this->IssuerAltName = $GeneralNames;

        $ReasonFlags = array(
            'type'    => ASN1::TYPE_BIT_STRING,
            'mapping' => array(
                'unused',
                'keyCompromise',
                'cACompromise',
                'affiliationChanged',
                'superseded',
                'cessationOfOperation',
                'certificateHold',
                'privilegeWithdrawn',
                'aACompromise'
            )
        );

        $DistributionPointName = array(
            'type'     => ASN1::TYPE_CHOICE,
            'children' => array(
                'fullName'                => array(
                                                 'constant' => 0,
                                                 'optional' => true,
                                                 'implicit' => true
                                       ) + $GeneralNames,
                'nameRelativeToCRLIssuer' => array(
                                                 'constant' => 1,
                                                 'optional' => true,
                                                 'implicit' => true
                                       ) + $this->RelativeDistinguishedName
            )
        );

        $DistributionPoint = array(
            'type'     => ASN1::TYPE_SEQUENCE,
            'children' => array(
                'distributionPoint' => array(
                                                 'constant' => 0,
                                                 'optional' => true,
                                                 'explicit' => true
                                       ) + $DistributionPointName,
                'reasons'           => array(
                                                 'constant' => 1,
                                                 'optional' => true,
                                                 'implicit' => true
                                       ) + $ReasonFlags,
                'cRLIssuer'         => array(
                                                 'constant' => 2,
                                                 'optional' => true,
                                                 'implicit' => true
                                       ) + $GeneralNames
            )
        );

        $this->CRLDistributionPoints = array(
            'type'     => ASN1::TYPE_SEQUENCE,
            'min'      => 1,
            'max'      => -1,
            'children' => $DistributionPoint
        );

        $this->AuthorityKeyIdentifier = array(
            'type'     => ASN1::TYPE_SEQUENCE,
            'children' => array(
                'keyIdentifier'             => array(
                                                 'constant' => 0,
                                                 'optional' => true,
                                                 'implicit' => true
                                               ) + $this->KeyIdentifier,
                'authorityCertIssuer'       => array(
                                                 'constant' => 1,
                                                 'optional' => true,
                                                 'implicit' => true
                                               ) + $GeneralNames,
                'authorityCertSerialNumber' => array(
                                                 'constant' => 2,
                                                 'optional' => true,
                                                 'implicit' => true
                                               ) + $CertificateSerialNumber
            )
        );

        $PolicyQualifierId = array('type' => ASN1::TYPE_OBJECT_IDENTIFIER);

        $PolicyQualifierInfo = array(
            'type'     => ASN1::TYPE_SEQUENCE,
            'children' => array(
                'policyQualifierId' => $PolicyQualifierId,
                'qualifier'         => array('type' => ASN1::TYPE_ANY)
            )
        );

        $CertPolicyId = array('type' => ASN1::TYPE_OBJECT_IDENTIFIER);

        $PolicyInformation = array(
            'type'     => ASN1::TYPE_SEQUENCE,
            'children' => array(
                'policyIdentifier' => $CertPolicyId,
                'policyQualifiers' => array(
                                          'type'     => ASN1::TYPE_SEQUENCE,
                                          'min'      => 0,
                                          'max'      => -1,
                                          'optional' => true,
                                          'children' => $PolicyQualifierInfo
                                      )
            )
        );

        $this->CertificatePolicies = array(
            'type'     => ASN1::TYPE_SEQUENCE,
            'min'      => 1,
            'max'      => -1,
            'children' => $PolicyInformation
        );

        $this->PolicyMappings = array(
            'type'     => ASN1::TYPE_SEQUENCE,
            'min'      => 1,
            'max'      => -1,
            'children' => array(
                              'type'     => ASN1::TYPE_SEQUENCE,
                              'children' => array(
                                  'issuerDomainPolicy' => $CertPolicyId,
                                  'subjectDomainPolicy' => $CertPolicyId
                              )
                       )
        );

        $KeyPurposeId = array('type' => ASN1::TYPE_OBJECT_IDENTIFIER);

        $this->ExtKeyUsageSyntax = array(
            'type'     => ASN1::TYPE_SEQUENCE,
            'min'      => 1,
            'max'      => -1,
            'children' => $KeyPurposeId
        );

        $AccessDescription = array(
            'type'     => ASN1::TYPE_SEQUENCE,
            'children' => array(
                'accessMethod'   => array('type' => ASN1::TYPE_OBJECT_IDENTIFIER),
                'accessLocation' => $GeneralName
            )
        );

        $this->AuthorityInfoAccessSyntax = array(
            'type'     => ASN1::TYPE_SEQUENCE,
            'min'      => 1,
            'max'      => -1,
            'children' => $AccessDescription
        );

        $this->SubjectAltName = $GeneralNames;

        $this->PrivateKeyUsagePeriod = array(
            'type'     => ASN1::TYPE_SEQUENCE,
            'children' => array(
                'notBefore' => array(
                                                 'constant' => 0,
                                                 'optional' => true,
                                                 'implicit' => true,
                                                 'type' => ASN1::TYPE_GENERALIZED_TIME),
                'notAfter'  => array(
                                                 'constant' => 1,
                                                 'optional' => true,
                                                 'implicit' => true,
                                                 'type' => ASN1::TYPE_GENERALIZED_TIME)
            )
        );

        $BaseDistance = array('type' => ASN1::TYPE_INTEGER);

        $GeneralSubtree = array(
            'type'     => ASN1::TYPE_SEQUENCE,
            'children' => array(
                'base'    => $GeneralName,
                'minimum' => array(
                                 'constant' => 0,
                                 'optional' => true,
                                 'implicit' => true,
                                 'default' => new BigInteger(0)
                             ) + $BaseDistance,
                'maximum' => array(
                                 'constant' => 1,
                                 'optional' => true,
                                 'implicit' => true,
                             ) + $BaseDistance
            )
        );

        $GeneralSubtrees = array(
            'type'     => ASN1::TYPE_SEQUENCE,
            'min'      => 1,
            'max'      => -1,
            'children' => $GeneralSubtree
        );

        $this->NameConstraints = array(
            'type'     => ASN1::TYPE_SEQUENCE,
            'children' => array(
                'permittedSubtrees' => array(
                                           'constant' => 0,
                                           'optional' => true,
                                           'implicit' => true
                                       ) + $GeneralSubtrees,
                'excludedSubtrees'  => array(
                                           'constant' => 1,
                                           'optional' => true,
                                           'implicit' => true
                                       ) + $GeneralSubtrees
            )
        );

        $this->CPSuri = array('type' => ASN1::TYPE_IA5_STRING);

        $DisplayText = array(
            'type'     => ASN1::TYPE_CHOICE,
            'children' => array(
                'ia5String'     => array('type' => ASN1::TYPE_IA5_STRING),
                'visibleString' => array('type' => ASN1::TYPE_VISIBLE_STRING),
                'bmpString'     => array('type' => ASN1::TYPE_BMP_STRING),
                'utf8String'    => array('type' => ASN1::TYPE_UTF8_STRING)
            )
        );

        $NoticeReference = array(
            'type'     => ASN1::TYPE_SEQUENCE,
            'children' => array(
                'organization'  => $DisplayText,
                'noticeNumbers' => array(
                                       'type'     => ASN1::TYPE_SEQUENCE,
                                       'min'      => 1,
                                       'max'      => 200,
                                       'children' => array('type' => ASN1::TYPE_INTEGER)
                                   )
            )
        );

        $this->UserNotice = array(
            'type'     => ASN1::TYPE_SEQUENCE,
            'children' => array(
                'noticeRef' => array(
                                           'optional' => true,
                                           'implicit' => true
                                       ) + $NoticeReference,
                'explicitText'  => array(
                                           'optional' => true,
                                           'implicit' => true
                                       ) + $DisplayText
            )
        );

        // mapping is from <http://www.mozilla.org/projects/security/pki/nss/tech-notes/tn3.html>
        $this->netscape_cert_type = array(
            'type'    => ASN1::TYPE_BIT_STRING,
            'mapping' => array(
                'SSLClient',
                'SSLServer',
                'Email',
                'ObjectSigning',
                'Reserved',
                'SSLCA',
                'EmailCA',
                'ObjectSigningCA'
            )
        );

        $this->netscape_comment = array('type' => ASN1::TYPE_IA5_STRING);
        $this->netscape_ca_policy_url = array('type' => ASN1::TYPE_IA5_STRING);

        // attribute is used in RFC2986 but we're using the RFC5280 definition

        $Attribute = array(
            'type'     => ASN1::TYPE_SEQUENCE,
            'children' => array(
                'type' => $AttributeType,
                'value'=> array(
                              'type'     => ASN1::TYPE_SET,
                              'min'      => 1,
                              'max'      => -1,
                              'children' => $this->AttributeValue
                          )
            )
        );

        // adapted from <http://tools.ietf.org/html/rfc2986>

        $Attributes = array(
            'type'     => ASN1::TYPE_SET,
            'min'      => 1,
            'max'      => -1,
            'children' => $Attribute
        );

        $CertificationRequestInfo = array(
            'type'     => ASN1::TYPE_SEQUENCE,
            'children' => array(
                'version'       => array(
                                       'type' => ASN1::TYPE_INTEGER,
                                       'mapping' => array('v1')
                                   ),
                'subject'       => $this->Name,
                'subjectPKInfo' => $SubjectPublicKeyInfo,
                'attributes'    => array(
                                       'constant' => 0,
                                       'optional' => true,
                                       'implicit' => true
                                   ) + $Attributes,
            )
        );

        $this->CertificationRequest = array(
            'type'     => ASN1::TYPE_SEQUENCE,
            'children' => array(
                'certificationRequestInfo' => $CertificationRequestInfo,
                'signatureAlgorithm'       => $AlgorithmIdentifier,
                'signature'                => array('type' => ASN1::TYPE_BIT_STRING)
            )
        );

        $RevokedCertificate = array(
            'type'     => ASN1::TYPE_SEQUENCE,
            'children' => array(
                              'userCertificate'    => $CertificateSerialNumber,
                              'revocationDate'     => $Time,
                              'crlEntryExtensions' => array(
                                                          'optional' => true
                                                      ) + $this->Extensions
                          )
        );

        $TBSCertList = array(
            'type'     => ASN1::TYPE_SEQUENCE,
            'children' => array(
                'version'             => array(
                                             'optional' => true,
                                             'default'  => 'v1'
                                         ) + $Version,
                'signature'           => $AlgorithmIdentifier,
                'issuer'              => $this->Name,
                'thisUpdate'          => $Time,
                'nextUpdate'          => array(
                                             'optional' => true
                                         ) + $Time,
                'revokedCertificates' => array(
                                             'type'     => ASN1::TYPE_SEQUENCE,
                                             'optional' => true,
                                             'min'      => 0,
                                             'max'      => -1,
                                             'children' => $RevokedCertificate
                                         ),
                'crlExtensions'       => array(
                                             'constant' => 0,
                                             'optional' => true,
                                             'explicit' => true
                                         ) + $this->Extensions
            )
        );

        $this->CertificateList = array(
            'type'     => ASN1::TYPE_SEQUENCE,
            'children' => array(
                'tbsCertList'        => $TBSCertList,
                'signatureAlgorithm' => $AlgorithmIdentifier,
                'signature'          => array('type' => ASN1::TYPE_BIT_STRING)
            )
        );

        $this->CRLNumber = array('type' => ASN1::TYPE_INTEGER);

        $this->CRLReason = array('type' => ASN1::TYPE_ENUMERATED,
           'mapping' => array(
                            'unspecified',
                            'keyCompromise',
                            'cACompromise',
                            'affiliationChanged',
                            'superseded',
                            'cessationOfOperation',
                            'certificateHold',
                            // Value 7 is not used.
                            8 => 'removeFromCRL',
                            'privilegeWithdrawn',
                            'aACompromise'
            )
        );

        $this->IssuingDistributionPoint = array('type' => ASN1::TYPE_SEQUENCE,
            'children' => array(
                'distributionPoint'          => array(
                                                    'constant' => 0,
                                                    'optional' => true,
                                                    'explicit' => true
                                                ) + $DistributionPointName,
                'onlyContainsUserCerts'      => array(
                                                    'type'     => ASN1::TYPE_BOOLEAN,
                                                    'constant' => 1,
                                                    'optional' => true,
                                                    'default'  => false,
                                                    'implicit' => true
                                                ),
                'onlyContainsCACerts'        => array(
                                                    'type'     => ASN1::TYPE_BOOLEAN,
                                                    'constant' => 2,
                                                    'optional' => true,
                                                    'default'  => false,
                                                    'implicit' => true
                                                ),
                'onlySomeReasons'           => array(
                                                    'constant' => 3,
                                                    'optional' => true,
                                                    'implicit' => true
                                                ) + $ReasonFlags,
                'indirectCRL'               => array(
                                                    'type'     => ASN1::TYPE_BOOLEAN,
                                                    'constant' => 4,
                                                    'optional' => true,
                                                    'default'  => false,
                                                    'implicit' => true
                                                ),
                'onlyContainsAttributeCerts' => array(
                                                    'type'     => ASN1::TYPE_BOOLEAN,
                                                    'constant' => 5,
                                                    'optional' => true,
                                                    'default'  => false,
                                                    'implicit' => true
                                                )
                          )
        );

        $this->InvalidityDate = array('type' => ASN1::TYPE_GENERALIZED_TIME);

        $this->CertificateIssuer = $GeneralNames;

        $this->HoldInstructionCode = array('type' => ASN1::TYPE_OBJECT_IDENTIFIER);

        $PublicKeyAndChallenge = array(
            'type'     => ASN1::TYPE_SEQUENCE,
            'children' => array(
                'spki'      => $SubjectPublicKeyInfo,
                'challenge' => array('type' => ASN1::TYPE_IA5_STRING)
            )
        );

        $this->SignedPublicKeyAndChallenge = array(
            'type'     => ASN1::TYPE_SEQUENCE,
            'children' => array(
                'publicKeyAndChallenge' => $PublicKeyAndChallenge,
                'signatureAlgorithm'    => $AlgorithmIdentifier,
                'signature'             => array('type' => ASN1::TYPE_BIT_STRING)
            )
        );

        // OIDs from RFC5280 and those RFCs mentioned in RFC5280#section-4.1.1.2
        $this->oids = array(
            '1.3.6.1.5.5.7' => 'id-pkix',
            '1.3.6.1.5.5.7.1' => 'id-pe',
            '1.3.6.1.5.5.7.2' => 'id-qt',
            '1.3.6.1.5.5.7.3' => 'id-kp',
            '1.3.6.1.5.5.7.48' => 'id-ad',
            '1.3.6.1.5.5.7.2.1' => 'id-qt-cps',
            '1.3.6.1.5.5.7.2.2' => 'id-qt-unotice',
            '1.3.6.1.5.5.7.48.1' =>'id-ad-ocsp',
            '1.3.6.1.5.5.7.48.2' => 'id-ad-caIssuers',
            '1.3.6.1.5.5.7.48.3' => 'id-ad-timeStamping',
            '1.3.6.1.5.5.7.48.5' => 'id-ad-caRepository',
            '2.5.4' => 'id-at',
            '2.5.4.41' => 'id-at-name',
            '2.5.4.4' => 'id-at-surname',
            '2.5.4.42' => 'id-at-givenName',
            '2.5.4.43' => 'id-at-initials',
            '2.5.4.44' => 'id-at-generationQualifier',
            '2.5.4.3' => 'id-at-commonName',
            '2.5.4.7' => 'id-at-localityName',
            '2.5.4.8' => 'id-at-stateOrProvinceName',
            '2.5.4.10' => 'id-at-organizationName',
            '2.5.4.11' => 'id-at-organizationalUnitName',
            '2.5.4.12' => 'id-at-title',
            '2.5.4.13' => 'id-at-description',
            '2.5.4.46' => 'id-at-dnQualifier',
            '2.5.4.6' => 'id-at-countryName',
            '2.5.4.5' => 'id-at-serialNumber',
            '2.5.4.65' => 'id-at-pseudonym',
            '2.5.4.17' => 'id-at-postalCode',
            '2.5.4.9' => 'id-at-streetAddress',
            '2.5.4.45' => 'id-at-uniqueIdentifier',
            '2.5.4.72' => 'id-at-role',

            '0.9.2342.19200300.100.1.25' => 'id-domainComponent',
            '1.2.840.113549.1.9' => 'pkcs-9',
            '1.2.840.113549.1.9.1' => 'pkcs-9-at-emailAddress',
            '2.5.29' => 'id-ce',
            '2.5.29.35' => 'id-ce-authorityKeyIdentifier',
            '2.5.29.14' => 'id-ce-subjectKeyIdentifier',
            '2.5.29.15' => 'id-ce-keyUsage',
            '2.5.29.16' => 'id-ce-privateKeyUsagePeriod',
            '2.5.29.32' => 'id-ce-certificatePolicies',
            '2.5.29.32.0' => 'anyPolicy',

            '2.5.29.33' => 'id-ce-policyMappings',
            '2.5.29.17' => 'id-ce-subjectAltName',
            '2.5.29.18' => 'id-ce-issuerAltName',
            '2.5.29.9' => 'id-ce-subjectDirectoryAttributes',
            '2.5.29.19' => 'id-ce-basicConstraints',
            '2.5.29.30' => 'id-ce-nameConstraints',
            '2.5.29.36' => 'id-ce-policyConstraints',
            '2.5.29.31' => 'id-ce-cRLDistributionPoints',
            '2.5.29.37' => 'id-ce-extKeyUsage',
            '2.5.29.37.0' => 'anyExtendedKeyUsage',
            '1.3.6.1.5.5.7.3.1' => 'id-kp-serverAuth',
            '1.3.6.1.5.5.7.3.2' => 'id-kp-clientAuth',
            '1.3.6.1.5.5.7.3.3' => 'id-kp-codeSigning',
            '1.3.6.1.5.5.7.3.4' => 'id-kp-emailProtection',
            '1.3.6.1.5.5.7.3.8' => 'id-kp-timeStamping',
            '1.3.6.1.5.5.7.3.9' => 'id-kp-OCSPSigning',
            '2.5.29.54' => 'id-ce-inhibitAnyPolicy',
            '2.5.29.46' => 'id-ce-freshestCRL',
            '1.3.6.1.5.5.7.1.1' => 'id-pe-authorityInfoAccess',
            '1.3.6.1.5.5.7.1.11' => 'id-pe-subjectInfoAccess',
            '2.5.29.20' => 'id-ce-cRLNumber',
            '2.5.29.28' => 'id-ce-issuingDistributionPoint',
            '2.5.29.27' => 'id-ce-deltaCRLIndicator',
            '2.5.29.21' => 'id-ce-cRLReasons',
            '2.5.29.29' => 'id-ce-certificateIssuer',
            '2.5.29.23' => 'id-ce-holdInstructionCode',
            '1.2.840.10040.2' => 'holdInstruction',
            '1.2.840.10040.2.1' => 'id-holdinstruction-none',
            '1.2.840.10040.2.2' => 'id-holdinstruction-callissuer',
            '1.2.840.10040.2.3' => 'id-holdinstruction-reject',
            '2.5.29.24' => 'id-ce-invalidityDate',

            '1.2.840.113549.2.2' => 'md2',
            '1.2.840.113549.2.5' => 'md5',
            '1.3.14.3.2.26' => 'id-sha1',
            '1.2.840.10040.4.1' => 'id-dsa',
            '1.2.840.10040.4.3' => 'id-dsa-with-sha1',
            '1.2.840.113549.1.1' => 'pkcs-1',
            '1.2.840.113549.1.1.1' => 'rsaEncryption',
            '1.2.840.113549.1.1.2' => 'md2WithRSAEncryption',
            '1.2.840.113549.1.1.4' => 'md5WithRSAEncryption',
            '1.2.840.113549.1.1.5' => 'sha1WithRSAEncryption',
            '1.2.840.10046.2.1' => 'dhpublicnumber',
            '2.16.840.1.101.2.1.1.22' => 'id-keyExchangeAlgorithm',
            '1.2.840.10045' => 'ansi-X9-62',
            '1.2.840.10045.4' => 'id-ecSigType',
            '1.2.840.10045.4.1' => 'ecdsa-with-SHA1',
            '1.2.840.10045.1' => 'id-fieldType',
            '1.2.840.10045.1.1' => 'prime-field',
            '1.2.840.10045.1.2' => 'characteristic-two-field',
            '1.2.840.10045.1.2.3' => 'id-characteristic-two-basis',
            '1.2.840.10045.1.2.3.1' => 'gnBasis',
            '1.2.840.10045.1.2.3.2' => 'tpBasis',
            '1.2.840.10045.1.2.3.3' => 'ppBasis',
            '1.2.840.10045.2' => 'id-publicKeyType',
            '1.2.840.10045.2.1' => 'id-ecPublicKey',
            '1.2.840.10045.3' => 'ellipticCurve',
            '1.2.840.10045.3.0' => 'c-TwoCurve',
            '1.2.840.10045.3.0.1' => 'c2pnb163v1',
            '1.2.840.10045.3.0.2' => 'c2pnb163v2',
            '1.2.840.10045.3.0.3' => 'c2pnb163v3',
            '1.2.840.10045.3.0.4' => 'c2pnb176w1',
            '1.2.840.10045.3.0.5' => 'c2pnb191v1',
            '1.2.840.10045.3.0.6' => 'c2pnb191v2',
            '1.2.840.10045.3.0.7' => 'c2pnb191v3',
            '1.2.840.10045.3.0.8' => 'c2pnb191v4',
            '1.2.840.10045.3.0.9' => 'c2pnb191v5',
            '1.2.840.10045.3.0.10' => 'c2pnb208w1',
            '1.2.840.10045.3.0.11' => 'c2pnb239v1',
            '1.2.840.10045.3.0.12' => 'c2pnb239v2',
            '1.2.840.10045.3.0.13' => 'c2pnb239v3',
            '1.2.840.10045.3.0.14' => 'c2pnb239v4',
            '1.2.840.10045.3.0.15' => 'c2pnb239v5',
            '1.2.840.10045.3.0.16' => 'c2pnb272w1',
            '1.2.840.10045.3.0.17' => 'c2pnb304w1',
            '1.2.840.10045.3.0.18' => 'c2pnb359v1',
            '1.2.840.10045.3.0.19' => 'c2pnb368w1',
            '1.2.840.10045.3.0.20' => 'c2pnb431r1',
            '1.2.840.10045.3.1' => 'primeCurve',
            '1.2.840.10045.3.1.1' => 'prime192v1',
            '1.2.840.10045.3.1.2' => 'prime192v2',
            '1.2.840.10045.3.1.3' => 'prime192v3',
            '1.2.840.10045.3.1.4' => 'prime239v1',
            '1.2.840.10045.3.1.5' => 'prime239v2',
            '1.2.840.10045.3.1.6' => 'prime239v3',
            '1.2.840.10045.3.1.7' => 'prime256v1',
            '1.2.840.113549.1.1.7' => 'id-RSAES-OAEP',
            '1.2.840.113549.1.1.9' => 'id-pSpecified',
            '1.2.840.113549.1.1.10' => 'id-RSASSA-PSS',
            '1.2.840.113549.1.1.8' => 'id-mgf1',
            '1.2.840.113549.1.1.14' => 'sha224WithRSAEncryption',
            '1.2.840.113549.1.1.11' => 'sha256WithRSAEncryption',
            '1.2.840.113549.1.1.12' => 'sha384WithRSAEncryption',
            '1.2.840.113549.1.1.13' => 'sha512WithRSAEncryption',
            '2.16.840.1.101.3.4.2.4' => 'id-sha224',
            '2.16.840.1.101.3.4.2.1' => 'id-sha256',
            '2.16.840.1.101.3.4.2.2' => 'id-sha384',
            '2.16.840.1.101.3.4.2.3' => 'id-sha512',
            '1.2.643.2.2.4' => 'id-GostR3411-94-with-GostR3410-94',
            '1.2.643.2.2.3' => 'id-GostR3411-94-with-GostR3410-2001',
            '1.2.643.2.2.20' => 'id-GostR3410-2001',
            '1.2.643.2.2.19' => 'id-GostR3410-94',
            // Netscape Object Identifiers from "Netscape Certificate Extensions"
            '2.16.840.1.113730' => 'netscape',
            '2.16.840.1.113730.1' => 'netscape-cert-extension',
            '2.16.840.1.113730.1.1' => 'netscape-cert-type',
            '2.16.840.1.113730.1.13' => 'netscape-comment',
            '2.16.840.1.113730.1.8' => 'netscape-ca-policy-url',
            // the following are X.509 extensions not supported by phpseclib
            '1.3.6.1.5.5.7.1.12' => 'id-pe-logotype',
            '1.2.840.113533.7.65.0' => 'entrustVersInfo',
            '2.16.840.1.113733.1.6.9' => 'verisignPrivate',
            // for Certificate Signing Requests
            // see http://tools.ietf.org/html/rfc2985
            '1.2.840.113549.1.9.2' => 'pkcs-9-at-unstructuredName', // PKCS #9 unstructured name
            '1.2.840.113549.1.9.7' => 'pkcs-9-at-challengePassword', // Challenge password for certificate revocations
            '1.2.840.113549.1.9.14' => 'pkcs-9-at-extensionRequest' // Certificate extension request
        );
    }

    /**
     * Load X.509 certificate
     *
     * Returns an associative array describing the X.509 cert or a false if the cert failed to load
     *
     * @param string $cert
     * @param int $mode
     * @access public
     * @return mixed
     */
    function loadX509($cert, $mode = FILE_X509_FORMAT_AUTO_DETECT)
    {
        if (is_array($cert) && isset($cert['tbsCertificate'])) {
            unset($this->currentCert);
            unset($this->currentKeyIdentifier);
            $this->dn = $cert['tbsCertificate']['subject'];
            if (!isset($this->dn)) {
                return false;
            }
            $this->currentCert = $cert;

            $currentKeyIdentifier = $this->getExtension('id-ce-subjectKeyIdentifier');
            $this->currentKeyIdentifier = is_string($currentKeyIdentifier) ? $currentKeyIdentifier : null;

            unset($this->signatureSubject);

            return $cert;
        }

        $asn1 = new ASN1();

        if ($mode != FILE_X509_FORMAT_DER) {
            $newcert = $this->_extractBER($cert);
            if ($mode == FILE_X509_FORMAT_PEM && $cert == $newcert) {
                return false;
            }
            $cert = $newcert;
        }

        if ($cert === false) {
            $this->currentCert = false;
            return false;
        }

        $asn1->loadOIDs($this->oids);
        $decoded = $asn1->decodeBER($cert);

        if (!empty($decoded)) {
            $x509 = $asn1->asn1map($decoded[0], $this->Certificate);
        }
        if (!isset($x509) || $x509 === false) {
            $this->currentCert = false;
            return false;
        }

        $this->signatureSubject = substr($cert, $decoded[0]['content'][0]['start'], $decoded[0]['content'][0]['length']);

        $this->_mapInExtensions($x509, 'tbsCertificate/extensions', $asn1);

        $key = &$x509['tbsCertificate']['subjectPublicKeyInfo']['subjectPublicKey'];
        $key = $this->_reformatKey($x509['tbsCertificate']['subjectPublicKeyInfo']['algorithm']['algorithm'], $key);

        $this->currentCert = $x509;
        $this->dn = $x509['tbsCertificate']['subject'];

        $currentKeyIdentifier = $this->getExtension('id-ce-subjectKeyIdentifier');
        $this->currentKeyIdentifier = is_string($currentKeyIdentifier) ? $currentKeyIdentifier : null;

        return $x509;
    }

    /**
     * Save X.509 certificate
     *
     * @param array $cert
     * @param int $format optional
     * @access public
     * @return string
     */
    function saveX509($cert, $format = self::FORMAT_PEM)
    {
        if (!is_array($cert) || !isset($cert['tbsCertificate'])) {
            return false;
        }

        switch (true) {
            // "case !$a: case !$b: break; default: whatever();" is the same thing as "if ($a && $b) whatever()"
            case !($algorithm = $this->_subArray($cert, 'tbsCertificate/subjectPublicKeyInfo/algorithm/algorithm')):
            case is_object($cert['tbsCertificate']['subjectPublicKeyInfo']['subjectPublicKey']):
                break;
            default:
                switch ($algorithm) {
                    case 'rsaEncryption':
                        $cert['tbsCertificate']['subjectPublicKeyInfo']['subjectPublicKey']
                            = base64_encode("\0" . base64_decode(preg_replace('#-.+-|[\r\n]#', '', $cert['tbsCertificate']['subjectPublicKeyInfo']['subjectPublicKey'])));
                        /* "[For RSA keys] the parameters field MUST have ASN.1 type NULL for this algorithm identifier."
                           -- https://tools.ietf.org/html/rfc3279#section-2.3.1

                           given that and the fact that RSA keys appear ot be the only key type for which the parameters field can be blank,
                           it seems like perhaps the ASN.1 description ought not say the parameters field is OPTIONAL, but whatever.
                         */
                        $cert['tbsCertificate']['subjectPublicKeyInfo']['algorithm']['parameters'] = null;
                        // https://tools.ietf.org/html/rfc3279#section-2.2.1
                        $cert['signatureAlgorithm']['parameters'] = null;
                        $cert['tbsCertificate']['signature']['parameters'] = null;
                }
        }

        $asn1 = new ASN1();
        $asn1->loadOIDs($this->oids);

        $filters = array();
        $type_utf8_string = array('type' => ASN1::TYPE_UTF8_STRING);
        $filters['tbsCertificate']['signature']['parameters'] = $type_utf8_string;
        $filters['tbsCertificate']['signature']['issuer']['rdnSequence']['value'] = $type_utf8_string;
        $filters['tbsCertificate']['issuer']['rdnSequence']['value'] = $type_utf8_string;
        $filters['tbsCertificate']['subject']['rdnSequence']['value'] = $type_utf8_string;
        $filters['tbsCertificate']['subjectPublicKeyInfo']['algorithm']['parameters'] = $type_utf8_string;
        $filters['signatureAlgorithm']['parameters'] = $type_utf8_string;
        $filters['authorityCertIssuer']['directoryName']['rdnSequence']['value'] = $type_utf8_string;
        //$filters['policyQualifiers']['qualifier'] = $type_utf8_string;
        $filters['distributionPoint']['fullName']['directoryName']['rdnSequence']['value'] = $type_utf8_string;
        $filters['directoryName']['rdnSequence']['value'] = $type_utf8_string;

        /* in the case of policyQualifiers/qualifier, the type has to be \phpseclib\File\ASN1::TYPE_IA5_STRING.
           \phpseclib\File\ASN1::TYPE_PRINTABLE_STRING will cause OpenSSL's X.509 parser to spit out random
           characters.
         */
        $filters['policyQualifiers']['qualifier']
            = array('type' => ASN1::TYPE_IA5_STRING);

        $asn1->loadFilters($filters);

        $this->_mapOutExtensions($cert, 'tbsCertificate/extensions', $asn1);

        $cert = $asn1->encodeDER($cert, $this->Certificate);

        switch ($format) {
            case self::FORMAT_DER:
                return $cert;
            // case self::FORMAT_PEM:
            default:
                return "-----BEGIN CERTIFICATE-----\r\n" . chunk_split(base64_encode($cert), 64) . '-----END CERTIFICATE-----';
        }
    }

    /**
     * Map extension values from octet string to extension-specific internal
     *   format.
     *
     * @param array ref $root
     * @param string $path
     * @param object $asn1
     * @access private
     */
    function _mapInExtensions(&$root, $path, $asn1)
    {
        $extensions = &$this->_subArray($root, $path);

        if (is_array($extensions)) {
            for ($i = 0; $i < count($extensions); $i++) {
                $id = $extensions[$i]['extnId'];
                $value = &$extensions[$i]['extnValue'];
                $value = base64_decode($value);
                $decoded = $asn1->decodeBER($value);
                /* [extnValue] contains the DER encoding of an ASN.1 value
                   corresponding to the extension type identified by extnID */
                $map = $this->_getMapping($id);
                if (!is_bool($map)) {
                    $mapped = $asn1->asn1map($decoded[0], $map, array('iPAddress' => array($this, '_decodeIP')));
                    $value = $mapped === false ? $decoded[0] : $mapped;

                    if ($id == 'id-ce-certificatePolicies') {
                        for ($j = 0; $j < count($value); $j++) {
                            if (!isset($value[$j]['policyQualifiers'])) {
                                continue;
                            }
                            for ($k = 0; $k < count($value[$j]['policyQualifiers']); $k++) {
                                $subid = $value[$j]['policyQualifiers'][$k]['policyQualifierId'];
                                $map = $this->_getMapping($subid);
                                $subvalue = &$value[$j]['policyQualifiers'][$k]['qualifier'];
                                if ($map !== false) {
                                    $decoded = $asn1->decodeBER($subvalue);
                                    $mapped = $asn1->asn1map($decoded[0], $map);
                                    $subvalue = $mapped === false ? $decoded[0] : $mapped;
                                }
                            }
                        }
                    }
                } else {
                    $value = base64_encode($value);
                }
            }
        }
    }

    /**
     * Map extension values from extension-specific internal format to
     *   octet string.
     *
     * @param array ref $root
     * @param string $path
     * @param object $asn1
     * @access private
     */
    function _mapOutExtensions(&$root, $path, $asn1)
    {
        $extensions = &$this->_subArray($root, $path);

        if (is_array($extensions)) {
            $size = count($extensions);
            for ($i = 0; $i < $size; $i++) {
                if ($extensions[$i] instanceof Element) {
                    continue;
                }

                $id = $extensions[$i]['extnId'];
                $value = &$extensions[$i]['extnValue'];

                switch ($id) {
                    case 'id-ce-certificatePolicies':
                        for ($j = 0; $j < count($value); $j++) {
                            if (!isset($value[$j]['policyQualifiers'])) {
                                continue;
                            }
                            for ($k = 0; $k < count($value[$j]['policyQualifiers']); $k++) {
                                $subid = $value[$j]['policyQualifiers'][$k]['policyQualifierId'];
                                $map = $this->_getMapping($subid);
                                $subvalue = &$value[$j]['policyQualifiers'][$k]['qualifier'];
                                if ($map !== false) {
                                    // by default \phpseclib\File\ASN1 will try to render qualifier as a \phpseclib\File\ASN1::TYPE_IA5_STRING since it's
                                    // actual type is \phpseclib\File\ASN1::TYPE_ANY
                                    $subvalue = new Element($asn1->encodeDER($subvalue, $map));
                                }
                            }
                        }
                        break;
                    case 'id-ce-authorityKeyIdentifier': // use 00 as the serial number instead of an empty string
                        if (isset($value['authorityCertSerialNumber'])) {
                            if ($value['authorityCertSerialNumber']->toBytes() == '') {
                                $temp = chr((ASN1::CLASS_CONTEXT_SPECIFIC << 6) | 2) . "\1\0";
                                $value['authorityCertSerialNumber'] = new Element($temp);
                            }
                        }
                }

                /* [extnValue] contains the DER encoding of an ASN.1 value
                   corresponding to the extension type identified by extnID */
                $map = $this->_getMapping($id);
                if (is_bool($map)) {
                    if (!$map) {
                        user_error($id . ' is not a currently supported extension');
                        unset($extensions[$i]);
                    }
                } else {
                    $temp = $asn1->encodeDER($value, $map, array('iPAddress' => array($this, '_encodeIP')));
                    $value = base64_encode($temp);
                }
            }
        }
    }

    /**
     * Map attribute values from ANY type to attribute-specific internal
     *   format.
     *
     * @param array ref $root
     * @param string $path
     * @param object $asn1
     * @access private
     */
    function _mapInAttributes(&$root, $path, $asn1)
    {
        $attributes = &$this->_subArray($root, $path);

        if (is_array($attributes)) {
            for ($i = 0; $i < count($attributes); $i++) {
                $id = $attributes[$i]['type'];
                /* $value contains the DER encoding of an ASN.1 value
                   corresponding to the attribute type identified by type */
                $map = $this->_getMapping($id);
                if (is_array($attributes[$i]['value'])) {
                    $values = &$attributes[$i]['value'];
                    for ($j = 0; $j < count($values); $j++) {
                        $value = $asn1->encodeDER($values[$j], $this->AttributeValue);
                        $decoded = $asn1->decodeBER($value);
                        if (!is_bool($map)) {
                            $mapped = $asn1->asn1map($decoded[0], $map);
                            if ($mapped !== false) {
                                $values[$j] = $mapped;
                            }
                            if ($id == 'pkcs-9-at-extensionRequest') {
                                $this->_mapInExtensions($values, $j, $asn1);
                            }
                        } elseif ($map) {
                            $values[$j] = base64_encode($value);
                        }
                    }
                }
            }
        }
    }

    /**
     * Map attribute values from attribute-specific internal format to
     *   ANY type.
     *
     * @param array ref $root
     * @param string $path
     * @param object $asn1
     * @access private
     */
    function _mapOutAttributes(&$root, $path, $asn1)
    {
        $attributes = &$this->_subArray($root, $path);

        if (is_array($attributes)) {
            $size = count($attributes);
            for ($i = 0; $i < $size; $i++) {
                /* [value] contains the DER encoding of an ASN.1 value
                   corresponding to the attribute type identified by type */
                $id = $attributes[$i]['type'];
                $map = $this->_getMapping($id);
                if ($map === false) {
                    user_error($id . ' is not a currently supported attribute', E_USER_NOTICE);
                    unset($attributes[$i]);
                } elseif (is_array($attributes[$i]['value'])) {
                    $values = &$attributes[$i]['value'];
                    for ($j = 0; $j < count($values); $j++) {
                        switch ($id) {
                            case 'pkcs-9-at-extensionRequest':
                                $this->_mapOutExtensions($values, $j, $asn1);
                                break;
                        }

                        if (!is_bool($map)) {
                            $temp = $asn1->encodeDER($values[$j], $map);
                            $decoded = $asn1->decodeBER($temp);
                            $values[$j] = $asn1->asn1map($decoded[0], $this->AttributeValue);
                        }
                    }
                }
            }
        }
    }

    /**
     * Associate an extension ID to an extension mapping
     *
     * @param string $extnId
     * @access private
     * @return mixed
     */
    function _getMapping($extnId)
    {
        if (!is_string($extnId)) { // eg. if it's a \phpseclib\File\ASN1\Element object
            return true;
        }

        switch ($extnId) {
            case 'id-ce-keyUsage':
                return $this->KeyUsage;
            case 'id-ce-basicConstraints':
                return $this->BasicConstraints;
            case 'id-ce-subjectKeyIdentifier':
                return $this->KeyIdentifier;
            case 'id-ce-cRLDistributionPoints':
                return $this->CRLDistributionPoints;
            case 'id-ce-authorityKeyIdentifier':
                return $this->AuthorityKeyIdentifier;
            case 'id-ce-certificatePolicies':
                return $this->CertificatePolicies;
            case 'id-ce-extKeyUsage':
                return $this->ExtKeyUsageSyntax;
            case 'id-pe-authorityInfoAccess':
                return $this->AuthorityInfoAccessSyntax;
            case 'id-ce-subjectAltName':
                return $this->SubjectAltName;
            case 'id-ce-privateKeyUsagePeriod':
                return $this->PrivateKeyUsagePeriod;
            case 'id-ce-issuerAltName':
                return $this->IssuerAltName;
            case 'id-ce-policyMappings':
                return $this->PolicyMappings;
            case 'id-ce-nameConstraints':
                return $this->NameConstraints;

            case 'netscape-cert-type':
                return $this->netscape_cert_type;
            case 'netscape-comment':
                return $this->netscape_comment;
            case 'netscape-ca-policy-url':
                return $this->netscape_ca_policy_url;

            // since id-qt-cps isn't a constructed type it will have already been decoded as a string by the time it gets
            // back around to asn1map() and we don't want it decoded again.
            //case 'id-qt-cps':
            //    return $this->CPSuri;
            case 'id-qt-unotice':
                return $this->UserNotice;

            // the following OIDs are unsupported but we don't want them to give notices when calling saveX509().
            case 'id-pe-logotype': // http://www.ietf.org/rfc/rfc3709.txt
            case 'entrustVersInfo':
            // http://support.microsoft.com/kb/287547
            case '1.3.6.1.4.1.311.20.2': // szOID_ENROLL_CERTTYPE_EXTENSION
            case '1.3.6.1.4.1.311.21.1': // szOID_CERTSRV_CA_VERSION
            // "SET Secure Electronic Transaction Specification"
            // http://www.maithean.com/docs/set_bk3.pdf
            case '2.23.42.7.0': // id-set-hashedRootKey
                return true;

            // CSR attributes
            case 'pkcs-9-at-unstructuredName':
                return $this->PKCS9String;
            case 'pkcs-9-at-challengePassword':
                return $this->DirectoryString;
            case 'pkcs-9-at-extensionRequest':
                return $this->Extensions;

            // CRL extensions.
            case 'id-ce-cRLNumber':
                return $this->CRLNumber;
            case 'id-ce-deltaCRLIndicator':
                return $this->CRLNumber;
            case 'id-ce-issuingDistributionPoint':
                return $this->IssuingDistributionPoint;
            case 'id-ce-freshestCRL':
                return $this->CRLDistributionPoints;
            case 'id-ce-cRLReasons':
                return $this->CRLReason;
            case 'id-ce-invalidityDate':
                return $this->InvalidityDate;
            case 'id-ce-certificateIssuer':
                return $this->CertificateIssuer;
            case 'id-ce-holdInstructionCode':
                return $this->HoldInstructionCode;
        }

        return false;
    }

    /**
     * Load an X.509 certificate as a certificate authority
     *
     * @param string $cert
     * @access public
     * @return bool
     */
    function loadCA($cert)
    {
        $olddn = $this->dn;
        $oldcert = $this->currentCert;
        $oldsigsubj = $this->signatureSubject;
        $oldkeyid = $this->currentKeyIdentifier;

        $cert = $this->loadX509($cert);
        if (!$cert) {
            $this->dn = $olddn;
            $this->currentCert = $oldcert;
            $this->signatureSubject = $oldsigsubj;
            $this->currentKeyIdentifier = $oldkeyid;

            return false;
        }

        /* From RFC5280 "PKIX Certificate and CRL Profile":

           If the keyUsage extension is present, then the subject public key
           MUST NOT be used to verify signatures on certificates or CRLs unless
           the corresponding keyCertSign or cRLSign bit is set. */
        //$keyUsage = $this->getExtension('id-ce-keyUsage');
        //if ($keyUsage && !in_array('keyCertSign', $keyUsage)) {
        //    return false;
        //}

        /* From RFC5280 "PKIX Certificate and CRL Profile":

           The cA boolean indicates whether the certified public key may be used
           to verify certificate signatures.  If the cA boolean is not asserted,
           then the keyCertSign bit in the key usage extension MUST NOT be
           asserted.  If the basic constraints extension is not present in a
           version 3 certificate, or the extension is present but the cA boolean
           is not asserted, then the certified public key MUST NOT be used to
           verify certificate signatures. */
        //$basicConstraints = $this->getExtension('id-ce-basicConstraints');
        //if (!$basicConstraints || !$basicConstraints['cA']) {
        //    return false;
        //}

        $this->CAs[] = $cert;

        $this->dn = $olddn;
        $this->currentCert = $oldcert;
        $this->signatureSubject = $oldsigsubj;

        return true;
    }

    /**
     * Validate an X.509 certificate against a URL
     *
     * From RFC2818 "HTTP over TLS":
     *
     * Matching is performed using the matching rules specified by
     * [RFC2459].  If more than one identity of a given type is present in
     * the certificate (e.g., more than one dNSName name, a match in any one
     * of the set is considered acceptable.) Names may contain the wildcard
     * character * which is considered to match any single domain name
     * component or component fragment. E.g., *.a.com matches foo.a.com but
     * not bar.foo.a.com. f*.com matches foo.com but not bar.com.
     *
     * @param string $url
     * @access public
     * @return bool
     */
    function validateURL($url)
    {
        if (!is_array($this->currentCert) || !isset($this->currentCert['tbsCertificate'])) {
            return false;
        }

        $components = parse_url($url);
        if (!isset($components['host'])) {
            return false;
        }

        if ($names = $this->getExtension('id-ce-subjectAltName')) {
            foreach ($names as $key => $value) {
                $value = str_replace(array('.', '*'), array('\.', '[^.]*'), $value);
                switch ($key) {
                    case 'dNSName':
                        /* From RFC2818 "HTTP over TLS":

                           If a subjectAltName extension of type dNSName is present, that MUST
                           be used as the identity. Otherwise, the (most specific) Common Name
                           field in the Subject field of the certificate MUST be used. Although
                           the use of the Common Name is existing practice, it is deprecated and
                           Certification Authorities are encouraged to use the dNSName instead. */
                        if (preg_match('#^' . $value . '$#', $components['host'])) {
                            return true;
                        }
                        break;
                    case 'iPAddress':
                        /* From RFC2818 "HTTP over TLS":

                           In some cases, the URI is specified as an IP address rather than a
                           hostname. In this case, the iPAddress subjectAltName must be present
                           in the certificate and must exactly match the IP in the URI. */
                        if (preg_match('#(?:\d{1-3}\.){4}#', $components['host'] . '.') && preg_match('#^' . $value . '$#', $components['host'])) {
                            return true;
                        }
                }
            }
            return false;
        }

        if ($value = $this->getDNProp('id-at-commonName')) {
            $value = str_replace(array('.', '*'), array('\.', '[^.]*'), $value[0]);
            return preg_match('#^' . $value . '$#', $components['host']);
        }

        return false;
    }

    /**
     * Validate a date
     *
     * If $date isn't defined it is assumed to be the current date.
     *
     * @param int $date optional
     * @access public
     */
    function validateDate($date = null)
    {
        if (!is_array($this->currentCert) || !isset($this->currentCert['tbsCertificate'])) {
            return false;
        }

        if (!isset($date)) {
            $date = time();
        }

        $notBefore = $this->currentCert['tbsCertificate']['validity']['notBefore'];
        $notBefore = isset($notBefore['generalTime']) ? $notBefore['generalTime'] : $notBefore['utcTime'];

        $notAfter = $this->currentCert['tbsCertificate']['validity']['notAfter'];
        $notAfter = isset($notAfter['generalTime']) ? $notAfter['generalTime'] : $notAfter['utcTime'];

        switch (true) {
            case $date < @strtotime($notBefore):
            case $date > @strtotime($notAfter):
                return false;
        }

        return true;
    }

    /**
     * Validate a signature
     *
     * Works on X.509 certs, CSR's and CRL's.
     * Returns true if the signature is verified, false if it is not correct or null on error
     *
     * By default returns false for self-signed certs. Call validateSignature(false) to make this support
     * self-signed.
     *
     * The behavior of this function is inspired by {@link http://php.net/openssl-verify openssl_verify}.
     *
     * @param bool $caonly optional
     * @access public
     * @return mixed
     */
    function validateSignature($caonly = true)
    {
        if (!is_array($this->currentCert) || !isset($this->signatureSubject)) {
            return null;
        }

        /* TODO:
           "emailAddress attribute values are not case-sensitive (e.g., "subscriber@example.com" is the same as "SUBSCRIBER@EXAMPLE.COM")."
            -- http://tools.ietf.org/html/rfc5280#section-4.1.2.6

           implement pathLenConstraint in the id-ce-basicConstraints extension */

        switch (true) {
            case isset($this->currentCert['tbsCertificate']):
                // self-signed cert
                if ($this->currentCert['tbsCertificate']['issuer'] === $this->currentCert['tbsCertificate']['subject']) {
                    $authorityKey = $this->getExtension('id-ce-authorityKeyIdentifier');
                    $subjectKeyID = $this->getExtension('id-ce-subjectKeyIdentifier');
                    switch (true) {
                        case !is_array($authorityKey):
                        case is_array($authorityKey) && isset($authorityKey['keyIdentifier']) && $authorityKey['keyIdentifier'] === $subjectKeyID:
                            $signingCert = $this->currentCert; // working cert
                    }
                }

                if (!empty($this->CAs)) {
                    for ($i = 0; $i < count($this->CAs); $i++) {
                        // even if the cert is a self-signed one we still want to see if it's a CA;
                        // if not, we'll conditionally return an error
                        $ca = $this->CAs[$i];
                        if ($this->currentCert['tbsCertificate']['issuer'] === $ca['tbsCertificate']['subject']) {
                            $authorityKey = $this->getExtension('id-ce-authorityKeyIdentifier');
                            $subjectKeyID = $this->getExtension('id-ce-subjectKeyIdentifier', $ca);
                            switch (true) {
                                case !is_array($authorityKey):
                                case is_array($authorityKey) && isset($authorityKey['keyIdentifier']) && $authorityKey['keyIdentifier'] === $subjectKeyID:
                                    $signingCert = $ca; // working cert
                                    break 2;
                            }
                        }
                    }
                    if (count($this->CAs) == $i && $caonly) {
                        return false;
                    }
                } elseif (!isset($signingCert) || $caonly) {
                    return false;
                }
                return $this->_validateSignature(
                    $signingCert['tbsCertificate']['subjectPublicKeyInfo']['algorithm']['algorithm'],
                    $signingCert['tbsCertificate']['subjectPublicKeyInfo']['subjectPublicKey'],
                    $this->currentCert['signatureAlgorithm']['algorithm'],
                    substr(base64_decode($this->currentCert['signature']), 1),
                    $this->signatureSubject
                );
            case isset($this->currentCert['certificationRequestInfo']):
                return $this->_validateSignature(
                    $this->currentCert['certificationRequestInfo']['subjectPKInfo']['algorithm']['algorithm'],
                    $this->currentCert['certificationRequestInfo']['subjectPKInfo']['subjectPublicKey'],
                    $this->currentCert['signatureAlgorithm']['algorithm'],
                    substr(base64_decode($this->currentCert['signature']), 1),
                    $this->signatureSubject
                );
            case isset($this->currentCert['publicKeyAndChallenge']):
                return $this->_validateSignature(
                    $this->currentCert['publicKeyAndChallenge']['spki']['algorithm']['algorithm'],
                    $this->currentCert['publicKeyAndChallenge']['spki']['subjectPublicKey'],
                    $this->currentCert['signatureAlgorithm']['algorithm'],
                    substr(base64_decode($this->currentCert['signature']), 1),
                    $this->signatureSubject
                );
            case isset($this->currentCert['tbsCertList']):
                if (!empty($this->CAs)) {
                    for ($i = 0; $i < count($this->CAs); $i++) {
                        $ca = $this->CAs[$i];
                        if ($this->currentCert['tbsCertList']['issuer'] === $ca['tbsCertificate']['subject']) {
                            $authorityKey = $this->getExtension('id-ce-authorityKeyIdentifier');
                            $subjectKeyID = $this->getExtension('id-ce-subjectKeyIdentifier', $ca);
                            switch (true) {
                                case !is_array($authorityKey):
                                case is_array($authorityKey) && isset($authorityKey['keyIdentifier']) && $authorityKey['keyIdentifier'] === $subjectKeyID:
                                    $signingCert = $ca; // working cert
                                    break 2;
                            }
                        }
                    }
                }
                if (!isset($signingCert)) {
                    return false;
                }
                return $this->_validateSignature(
                    $signingCert['tbsCertificate']['subjectPublicKeyInfo']['algorithm']['algorithm'],
                    $signingCert['tbsCertificate']['subjectPublicKeyInfo']['subjectPublicKey'],
                    $this->currentCert['signatureAlgorithm']['algorithm'],
                    substr(base64_decode($this->currentCert['signature']), 1),
                    $this->signatureSubject
                );
            default:
                return false;
        }
    }

    /**
     * Validates a signature
     *
     * Returns true if the signature is verified, false if it is not correct or null on error
     *
     * @param string $publicKeyAlgorithm
     * @param string $publicKey
     * @param string $signatureAlgorithm
     * @param string $signature
     * @param string $signatureSubject
     * @access private
     * @return int
     */
    function _validateSignature($publicKeyAlgorithm, $publicKey, $signatureAlgorithm, $signature, $signatureSubject)
    {
        switch ($publicKeyAlgorithm) {
            case 'rsaEncryption':
                $rsa = new RSA();
                $rsa->loadKey($publicKey);

                switch ($signatureAlgorithm) {
                    case 'md2WithRSAEncryption':
                    case 'md5WithRSAEncryption':
                    case 'sha1WithRSAEncryption':
                    case 'sha224WithRSAEncryption':
                    case 'sha256WithRSAEncryption':
                    case 'sha384WithRSAEncryption':
                    case 'sha512WithRSAEncryption':
                        $rsa->setHash(preg_replace('#WithRSAEncryption$#', '', $signatureAlgorithm));
                        $rsa->setSignatureMode(RSA::SIGNATURE_PKCS1);
                        if (!@$rsa->verify($signatureSubject, $signature)) {
                            return false;
                        }
                        break;
                    default:
                        return null;
                }
                break;
            default:
                return null;
        }

        return true;
    }

    /**
     * Reformat public keys
     *
     * Reformats a public key to a format supported by phpseclib (if applicable)
     *
     * @param string $algorithm
     * @param string $key
     * @access private
     * @return string
     */
    function _reformatKey($algorithm, $key)
    {
        switch ($algorithm) {
            case 'rsaEncryption':
                return
                    "-----BEGIN RSA PUBLIC KEY-----\r\n" .
                    // subjectPublicKey is stored as a bit string in X.509 certs.  the first byte of a bit string represents how many bits
                    // in the last byte should be ignored.  the following only supports non-zero stuff but as none of the X.509 certs Firefox
                    // uses as a cert authority actually use a non-zero bit I think it's safe to assume that none do.
                    chunk_split(base64_encode(substr(base64_decode($key), 1)), 64) .
                    '-----END RSA PUBLIC KEY-----';
            default:
                return $key;
        }
    }

    /**
     * Decodes an IP address
     *
     * Takes in a base64 encoded "blob" and returns a human readable IP address
     *
     * @param string $ip
     * @access private
     * @return string
     */
    function _decodeIP($ip)
    {
        $ip = base64_decode($ip);
        list(, $ip) = unpack('N', $ip);
        return long2ip($ip);
    }

    /**
     * Encodes an IP address
     *
     * Takes a human readable IP address into a base64-encoded "blob"
     *
     * @param string $ip
     * @access private
     * @return string
     */
    function _encodeIP($ip)
    {
        return base64_encode(pack('N', ip2long($ip)));
    }

    /**
     * "Normalizes" a Distinguished Name property
     *
     * @param string $propName
     * @access private
     * @return mixed
     */
    function _translateDNProp($propName)
    {
        switch (strtolower($propName)) {
            case 'id-at-countryname':
            case 'countryname':
            case 'c':
                return 'id-at-countryName';
            case 'id-at-organizationname':
            case 'organizationname':
            case 'o':
                return 'id-at-organizationName';
            case 'id-at-dnqualifier':
            case 'dnqualifier':
                return 'id-at-dnQualifier';
            case 'id-at-commonname':
            case 'commonname':
            case 'cn':
                return 'id-at-commonName';
            case 'id-at-stateorprovincename':
            case 'stateorprovincename':
            case 'state':
            case 'province':
            case 'provincename':
            case 'st':
                return 'id-at-stateOrProvinceName';
            case 'id-at-localityname':
            case 'localityname':
            case 'l':
                return 'id-at-localityName';
            case 'id-emailaddress':
            case 'emailaddress':
                return 'pkcs-9-at-emailAddress';
            case 'id-at-serialnumber':
            case 'serialnumber':
                return 'id-at-serialNumber';
            case 'id-at-postalcode':
            case 'postalcode':
                return 'id-at-postalCode';
            case 'id-at-streetaddress':
            case 'streetaddress':
                return 'id-at-streetAddress';
            case 'id-at-name':
            case 'name':
                return 'id-at-name';
            case 'id-at-givenname':
            case 'givenname':
                return 'id-at-givenName';
            case 'id-at-surname':
            case 'surname':
            case 'sn':
                return 'id-at-surname';
            case 'id-at-initials':
            case 'initials':
                return 'id-at-initials';
            case 'id-at-generationqualifier':
            case 'generationqualifier':
                return 'id-at-generationQualifier';
            case 'id-at-organizationalunitname':
            case 'organizationalunitname':
            case 'ou':
                return 'id-at-organizationalUnitName';
            case 'id-at-pseudonym':
            case 'pseudonym':
                return 'id-at-pseudonym';
            case 'id-at-title':
            case 'title':
                return 'id-at-title';
            case 'id-at-description':
            case 'description':
                return 'id-at-description';
            case 'id-at-role':
            case 'role':
                return 'id-at-role';
            case 'id-at-uniqueidentifier':
            case 'uniqueidentifier':
            case 'x500uniqueidentifier':
                return 'id-at-uniqueIdentifier';
            default:
                return false;
        }
    }

    /**
     * Set a Distinguished Name property
     *
     * @param string $propName
     * @param mixed $propValue
     * @param string $type optional
     * @access public
     * @return bool
     */
    function setDNProp($propName, $propValue, $type = 'utf8String')
    {
        if (empty($this->dn)) {
            $this->dn = array('rdnSequence' => array());
        }

        if (($propName = $this->_translateDNProp($propName)) === false) {
            return false;
        }

        foreach ((array) $propValue as $v) {
            if (!is_array($v) && isset($type)) {
                $v = array($type => $v);
            }
            $this->dn['rdnSequence'][] = array(
                array(
                    'type' => $propName,
                    'value'=> $v
                )
            );
        }

        return true;
    }

    /**
     * Remove Distinguished Name properties
     *
     * @param string $propName
     * @access public
     */
    function removeDNProp($propName)
    {
        if (empty($this->dn)) {
            return;
        }

        if (($propName = $this->_translateDNProp($propName)) === false) {
            return;
        }

        $dn = &$this->dn['rdnSequence'];
        $size = count($dn);
        for ($i = 0; $i < $size; $i++) {
            if ($dn[$i][0]['type'] == $propName) {
                unset($dn[$i]);
            }
        }

        $dn = array_values($dn);
    }

    /**
     * Get Distinguished Name properties
     *
     * @param string $propName
     * @param array $dn optional
     * @param bool $withType optional
     * @return mixed
     * @access public
     */
    function getDNProp($propName, $dn = null, $withType = false)
    {
        if (!isset($dn)) {
            $dn = $this->dn;
        }

        if (empty($dn)) {
            return false;
        }

        if (($propName = $this->_translateDNProp($propName)) === false) {
            return false;
        }

        $dn = $dn['rdnSequence'];
        $result = array();
        $asn1 = new ASN1();
        for ($i = 0; $i < count($dn); $i++) {
            if ($dn[$i][0]['type'] == $propName) {
                $v = $dn[$i][0]['value'];
                if (!$withType && is_array($v)) {
                    foreach ($v as $type => $s) {
                        $type = array_search($type, $asn1->ANYmap, true);
                        if ($type !== false && isset($asn1->stringTypeSize[$type])) {
                            $s = $asn1->convert($s, $type);
                            if ($s !== false) {
                                $v = $s;
                                break;
                            }
                        }
                    }
                    if (is_array($v)) {
                        $v = array_pop($v); // Always strip data type.
                    }
                }
                $result[] = $v;
            }
        }

        return $result;
    }

    /**
     * Set a Distinguished Name
     *
     * @param mixed $dn
     * @param bool $merge optional
     * @param string $type optional
     * @access public
     * @return bool
     */
    function setDN($dn, $merge = false, $type = 'utf8String')
    {
        if (!$merge) {
            $this->dn = null;
        }

        if (is_array($dn)) {
            if (isset($dn['rdnSequence'])) {
                $this->dn = $dn; // No merge here.
                return true;
            }

            // handles stuff generated by openssl_x509_parse()
            foreach ($dn as $prop => $value) {
                if (!$this->setDNProp($prop, $value, $type)) {
                    return false;
                }
            }
            return true;
        }

        // handles everything else
        $results = preg_split('#((?:^|, *|/)(?:C=|O=|OU=|CN=|L=|ST=|SN=|postalCode=|streetAddress=|emailAddress=|serialNumber=|organizationalUnitName=|title=|description=|role=|x500UniqueIdentifier=))#', $dn, -1, PREG_SPLIT_DELIM_CAPTURE);
        for ($i = 1; $i < count($results); $i+=2) {
            $prop = trim($results[$i], ', =/');
            $value = $results[$i + 1];
            if (!$this->setDNProp($prop, $value, $type)) {
                return false;
            }
        }

        return true;
    }

    /**
     * Get the Distinguished Name for a certificates subject
     *
     * @param mixed $format optional
     * @param array $dn optional
     * @access public
     * @return bool
     */
    function getDN($format = self::DN_ARRAY, $dn = null)
    {
        if (!isset($dn)) {
            $dn = isset($this->currentCert['tbsCertList']) ? $this->currentCert['tbsCertList']['issuer'] : $this->dn;
        }

        switch ((int) $format) {
            case self::DN_ARRAY:
                return $dn;
            case self::DN_ASN1:
                $asn1 = new ASN1();
                $asn1->loadOIDs($this->oids);
                $filters = array();
                $filters['rdnSequence']['value'] = array('type' => ASN1::TYPE_UTF8_STRING);
                $asn1->loadFilters($filters);
                return $asn1->encodeDER($dn, $this->Name);
            case self::DN_OPENSSL:
                $dn = $this->getDN(self::DN_STRING, $dn);
                if ($dn === false) {
                    return false;
                }
                $attrs = preg_split('#((?:^|, *|/)[a-z][a-z0-9]*=)#i', $dn, -1, PREG_SPLIT_DELIM_CAPTURE);
                $dn = array();
                for ($i = 1; $i < count($attrs); $i += 2) {
                    $prop = trim($attrs[$i], ', =/');
                    $value = $attrs[$i + 1];
                    if (!isset($dn[$prop])) {
                        $dn[$prop] = $value;
                    } else {
                        $dn[$prop] = array_merge((array) $dn[$prop], array($value));
                    }
                }
                return $dn;
            case self::DN_CANON:
                //  No SEQUENCE around RDNs and all string values normalized as
                // trimmed lowercase UTF-8 with all spacing  as one blank.
                $asn1 = new ASN1();
                $asn1->loadOIDs($this->oids);
                $filters = array();
                $filters['value'] = array('type' => ASN1::TYPE_UTF8_STRING);
                $asn1->loadFilters($filters);
                $result = '';
                foreach ($dn['rdnSequence'] as $rdn) {
                    foreach ($rdn as $i => $attr) {
                        $attr = &$rdn[$i];
                        if (is_array($attr['value'])) {
                            foreach ($attr['value'] as $type => $v) {
                                $type = array_search($type, $asn1->ANYmap, true);
                                if ($type !== false && isset($asn1->stringTypeSize[$type])) {
                                    $v = $asn1->convert($v, $type);
                                    if ($v !== false) {
                                        $v = preg_replace('/\s+/', ' ', $v);
                                        $attr['value'] = strtolower(trim($v));
                                        break;
                                    }
                                }
                            }
                        }
                    }
                    $result .= $asn1->encodeDER($rdn, $this->RelativeDistinguishedName);
                }
                return $result;
            case self::DN_HASH:
                $dn = $this->getDN(self::DN_CANON, $dn);
                $hash = new Hash('sha1');
                $hash = $hash->hash($dn);
                extract(unpack('Vhash', $hash));
                return strtolower(bin2hex(pack('N', $hash)));
        }

        // Default is to return a string.
        $start = true;
        $output = '';
        $asn1 = new ASN1();
        foreach ($dn['rdnSequence'] as $field) {
            $prop = $field[0]['type'];
            $value = $field[0]['value'];

            $delim = ', ';
            switch ($prop) {
                case 'id-at-countryName':
                    $desc = 'C=';
                    break;
                case 'id-at-stateOrProvinceName':
                    $desc = 'ST=';
                    break;
                case 'id-at-organizationName':
                    $desc = 'O=';
                    break;
                case 'id-at-organizationalUnitName':
                    $desc = 'OU=';
                    break;
                case 'id-at-commonName':
                    $desc = 'CN=';
                    break;
                case 'id-at-localityName':
                    $desc = 'L=';
                    break;
                case 'id-at-surname':
                    $desc = 'SN=';
                    break;
                case 'id-at-uniqueIdentifier':
                    $delim = '/';
                    $desc = 'x500UniqueIdentifier=';
                    break;
                default:
                    $delim = '/';
                    $desc = preg_replace('#.+-([^-]+)$#', '$1',  $prop) . '=';
            }

            if (!$start) {
                $output.= $delim;
            }
            if (is_array($value)) {
                foreach ($value as $type => $v) {
                    $type = array_search($type, $asn1->ANYmap, true);
                    if ($type !== false && isset($asn1->stringTypeSize[$type])) {
                        $v = $asn1->convert($v, $type);
                        if ($v !== false) {
                            $value = $v;
                            break;
                        }
                    }
                }
                if (is_array($value)) {
                    $value = array_pop($value); // Always strip data type.
                }
            }
            $output.= $desc . $value;
            $start = false;
        }

        return $output;
    }

    /**
     * Get the Distinguished Name for a certificate/crl issuer
     *
     * @param int $format optional
     * @access public
     * @return mixed
     */
    function getIssuerDN($format = self::DN_ARRAY)
    {
        switch (true) {
            case !isset($this->currentCert) || !is_array($this->currentCert):
                break;
            case isset($this->currentCert['tbsCertificate']):
                return $this->getDN($format, $this->currentCert['tbsCertificate']['issuer']);
            case isset($this->currentCert['tbsCertList']):
                return $this->getDN($format, $this->currentCert['tbsCertList']['issuer']);
        }

        return false;
    }

    /**
     * Get the Distinguished Name for a certificate/csr subject
     * Alias of getDN()
     *
     * @param int $format optional
     * @access public
     * @return mixed
     */
    function getSubjectDN($format = self::DN_ARRAY)
    {
        switch (true) {
            case !empty($this->dn):
                return $this->getDN($format);
            case !isset($this->currentCert) || !is_array($this->currentCert):
                break;
            case isset($this->currentCert['tbsCertificate']):
                return $this->getDN($format, $this->currentCert['tbsCertificate']['subject']);
            case isset($this->currentCert['certificationRequestInfo']):
                return $this->getDN($format, $this->currentCert['certificationRequestInfo']['subject']);
        }

        return false;
    }

    /**
     * Get an individual Distinguished Name property for a certificate/crl issuer
     *
     * @param string $propName
     * @param bool $withType optional
     * @access public
     * @return mixed
     */
    function getIssuerDNProp($propName, $withType = false)
    {
        switch (true) {
            case !isset($this->currentCert) || !is_array($this->currentCert):
                break;
            case isset($this->currentCert['tbsCertificate']):
                return $this->getDNProp($propName, $this->currentCert['tbsCertificate']['issuer'], $withType);
            case isset($this->currentCert['tbsCertList']):
                return $this->getDNProp($propName, $this->currentCert['tbsCertList']['issuer'], $withType);
        }

        return false;
    }

    /**
     * Get an individual Distinguished Name property for a certificate/csr subject
     *
     * @param string $propName
     * @param bool $withType optional
     * @access public
     * @return mixed
     */
    function getSubjectDNProp($propName, $withType = false)
    {
        switch (true) {
            case !empty($this->dn):
                return $this->getDNProp($propName, null, $withType);
            case !isset($this->currentCert) || !is_array($this->currentCert):
                break;
            case isset($this->currentCert['tbsCertificate']):
                return $this->getDNProp($propName, $this->currentCert['tbsCertificate']['subject'], $withType);
            case isset($this->currentCert['certificationRequestInfo']):
                return $this->getDNProp($propName, $this->currentCert['certificationRequestInfo']['subject'], $withType);
        }

        return false;
    }

    /**
     * Get the certificate chain for the current cert
     *
     * @access public
     * @return mixed
     */
    function getChain()
    {
        $chain = array($this->currentCert);

        if (!is_array($this->currentCert) || !isset($this->currentCert['tbsCertificate'])) {
            return false;
        }
        if (empty($this->CAs)) {
            return $chain;
        }
        while (true) {
            $currentCert = $chain[count($chain) - 1];
            for ($i = 0; $i < count($this->CAs); $i++) {
                $ca = $this->CAs[$i];
                if ($currentCert['tbsCertificate']['issuer'] === $ca['tbsCertificate']['subject']) {
                    $authorityKey = $this->getExtension('id-ce-authorityKeyIdentifier', $currentCert);
                    $subjectKeyID = $this->getExtension('id-ce-subjectKeyIdentifier', $ca);
                    switch (true) {
                        case !is_array($authorityKey):
                        case is_array($authorityKey) && isset($authorityKey['keyIdentifier']) && $authorityKey['keyIdentifier'] === $subjectKeyID:
                            if ($currentCert === $ca) {
                                break 3;
                            }
                            $chain[] = $ca;
                            break 2;
                    }
                }
            }
            if ($i == count($this->CAs)) {
                break;
            }
        }
        foreach ($chain as $key => $value) {
            $chain[$key] = new X509();
            $chain[$key]->loadX509($value);
        }
        return $chain;
    }

    /**
     * Set public key
     *
     * Key needs to be a \phpseclib\Crypt\RSA object
     *
     * @param object $key
     * @access public
     * @return bool
     */
    function setPublicKey($key)
    {
        $key->setPublicKey();
        $this->publicKey = $key;
    }

    /**
     * Set private key
     *
     * Key needs to be a \phpseclib\Crypt\RSA object
     *
     * @param object $key
     * @access public
     */
    function setPrivateKey($key)
    {
        $this->privateKey = $key;
    }

    /**
     * Set challenge
     *
     * Used for SPKAC CSR's
     *
     * @param string $challenge
     * @access public
     */
    function setChallenge($challenge)
    {
        $this->challenge = $challenge;
    }

    /**
     * Gets the public key
     *
     * Returns a \phpseclib\Crypt\RSA object or a false.
     *
     * @access public
     * @return mixed
     */
    function getPublicKey()
    {
        if (isset($this->publicKey)) {
            return $this->publicKey;
        }

        if (isset($this->currentCert) && is_array($this->currentCert)) {
            foreach (array('tbsCertificate/subjectPublicKeyInfo', 'certificationRequestInfo/subjectPKInfo') as $path) {
                $keyinfo = $this->_subArray($this->currentCert, $path);
                if (!empty($keyinfo)) {
                    break;
                }
            }
        }
        if (empty($keyinfo)) {
            return false;
        }

        $key = $keyinfo['subjectPublicKey'];

        switch ($keyinfo['algorithm']['algorithm']) {
            case 'rsaEncryption':
                $publicKey = new RSA();
                $publicKey->loadKey($key);
                $publicKey->setPublicKey();
                break;
            default:
                return false;
        }

        return $publicKey;
    }

    /**
     * Load a Certificate Signing Request
     *
     * @param string $csr
     * @access public
     * @return mixed
     */
    function loadCSR($csr, $mode = FILE_X509_FORMAT_AUTO_DETECT)
    {
        if (is_array($csr) && isset($csr['certificationRequestInfo'])) {
            unset($this->currentCert);
            unset($this->currentKeyIdentifier);
            unset($this->signatureSubject);
            $this->dn = $csr['certificationRequestInfo']['subject'];
            if (!isset($this->dn)) {
                return false;
            }

            $this->currentCert = $csr;
            return $csr;
        }

        // see http://tools.ietf.org/html/rfc2986

        $asn1 = new ASN1();

        if ($mode != FILE_X509_FORMAT_DER) {
            $newcsr = $this->_extractBER($csr);
            if ($mode == FILE_X509_FORMAT_PEM && $csr == $newcsr) {
                return false;
            }
            $csr = $newcsr;
        }
        $orig = $csr;

        if ($csr === false) {
            $this->currentCert = false;
            return false;
        }

        $asn1->loadOIDs($this->oids);
        $decoded = $asn1->decodeBER($csr);

        if (empty($decoded)) {
            $this->currentCert = false;
            return false;
        }

        $csr = $asn1->asn1map($decoded[0], $this->CertificationRequest);
        if (!isset($csr) || $csr === false) {
            $this->currentCert = false;
            return false;
        }

        $this->dn = $csr['certificationRequestInfo']['subject'];
        $this->_mapInAttributes($csr, 'certificationRequestInfo/attributes', $asn1);

        $this->signatureSubject = substr($orig, $decoded[0]['content'][0]['start'], $decoded[0]['content'][0]['length']);

        $algorithm = &$csr['certificationRequestInfo']['subjectPKInfo']['algorithm']['algorithm'];
        $key = &$csr['certificationRequestInfo']['subjectPKInfo']['subjectPublicKey'];
        $key = $this->_reformatKey($algorithm, $key);

        switch ($algorithm) {
            case 'rsaEncryption':
                $this->publicKey = new RSA();
                $this->publicKey->loadKey($key);
                $this->publicKey->setPublicKey();
                break;
            default:
                $this->publicKey = null;
        }

        $this->currentKeyIdentifier = null;
        $this->currentCert = $csr;

        return $csr;
    }

    /**
     * Save CSR request
     *
     * @param array $csr
     * @param int $format optional
     * @access public
     * @return string
     */
    function saveCSR($csr, $format = self::FORMAT_PEM)
    {
        if (!is_array($csr) || !isset($csr['certificationRequestInfo'])) {
            return false;
        }

        switch (true) {
            case !($algorithm = $this->_subArray($csr, 'certificationRequestInfo/subjectPKInfo/algorithm/algorithm')):
            case is_object($csr['certificationRequestInfo']['subjectPKInfo']['subjectPublicKey']):
                break;
            default:
                switch ($algorithm) {
                    case 'rsaEncryption':
                        $csr['certificationRequestInfo']['subjectPKInfo']['subjectPublicKey']
                            = base64_encode("\0" . base64_decode(preg_replace('#-.+-|[\r\n]#', '', $csr['certificationRequestInfo']['subjectPKInfo']['subjectPublicKey'])));
                }
        }

        $asn1 = new ASN1();

        $asn1->loadOIDs($this->oids);

        $filters = array();
        $filters['certificationRequestInfo']['subject']['rdnSequence']['value']
            = array('type' => ASN1::TYPE_UTF8_STRING);

        $asn1->loadFilters($filters);

        $this->_mapOutAttributes($csr, 'certificationRequestInfo/attributes', $asn1);
        $csr = $asn1->encodeDER($csr, $this->CertificationRequest);

        switch ($format) {
            case self::FORMAT_DER:
                return $csr;
            // case self::FORMAT_PEM:
            default:
                return "-----BEGIN CERTIFICATE REQUEST-----\r\n" . chunk_split(base64_encode($csr), 64) . '-----END CERTIFICATE REQUEST-----';
        }
    }

    /**
     * Load a SPKAC CSR
     *
     * SPKAC's are produced by the HTML5 keygen element:
     *
     * https://developer.mozilla.org/en-US/docs/HTML/Element/keygen
     *
     * @param string $csr
     * @access public
     * @return mixed
     */
    function loadSPKAC($spkac)
    {
        if (is_array($spkac) && isset($spkac['publicKeyAndChallenge'])) {
            unset($this->currentCert);
            unset($this->currentKeyIdentifier);
            unset($this->signatureSubject);
            $this->currentCert = $spkac;
            return $spkac;
        }

        // see http://www.w3.org/html/wg/drafts/html/master/forms.html#signedpublickeyandchallenge

        $asn1 = new ASN1();

        // OpenSSL produces SPKAC's that are preceeded by the string SPKAC=
        $temp = preg_replace('#(?:SPKAC=)|[ \r\n\\\]#', '', $spkac);
        $temp = preg_match('#^[a-zA-Z\d/+]*={0,2}$#', $temp) ? base64_decode($temp) : false;
        if ($temp != false) {
            $spkac = $temp;
        }
        $orig = $spkac;

        if ($spkac === false) {
            $this->currentCert = false;
            return false;
        }

        $asn1->loadOIDs($this->oids);
        $decoded = $asn1->decodeBER($spkac);

        if (empty($decoded)) {
            $this->currentCert = false;
            return false;
        }

        $spkac = $asn1->asn1map($decoded[0], $this->SignedPublicKeyAndChallenge);

        if (!isset($spkac) || $spkac === false) {
            $this->currentCert = false;
            return false;
        }

        $this->signatureSubject = substr($orig, $decoded[0]['content'][0]['start'], $decoded[0]['content'][0]['length']);

        $algorithm = &$spkac['publicKeyAndChallenge']['spki']['algorithm']['algorithm'];
        $key = &$spkac['publicKeyAndChallenge']['spki']['subjectPublicKey'];
        $key = $this->_reformatKey($algorithm, $key);

        switch ($algorithm) {
            case 'rsaEncryption':
                $this->publicKey = new RSA();
                $this->publicKey->loadKey($key);
                $this->publicKey->setPublicKey();
                break;
            default:
                $this->publicKey = null;
        }

        $this->currentKeyIdentifier = null;
        $this->currentCert = $spkac;

        return $spkac;
    }

    /**
     * Save a SPKAC CSR request
     *
     * @param array $csr
     * @param int $format optional
     * @access public
     * @return string
     */
    function saveSPKAC($spkac, $format = self::FORMAT_PEM)
    {
        if (!is_array($spkac) || !isset($spkac['publicKeyAndChallenge'])) {
            return false;
        }

        $algorithm = $this->_subArray($spkac, 'publicKeyAndChallenge/spki/algorithm/algorithm');
        switch (true) {
            case !$algorithm:
            case is_object($spkac['publicKeyAndChallenge']['spki']['subjectPublicKey']):
                break;
            default:
                switch ($algorithm) {
                    case 'rsaEncryption':
                        $spkac['publicKeyAndChallenge']['spki']['subjectPublicKey']
                            = base64_encode("\0" . base64_decode(preg_replace('#-.+-|[\r\n]#', '', $spkac['publicKeyAndChallenge']['spki']['subjectPublicKey'])));
                }
        }

        $asn1 = new ASN1();

        $asn1->loadOIDs($this->oids);
        $spkac = $asn1->encodeDER($spkac, $this->SignedPublicKeyAndChallenge);

        switch ($format) {
            case self::FORMAT_DER:
                return $spkac;
            // case self::FORMAT_PEM:
            default:
                // OpenSSL's implementation of SPKAC requires the SPKAC be preceeded by SPKAC= and since there are pretty much
                // no other SPKAC decoders phpseclib will use that same format
                return 'SPKAC=' . base64_encode($spkac);
        }
    }

    /**
     * Load a Certificate Revocation List
     *
     * @param string $crl
     * @access public
     * @return mixed
     */
    function loadCRL($crl, $mode = FILE_X509_FORMAT_AUTO_DETECT)
    {
        if (is_array($crl) && isset($crl['tbsCertList'])) {
            $this->currentCert = $crl;
            unset($this->signatureSubject);
            return $crl;
        }

        $asn1 = new ASN1();

        if ($mode != FILE_X509_FORMAT_DER) {
            $newcrl = $this->_extractBER($crl);
            if ($mode == FILE_X509_FORMAT_PEM && $crl == $newcrl) {
                return false;
            }
            $crl = $newcrl;
        }
        $orig = $crl;

        if ($crl === false) {
            $this->currentCert = false;
            return false;
        }

        $asn1->loadOIDs($this->oids);
        $decoded = $asn1->decodeBER($crl);

        if (empty($decoded)) {
            $this->currentCert = false;
            return false;
        }

        $crl = $asn1->asn1map($decoded[0], $this->CertificateList);
        if (!isset($crl) || $crl === false) {
            $this->currentCert = false;
            return false;
        }

        $this->signatureSubject = substr($orig, $decoded[0]['content'][0]['start'], $decoded[0]['content'][0]['length']);

        $this->_mapInExtensions($crl, 'tbsCertList/crlExtensions', $asn1);
        $rclist = &$this->_subArray($crl, 'tbsCertList/revokedCertificates');
        if (is_array($rclist)) {
            foreach ($rclist as $i => $extension) {
                $this->_mapInExtensions($rclist, "$i/crlEntryExtensions", $asn1);
            }
        }

        $this->currentKeyIdentifier = null;
        $this->currentCert = $crl;

        return $crl;
    }

    /**
     * Save Certificate Revocation List.
     *
     * @param array $crl
     * @param int $format optional
     * @access public
     * @return string
     */
    function saveCRL($crl, $format = self::FORMAT_PEM)
    {
        if (!is_array($crl) || !isset($crl['tbsCertList'])) {
            return false;
        }

        $asn1 = new ASN1();

        $asn1->loadOIDs($this->oids);

        $filters = array();
        $filters['tbsCertList']['issuer']['rdnSequence']['value']
            = array('type' => ASN1::TYPE_UTF8_STRING);
        $filters['tbsCertList']['signature']['parameters']
            = array('type' => ASN1::TYPE_UTF8_STRING);
        $filters['signatureAlgorithm']['parameters']
            = array('type' => ASN1::TYPE_UTF8_STRING);

        if (empty($crl['tbsCertList']['signature']['parameters'])) {
            $filters['tbsCertList']['signature']['parameters']
                = array('type' => ASN1::TYPE_NULL);
        }

        if (empty($crl['signatureAlgorithm']['parameters'])) {
            $filters['signatureAlgorithm']['parameters']
                = array('type' => ASN1::TYPE_NULL);
        }

        $asn1->loadFilters($filters);

        $this->_mapOutExtensions($crl, 'tbsCertList/crlExtensions', $asn1);
        $rclist = &$this->_subArray($crl, 'tbsCertList/revokedCertificates');
        if (is_array($rclist)) {
            foreach ($rclist as $i => $extension) {
                $this->_mapOutExtensions($rclist, "$i/crlEntryExtensions", $asn1);
            }
        }

        $crl = $asn1->encodeDER($crl, $this->CertificateList);

        switch ($format) {
            case self::FORMAT_DER:
                return $crl;
            // case self::FORMAT_PEM:
            default:
                return "-----BEGIN X509 CRL-----\r\n" . chunk_split(base64_encode($crl), 64) . '-----END X509 CRL-----';
        }
    }

    /**
     * Helper function to build a time field according to RFC 3280 section
     *  - 4.1.2.5 Validity
     *  - 5.1.2.4 This Update
     *  - 5.1.2.5 Next Update
     *  - 5.1.2.6 Revoked Certificates
     * by choosing utcTime iff year of date given is before 2050 and generalTime else.
     *
     * @param string $date in format date('D, d M Y H:i:s O')
     * @access private
     * @return array
     */
    function _timeField($date)
    {
        $year = @gmdate("Y", @strtotime($date)); // the same way ASN1.php parses this
        if ($year < 2050) {
            return array('utcTime' => $date);
        } else {
            return array('generalTime' => $date);
        }
    }

    /**
     * Sign an X.509 certificate
     *
     * $issuer's private key needs to be loaded.
     * $subject can be either an existing X.509 cert (if you want to resign it),
     * a CSR or something with the DN and public key explicitly set.
     *
     * @param \phpseclib\File\X509 $issuer
     * @param \phpseclib\File\X509 $subject
     * @param string $signatureAlgorithm optional
     * @access public
     * @return mixed
     */
    function sign($issuer, $subject, $signatureAlgorithm = 'sha1WithRSAEncryption')
    {
        if (!is_object($issuer->privateKey) || empty($issuer->dn)) {
            return false;
        }

        if (isset($subject->publicKey) && !($subjectPublicKey = $subject->_formatSubjectPublicKey())) {
            return false;
        }

        $currentCert = isset($this->currentCert) ? $this->currentCert : null;
        $signatureSubject = isset($this->signatureSubject) ? $this->signatureSubject: null;

        if (isset($subject->currentCert) && is_array($subject->currentCert) && isset($subject->currentCert['tbsCertificate'])) {
            $this->currentCert = $subject->currentCert;
            $this->currentCert['tbsCertificate']['signature']['algorithm'] = $signatureAlgorithm;
            $this->currentCert['signatureAlgorithm']['algorithm'] = $signatureAlgorithm;

            if (!empty($this->startDate)) {
                $this->currentCert['tbsCertificate']['validity']['notBefore'] = $this->_timeField($this->startDate);
            }
            if (!empty($this->endDate)) {
                $this->currentCert['tbsCertificate']['validity']['notAfter'] = $this->_timeField($this->endDate);
            }
            if (!empty($this->serialNumber)) {
                $this->currentCert['tbsCertificate']['serialNumber'] = $this->serialNumber;
            }
            if (!empty($subject->dn)) {
                $this->currentCert['tbsCertificate']['subject'] = $subject->dn;
            }
            if (!empty($subject->publicKey)) {
                $this->currentCert['tbsCertificate']['subjectPublicKeyInfo'] = $subjectPublicKey;
            }
            $this->removeExtension('id-ce-authorityKeyIdentifier');
            if (isset($subject->domains)) {
                $this->removeExtension('id-ce-subjectAltName');
            }
        } elseif (isset($subject->currentCert) && is_array($subject->currentCert) && isset($subject->currentCert['tbsCertList'])) {
            return false;
        } else {
            if (!isset($subject->publicKey)) {
                return false;
            }

            $startDate = !empty($this->startDate) ? $this->startDate : @date('D, d M Y H:i:s O');
            $endDate = !empty($this->endDate) ? $this->endDate : @date('D, d M Y H:i:s O', strtotime('+1 year'));
            /* "The serial number MUST be a positive integer"
               "Conforming CAs MUST NOT use serialNumber values longer than 20 octets."
                -- https://tools.ietf.org/html/rfc5280#section-4.1.2.2

               for the integer to be positive the leading bit needs to be 0 hence the
               application of a bitmap
            */
            $serialNumber = !empty($this->serialNumber) ?
                $this->serialNumber :
                new BigInteger(Random::string(20) & ("\x7F" . str_repeat("\xFF", 19)), 256);

            $this->currentCert = array(
                'tbsCertificate' =>
                    array(
                        'version' => 'v3',
                        'serialNumber' => $serialNumber, // $this->setserialNumber()
                        'signature' => array('algorithm' => $signatureAlgorithm),
                        'issuer' => false, // this is going to be overwritten later
                        'validity' => array(
                            'notBefore' => $this->_timeField($startDate), // $this->setStartDate()
                            'notAfter' => $this->_timeField($endDate)   // $this->setEndDate()
                        ),
                        'subject' => $subject->dn,
                        'subjectPublicKeyInfo' => $subjectPublicKey
                    ),
                    'signatureAlgorithm' => array('algorithm' => $signatureAlgorithm),
                    'signature'          => false // this is going to be overwritten later
            );

            // Copy extensions from CSR.
            $csrexts = $subject->getAttribute('pkcs-9-at-extensionRequest', 0);

            if (!empty($csrexts)) {
                $this->currentCert['tbsCertificate']['extensions'] = $csrexts;
            }
        }

        $this->currentCert['tbsCertificate']['issuer'] = $issuer->dn;

        if (isset($issuer->currentKeyIdentifier)) {
            $this->setExtension('id-ce-authorityKeyIdentifier', array(
                    //'authorityCertIssuer' => array(
                    //    array(
                    //        'directoryName' => $issuer->dn
                    //    )
                    //),
                    'keyIdentifier' => $issuer->currentKeyIdentifier
                ));
            //$extensions = &$this->currentCert['tbsCertificate']['extensions'];
            //if (isset($issuer->serialNumber)) {
            //    $extensions[count($extensions) - 1]['authorityCertSerialNumber'] = $issuer->serialNumber;
            //}
            //unset($extensions);
        }

        if (isset($subject->currentKeyIdentifier)) {
            $this->setExtension('id-ce-subjectKeyIdentifier', $subject->currentKeyIdentifier);
        }

        $altName = array();

        if (isset($subject->domains) && count($subject->domains) > 1) {
            $altName = array_map(array('X509', '_dnsName'), $subject->domains);
        }

        if (isset($subject->ipAddresses) && count($subject->ipAddresses)) {
            // should an IP address appear as the CN if no domain name is specified? idk
            //$ips = count($subject->domains) ? $subject->ipAddresses : array_slice($subject->ipAddresses, 1);
            $ipAddresses = array();
            foreach ($subject->ipAddresses as $ipAddress) {
                $encoded = $subject->_ipAddress($ipAddress);
                if ($encoded !== false) {
                    $ipAddresses[] = $encoded;
                }
            }
            if (count($ipAddresses)) {
                $altName = array_merge($altName, $ipAddresses);
            }
        }

        if (!empty($altName)) {
            $this->setExtension('id-ce-subjectAltName', $altName);
        }

        if ($this->caFlag) {
            $keyUsage = $this->getExtension('id-ce-keyUsage');
            if (!$keyUsage) {
                $keyUsage = array();
            }

            $this->setExtension(
                'id-ce-keyUsage',
                array_values(array_unique(array_merge($keyUsage, array('cRLSign', 'keyCertSign'))))
            );

            $basicConstraints = $this->getExtension('id-ce-basicConstraints');
            if (!$basicConstraints) {
                $basicConstraints = array();
            }

            $this->setExtension(
                'id-ce-basicConstraints',
                array_unique(array_merge(array('cA' => true), $basicConstraints)),
                true
            );

            if (!isset($subject->currentKeyIdentifier)) {
                $this->setExtension('id-ce-subjectKeyIdentifier', base64_encode($this->computeKeyIdentifier($this->currentCert)), false, false);
            }
        }

        // resync $this->signatureSubject
        // save $tbsCertificate in case there are any \phpseclib\File\ASN1\Element objects in it
        $tbsCertificate = $this->currentCert['tbsCertificate'];
        $this->loadX509($this->saveX509($this->currentCert));

        $result = $this->_sign($issuer->privateKey, $signatureAlgorithm);
        $result['tbsCertificate'] = $tbsCertificate;

        $this->currentCert = $currentCert;
        $this->signatureSubject = $signatureSubject;

        return $result;
    }

    /**
     * Sign a CSR
     *
     * @access public
     * @return mixed
     */
    function signCSR($signatureAlgorithm = 'sha1WithRSAEncryption')
    {
        if (!is_object($this->privateKey) || empty($this->dn)) {
            return false;
        }

        $origPublicKey = $this->publicKey;
        $class = get_class($this->privateKey);
        $this->publicKey = new $class();
        $this->publicKey->loadKey($this->privateKey->getPublicKey());
        $this->publicKey->setPublicKey();
        if (!($publicKey = $this->_formatSubjectPublicKey())) {
            return false;
        }
        $this->publicKey = $origPublicKey;

        $currentCert = isset($this->currentCert) ? $this->currentCert : null;
        $signatureSubject = isset($this->signatureSubject) ? $this->signatureSubject: null;

        if (isset($this->currentCert) && is_array($this->currentCert) && isset($this->currentCert['certificationRequestInfo'])) {
            $this->currentCert['signatureAlgorithm']['algorithm'] = $signatureAlgorithm;
            if (!empty($this->dn)) {
                $this->currentCert['certificationRequestInfo']['subject'] = $this->dn;
            }
            $this->currentCert['certificationRequestInfo']['subjectPKInfo'] = $publicKey;
        } else {
            $this->currentCert = array(
                'certificationRequestInfo' =>
                    array(
                        'version' => 'v1',
                        'subject' => $this->dn,
                        'subjectPKInfo' => $publicKey
                    ),
                    'signatureAlgorithm' => array('algorithm' => $signatureAlgorithm),
                    'signature'          => false // this is going to be overwritten later
            );
        }

        // resync $this->signatureSubject
        // save $certificationRequestInfo in case there are any \phpseclib\File\ASN1\Element objects in it
        $certificationRequestInfo = $this->currentCert['certificationRequestInfo'];
        $this->loadCSR($this->saveCSR($this->currentCert));

        $result = $this->_sign($this->privateKey, $signatureAlgorithm);
        $result['certificationRequestInfo'] = $certificationRequestInfo;

        $this->currentCert = $currentCert;
        $this->signatureSubject = $signatureSubject;

        return $result;
    }

    /**
     * Sign a SPKAC
     *
     * @access public
     * @return mixed
     */
    function signSPKAC($signatureAlgorithm = 'sha1WithRSAEncryption')
    {
        if (!is_object($this->privateKey)) {
            return false;
        }

        $origPublicKey = $this->publicKey;
        $class = get_class($this->privateKey);
        $this->publicKey = new $class();
        $this->publicKey->loadKey($this->privateKey->getPublicKey());
        $this->publicKey->setPublicKey();
        $publicKey = $this->_formatSubjectPublicKey();
        if (!$publicKey) {
            return false;
        }
        $this->publicKey = $origPublicKey;

        $currentCert = isset($this->currentCert) ? $this->currentCert : null;
        $signatureSubject = isset($this->signatureSubject) ? $this->signatureSubject: null;

        // re-signing a SPKAC seems silly but since everything else supports re-signing why not?
        if (isset($this->currentCert) && is_array($this->currentCert) && isset($this->currentCert['publicKeyAndChallenge'])) {
            $this->currentCert['signatureAlgorithm']['algorithm'] = $signatureAlgorithm;
            $this->currentCert['publicKeyAndChallenge']['spki'] = $publicKey;
            if (!empty($this->challenge)) {
                // the bitwise AND ensures that the output is a valid IA5String
                $this->currentCert['publicKeyAndChallenge']['challenge'] = $this->challenge & str_repeat("\x7F", strlen($this->challenge));
            }
        } else {
            $this->currentCert = array(
                'publicKeyAndChallenge' =>
                    array(
                        'spki' => $publicKey,
                        // quoting <https://developer.mozilla.org/en-US/docs/Web/HTML/Element/keygen>,
                        // "A challenge string that is submitted along with the public key. Defaults to an empty string if not specified."
                        // both Firefox and OpenSSL ("openssl spkac -key private.key") behave this way
                        // we could alternatively do this instead if we ignored the specs:
                        // Random::string(8) & str_repeat("\x7F", 8)
                        'challenge' => !empty($this->challenge) ? $this->challenge : ''
                    ),
                    'signatureAlgorithm' => array('algorithm' => $signatureAlgorithm),
                    'signature'          => false // this is going to be overwritten later
            );
        }

        // resync $this->signatureSubject
        // save $publicKeyAndChallenge in case there are any \phpseclib\File\ASN1\Element objects in it
        $publicKeyAndChallenge = $this->currentCert['publicKeyAndChallenge'];
        $this->loadSPKAC($this->saveSPKAC($this->currentCert));

        $result = $this->_sign($this->privateKey, $signatureAlgorithm);
        $result['publicKeyAndChallenge'] = $publicKeyAndChallenge;

        $this->currentCert = $currentCert;
        $this->signatureSubject = $signatureSubject;

        return $result;
    }

    /**
     * Sign a CRL
     *
     * $issuer's private key needs to be loaded.
     *
     * @param \phpseclib\File\X509 $issuer
     * @param \phpseclib\File\X509 $crl
     * @param string $signatureAlgorithm optional
     * @access public
     * @return mixed
     */
    function signCRL($issuer, $crl, $signatureAlgorithm = 'sha1WithRSAEncryption')
    {
        if (!is_object($issuer->privateKey) || empty($issuer->dn)) {
            return false;
        }

        $currentCert = isset($this->currentCert) ? $this->currentCert : null;
        $signatureSubject = isset($this->signatureSubject) ? $this->signatureSubject : null;
        $thisUpdate = !empty($this->startDate) ? $this->startDate : @date('D, d M Y H:i:s O');

        if (isset($crl->currentCert) && is_array($crl->currentCert) && isset($crl->currentCert['tbsCertList'])) {
            $this->currentCert = $crl->currentCert;
            $this->currentCert['tbsCertList']['signature']['algorithm'] = $signatureAlgorithm;
            $this->currentCert['signatureAlgorithm']['algorithm'] = $signatureAlgorithm;
        } else {
            $this->currentCert = array(
                'tbsCertList' =>
                    array(
                        'version' => 'v2',
                        'signature' => array('algorithm' => $signatureAlgorithm),
                        'issuer' => false, // this is going to be overwritten later
                        'thisUpdate' => $this->_timeField($thisUpdate) // $this->setStartDate()
                    ),
                    'signatureAlgorithm' => array('algorithm' => $signatureAlgorithm),
                    'signature'          => false // this is going to be overwritten later
            );
        }

        $tbsCertList = &$this->currentCert['tbsCertList'];
        $tbsCertList['issuer'] = $issuer->dn;
        $tbsCertList['thisUpdate'] = $this->_timeField($thisUpdate);

        if (!empty($this->endDate)) {
            $tbsCertList['nextUpdate'] = $this->_timeField($this->endDate); // $this->setEndDate()
        } else {
            unset($tbsCertList['nextUpdate']);
        }

        if (!empty($this->serialNumber)) {
            $crlNumber = $this->serialNumber;
        } else {
            $crlNumber = $this->getExtension('id-ce-cRLNumber');
            // "The CRL number is a non-critical CRL extension that conveys a
            //  monotonically increasing sequence number for a given CRL scope and
            //  CRL issuer.  This extension allows users to easily determine when a
            //  particular CRL supersedes another CRL."
            // -- https://tools.ietf.org/html/rfc5280#section-5.2.3
            $crlNumber = $crlNumber !== false ? $crlNumber->add(new BigInteger(1)) : null;
        }

        $this->removeExtension('id-ce-authorityKeyIdentifier');
        $this->removeExtension('id-ce-issuerAltName');

        // Be sure version >= v2 if some extension found.
        $version = isset($tbsCertList['version']) ? $tbsCertList['version'] : 0;
        if (!$version) {
            if (!empty($tbsCertList['crlExtensions'])) {
                $version = 1; // v2.
            } elseif (!empty($tbsCertList['revokedCertificates'])) {
                foreach ($tbsCertList['revokedCertificates'] as $cert) {
                    if (!empty($cert['crlEntryExtensions'])) {
                        $version = 1; // v2.
                    }
                }
            }

            if ($version) {
                $tbsCertList['version'] = $version;
            }
        }

        // Store additional extensions.
        if (!empty($tbsCertList['version'])) { // At least v2.
            if (!empty($crlNumber)) {
                $this->setExtension('id-ce-cRLNumber', $crlNumber);
            }

            if (isset($issuer->currentKeyIdentifier)) {
                $this->setExtension('id-ce-authorityKeyIdentifier', array(
                        //'authorityCertIssuer' => array(
                        //    array(
                        //        'directoryName' => $issuer->dn
                        //    )
                        //),
                        'keyIdentifier' => $issuer->currentKeyIdentifier
                    ));
                //$extensions = &$tbsCertList['crlExtensions'];
                //if (isset($issuer->serialNumber)) {
                //    $extensions[count($extensions) - 1]['authorityCertSerialNumber'] = $issuer->serialNumber;
                //}
                //unset($extensions);
            }

            $issuerAltName = $this->getExtension('id-ce-subjectAltName', $issuer->currentCert);

            if ($issuerAltName !== false) {
                $this->setExtension('id-ce-issuerAltName', $issuerAltName);
            }
        }

        if (empty($tbsCertList['revokedCertificates'])) {
            unset($tbsCertList['revokedCertificates']);
        }

        unset($tbsCertList);

        // resync $this->signatureSubject
        // save $tbsCertList in case there are any \phpseclib\File\ASN1\Element objects in it
        $tbsCertList = $this->currentCert['tbsCertList'];
        $this->loadCRL($this->saveCRL($this->currentCert));

        $result = $this->_sign($issuer->privateKey, $signatureAlgorithm);
        $result['tbsCertList'] = $tbsCertList;

        $this->currentCert = $currentCert;
        $this->signatureSubject = $signatureSubject;

        return $result;
    }

    /**
     * X.509 certificate signing helper function.
     *
     * @param object $key
     * @param \phpseclib\File\X509 $subject
     * @param string $signatureAlgorithm
     * @access public
     * @return mixed
     */
    function _sign($key, $signatureAlgorithm)
    {
        if ($key instanceof RSA) {
            switch ($signatureAlgorithm) {
                case 'md2WithRSAEncryption':
                case 'md5WithRSAEncryption':
                case 'sha1WithRSAEncryption':
                case 'sha224WithRSAEncryption':
                case 'sha256WithRSAEncryption':
                case 'sha384WithRSAEncryption':
                case 'sha512WithRSAEncryption':
                    $key->setHash(preg_replace('#WithRSAEncryption$#', '', $signatureAlgorithm));
                    $key->setSignatureMode(RSA::SIGNATURE_PKCS1);

                    $this->currentCert['signature'] = base64_encode("\0" . $key->sign($this->signatureSubject));
                    return $this->currentCert;
            }
        }

        return false;
    }

    /**
     * Set certificate start date
     *
     * @param string $date
     * @access public
     */
    function setStartDate($date)
    {
        $this->startDate = @date('D, d M Y H:i:s O', @strtotime($date));
    }

    /**
     * Set certificate end date
     *
     * @param string $date
     * @access public
     */
    function setEndDate($date)
    {
        /*
          To indicate that a certificate has no well-defined expiration date,
          the notAfter SHOULD be assigned the GeneralizedTime value of
          99991231235959Z.

          -- http://tools.ietf.org/html/rfc5280#section-4.1.2.5
        */
        if (strtolower($date) == 'lifetime') {
            $temp = '99991231235959Z';
            $asn1 = new ASN1();
            $temp = chr(ASN1::TYPE_GENERALIZED_TIME) . $asn1->_encodeLength(strlen($temp)) . $temp;
            $this->endDate = new Element($temp);
        } else {
            $this->endDate = @date('D, d M Y H:i:s O', @strtotime($date));
        }
    }

    /**
     * Set Serial Number
     *
     * @param string $serial
     * @param $base optional
     * @access public
     */
    function setSerialNumber($serial, $base = -256)
    {
        $this->serialNumber = new BigInteger($serial, $base);
    }

    /**
     * Turns the certificate into a certificate authority
     *
     * @access public
     */
    function makeCA()
    {
        $this->caFlag = true;
    }

    /**
     * Get a reference to a subarray
     *
     * @param array $root
     * @param string $path  absolute path with / as component separator
     * @param bool $create optional
     * @access private
     * @return array|false
     */
    function &_subArray(&$root, $path, $create = false)
    {
        $false = false;

        if (!is_array($root)) {
            return $false;
        }

        foreach (explode('/', $path) as $i) {
            if (!is_array($root)) {
                return $false;
            }

            if (!isset($root[$i])) {
                if (!$create) {
                    return $false;
                }

                $root[$i] = array();
            }

            $root = &$root[$i];
        }

        return $root;
    }

    /**
     * Get a reference to an extension subarray
     *
     * @param array $root
     * @param string $path optional absolute path with / as component separator
     * @param bool $create optional
     * @access private
     * @return array|false
     */
    function &_extensions(&$root, $path = null, $create = false)
    {
        if (!isset($root)) {
            $root = $this->currentCert;
        }

        switch (true) {
            case !empty($path):
            case !is_array($root):
                break;
            case isset($root['tbsCertificate']):
                $path = 'tbsCertificate/extensions';
                break;
            case isset($root['tbsCertList']):
                $path = 'tbsCertList/crlExtensions';
                break;
            case isset($root['certificationRequestInfo']):
                $pth = 'certificationRequestInfo/attributes';
                $attributes = &$this->_subArray($root, $pth, $create);

                if (is_array($attributes)) {
                    foreach ($attributes as $key => $value) {
                        if ($value['type'] == 'pkcs-9-at-extensionRequest') {
                            $path = "$pth/$key/value/0";
                            break 2;
                        }
                    }
                    if ($create) {
                        $key = count($attributes);
                        $attributes[] = array('type' => 'pkcs-9-at-extensionRequest', 'value' => array());
                        $path = "$pth/$key/value/0";
                    }
                }
                break;
        }

        $extensions = &$this->_subArray($root, $path, $create);

        if (!is_array($extensions)) {
            $false = false;
            return $false;
        }

        return $extensions;
    }

    /**
     * Remove an Extension
     *
     * @param string $id
     * @param string $path optional
     * @access private
     * @return bool
     */
    function _removeExtension($id, $path = null)
    {
        $extensions = &$this->_extensions($this->currentCert, $path);

        if (!is_array($extensions)) {
            return false;
        }

        $result = false;
        foreach ($extensions as $key => $value) {
            if ($value['extnId'] == $id) {
                unset($extensions[$key]);
                $result = true;
            }
        }

        $extensions = array_values($extensions);
        return $result;
    }

    /**
     * Get an Extension
     *
     * Returns the extension if it exists and false if not
     *
     * @param string $id
     * @param array $cert optional
     * @param string $path optional
     * @access private
     * @return mixed
     */
    function _getExtension($id, $cert = null, $path = null)
    {
        $extensions = $this->_extensions($cert, $path);

        if (!is_array($extensions)) {
            return false;
        }

        foreach ($extensions as $key => $value) {
            if ($value['extnId'] == $id) {
                return $value['extnValue'];
            }
        }

        return false;
    }

    /**
     * Returns a list of all extensions in use
     *
     * @param array $cert optional
     * @param string $path optional
     * @access private
     * @return array
     */
    function _getExtensions($cert = null, $path = null)
    {
        $exts = $this->_extensions($cert, $path);
        $extensions = array();

        if (is_array($exts)) {
            foreach ($exts as $extension) {
                $extensions[] = $extension['extnId'];
            }
        }

        return $extensions;
    }

    /**
     * Set an Extension
     *
     * @param string $id
     * @param mixed $value
     * @param bool $critical optional
     * @param bool $replace optional
     * @param string $path optional
     * @access private
     * @return bool
     */
    function _setExtension($id, $value, $critical = false, $replace = true, $path = null)
    {
        $extensions = &$this->_extensions($this->currentCert, $path, true);

        if (!is_array($extensions)) {
            return false;
        }

        $newext = array('extnId'  => $id, 'critical' => $critical, 'extnValue' => $value);

        foreach ($extensions as $key => $value) {
            if ($value['extnId'] == $id) {
                if (!$replace) {
                    return false;
                }

                $extensions[$key] = $newext;
                return true;
            }
        }

        $extensions[] = $newext;
        return true;
    }

    /**
     * Remove a certificate, CSR or CRL Extension
     *
     * @param string $id
     * @access public
     * @return bool
     */
    function removeExtension($id)
    {
        return $this->_removeExtension($id);
    }

    /**
     * Get a certificate, CSR or CRL Extension
     *
     * Returns the extension if it exists and false if not
     *
     * @param string $id
     * @param array $cert optional
     * @access public
     * @return mixed
     */
    function getExtension($id, $cert = null)
    {
        return $this->_getExtension($id, $cert);
    }

    /**
     * Returns a list of all extensions in use in certificate, CSR or CRL
     *
     * @param array $cert optional
     * @access public
     * @return array
     */
    function getExtensions($cert = null)
    {
        return $this->_getExtensions($cert);
    }

    /**
     * Set a certificate, CSR or CRL Extension
     *
     * @param string $id
     * @param mixed $value
     * @param bool $critical optional
     * @param bool $replace optional
     * @access public
     * @return bool
     */
    function setExtension($id, $value, $critical = false, $replace = true)
    {
        return $this->_setExtension($id, $value, $critical, $replace);
    }

    /**
     * Remove a CSR attribute.
     *
     * @param string $id
     * @param int $disposition optional
     * @access public
     * @return bool
     */
    function removeAttribute($id, $disposition = self::ATTR_ALL)
    {
        $attributes = &$this->_subArray($this->currentCert, 'certificationRequestInfo/attributes');

        if (!is_array($attributes)) {
            return false;
        }

        $result = false;
        foreach ($attributes as $key => $attribute) {
            if ($attribute['type'] == $id) {
                $n = count($attribute['value']);
                switch (true) {
                    case $disposition == self::ATTR_APPEND:
                    case $disposition == self::ATTR_REPLACE:
                        return false;
                    case $disposition >= $n:
                        $disposition -= $n;
                        break;
                    case $disposition == self::ATTR_ALL:
                    case $n == 1:
                        unset($attributes[$key]);
                        $result = true;
                        break;
                    default:
                        unset($attributes[$key]['value'][$disposition]);
                        $attributes[$key]['value'] = array_values($attributes[$key]['value']);
                        $result = true;
                        break;
                }
                if ($result && $disposition != self::ATTR_ALL) {
                    break;
                }
            }
        }

        $attributes = array_values($attributes);
        return $result;
    }

    /**
     * Get a CSR attribute
     *
     * Returns the attribute if it exists and false if not
     *
     * @param string $id
     * @param int $disposition optional
     * @param array $csr optional
     * @access public
     * @return mixed
     */
    function getAttribute($id, $disposition = self::ATTR_ALL, $csr = null)
    {
        if (empty($csr)) {
            $csr = $this->currentCert;
        }

        $attributes = $this->_subArray($csr, 'certificationRequestInfo/attributes');

        if (!is_array($attributes)) {
            return false;
        }

        foreach ($attributes as $key => $attribute) {
            if ($attribute['type'] == $id) {
                $n = count($attribute['value']);
                switch (true) {
                    case $disposition == self::ATTR_APPEND:
                    case $disposition == self::ATTR_REPLACE:
                        return false;
                    case $disposition == self::ATTR_ALL:
                        return $attribute['value'];
                    case $disposition >= $n:
                        $disposition -= $n;
                        break;
                    default:
                        return $attribute['value'][$disposition];
                }
            }
        }

        return false;
    }

    /**
     * Returns a list of all CSR attributes in use
     *
     * @param array $csr optional
     * @access public
     * @return array
     */
    function getAttributes($csr = null)
    {
        if (empty($csr)) {
            $csr = $this->currentCert;
        }

        $attributes = $this->_subArray($csr, 'certificationRequestInfo/attributes');
        $attrs = array();

        if (is_array($attributes)) {
            foreach ($attributes as $attribute) {
                $attrs[] = $attribute['type'];
            }
        }

        return $attrs;
    }

    /**
     * Set a CSR attribute
     *
     * @param string $id
     * @param mixed $value
     * @param bool $disposition optional
     * @access public
     * @return bool
     */
    function setAttribute($id, $value, $disposition = self::ATTR_ALL)
    {
        $attributes = &$this->_subArray($this->currentCert, 'certificationRequestInfo/attributes', true);

        if (!is_array($attributes)) {
            return false;
        }

        switch ($disposition) {
            case self::ATTR_REPLACE:
                $disposition = self::ATTR_APPEND;
            case self::ATTR_ALL:
                $this->removeAttribute($id);
                break;
        }

        foreach ($attributes as $key => $attribute) {
            if ($attribute['type'] == $id) {
                $n = count($attribute['value']);
                switch (true) {
                    case $disposition == self::ATTR_APPEND:
                        $last = $key;
                        break;
                    case $disposition >= $n:
                        $disposition -= $n;
                        break;
                    default:
                        $attributes[$key]['value'][$disposition] = $value;
                        return true;
                }
            }
        }

        switch (true) {
            case $disposition >= 0:
                return false;
            case isset($last):
                $attributes[$last]['value'][] = $value;
                break;
            default:
                $attributes[] = array('type' => $id, 'value' => $disposition == self::ATTR_ALL ? $value: array($value));
                break;
        }

        return true;
    }

    /**
     * Sets the subject key identifier
     *
     * This is used by the id-ce-authorityKeyIdentifier and the id-ce-subjectKeyIdentifier extensions.
     *
     * @param string $value
     * @access public
     */
    function setKeyIdentifier($value)
    {
        if (empty($value)) {
            unset($this->currentKeyIdentifier);
        } else {
            $this->currentKeyIdentifier = base64_encode($value);
        }
    }

    /**
     * Compute a public key identifier.
     *
     * Although key identifiers may be set to any unique value, this function
     * computes key identifiers from public key according to the two
     * recommended methods (4.2.1.2 RFC 3280).
     * Highly polymorphic: try to accept all possible forms of key:
     * - Key object
     * - \phpseclib\File\X509 object with public or private key defined
     * - Certificate or CSR array
     * - \phpseclib\File\ASN1\Element object
     * - PEM or DER string
     *
     * @param mixed $key optional
     * @param int $method optional
     * @access public
     * @return string binary key identifier
     */
    function computeKeyIdentifier($key = null, $method = 1)
    {
        if (is_null($key)) {
            $key = $this;
        }

        switch (true) {
            case is_string($key):
                break;
            case is_array($key) && isset($key['tbsCertificate']['subjectPublicKeyInfo']['subjectPublicKey']):
                return $this->computeKeyIdentifier($key['tbsCertificate']['subjectPublicKeyInfo']['subjectPublicKey'], $method);
            case is_array($key) && isset($key['certificationRequestInfo']['subjectPKInfo']['subjectPublicKey']):
                return $this->computeKeyIdentifier($key['certificationRequestInfo']['subjectPKInfo']['subjectPublicKey'], $method);
            case !is_object($key):
                return false;
            case $key instanceof Element:
                // Assume the element is a bitstring-packed key.
                $asn1 = new ASN1();
                $decoded = $asn1->decodeBER($key->element);
                if (empty($decoded)) {
                    return false;
                }
                $raw = $asn1->asn1map($decoded[0], array('type' => ASN1::TYPE_BIT_STRING));
                if (empty($raw)) {
                    return false;
                }
                $raw = base64_decode($raw);
                // If the key is private, compute identifier from its corresponding public key.
                $key = new RSA();
                if (!$key->loadKey($raw)) {
                    return false;   // Not an unencrypted RSA key.
                }
                if ($key->getPrivateKey() !== false) {  // If private.
                    return $this->computeKeyIdentifier($key, $method);
                }
                $key = $raw;    // Is a public key.
                break;
            case $key instanceof X509:
                if (isset($key->publicKey)) {
                    return $this->computeKeyIdentifier($key->publicKey, $method);
                }
                if (isset($key->privateKey)) {
                    return $this->computeKeyIdentifier($key->privateKey, $method);
                }
                if (isset($key->currentCert['tbsCertificate']) || isset($key->currentCert['certificationRequestInfo'])) {
                    return $this->computeKeyIdentifier($key->currentCert, $method);
                }
                return false;
            default: // Should be a key object (i.e.: \phpseclib\Crypt\RSA).
                $key = $key->getPublicKey(RSA::PUBLIC_FORMAT_PKCS1);
                break;
        }

        // If in PEM format, convert to binary.
        $key = $this->_extractBER($key);

        // Now we have the key string: compute its sha-1 sum.
        $hash = new Hash('sha1');
        $hash = $hash->hash($key);

        if ($method == 2) {
            $hash = substr($hash, -8);
            $hash[0] = chr((ord($hash[0]) & 0x0F) | 0x40);
        }

        return $hash;
    }

    /**
     * Format a public key as appropriate
     *
     * @access private
     * @return array
     */
    function _formatSubjectPublicKey()
    {
        if ($this->publicKey instanceof RSA) {
            // the following two return statements do the same thing. i dunno.. i just prefer the later for some reason.
            // the former is a good example of how to do fuzzing on the public key
            //return new Element(base64_decode(preg_replace('#-.+-|[\r\n]#', '', $this->publicKey->getPublicKey())));
            return array(
                'algorithm' => array('algorithm' => 'rsaEncryption'),
                'subjectPublicKey' => $this->publicKey->getPublicKey(RSA::PUBLIC_FORMAT_PKCS1)
            );
        }

        return false;
    }

    /**
     * Set the domain name's which the cert is to be valid for
     *
     * @access public
     * @return array
     */
    function setDomain()
    {
        $this->domains = func_get_args();
        $this->removeDNProp('id-at-commonName');
        $this->setDNProp('id-at-commonName', $this->domains[0]);
    }

    /**
     * Set the IP Addresses's which the cert is to be valid for
     *
     * @access public
     * @param string $ipAddress optional
     */
    function setIPAddress()
    {
        $this->ipAddresses = func_get_args();
        /*
        if (!isset($this->domains)) {
            $this->removeDNProp('id-at-commonName');
            $this->setDNProp('id-at-commonName', $this->ipAddresses[0]);
        }
        */
    }

    /**
     * Helper function to build domain array
     *
     * @access private
     * @param string $domain
     * @return array
     */
    function _dnsName($domain)
    {
        return array('dNSName' => $domain);
    }

    /**
     * Helper function to build IP Address array
     *
     * (IPv6 is not currently supported)
     *
     * @access private
     * @param string $address
     * @return array
     */
    function _iPAddress($address)
    {
        return array('iPAddress' => $address);
    }

    /**
     * Get the index of a revoked certificate.
     *
     * @param array $rclist
     * @param string $serial
     * @param bool $create optional
     * @access private
     * @return int|false
     */
    function _revokedCertificate(&$rclist, $serial, $create = false)
    {
        $serial = new BigInteger($serial);

        foreach ($rclist as $i => $rc) {
            if (!($serial->compare($rc['userCertificate']))) {
                return $i;
            }
        }

        if (!$create) {
            return false;
        }

        $i = count($rclist);
        $rclist[] = array('userCertificate' => $serial,
                          'revocationDate'  => $this->_timeField(@date('D, d M Y H:i:s O')));
        return $i;
    }

    /**
     * Revoke a certificate.
     *
     * @param string $serial
     * @param string $date optional
     * @access public
     * @return bool
     */
    function revoke($serial, $date = null)
    {
        if (isset($this->currentCert['tbsCertList'])) {
            if (is_array($rclist = &$this->_subArray($this->currentCert, 'tbsCertList/revokedCertificates', true))) {
                if ($this->_revokedCertificate($rclist, $serial) === false) { // If not yet revoked
                    if (($i = $this->_revokedCertificate($rclist, $serial, true)) !== false) {
                        if (!empty($date)) {
                            $rclist[$i]['revocationDate'] = $this->_timeField($date);
                        }

                        return true;
                    }
                }
            }
        }

        return false;
    }

    /**
     * Unrevoke a certificate.
     *
     * @param string $serial
     * @access public
     * @return bool
     */
    function unrevoke($serial)
    {
        if (is_array($rclist = &$this->_subArray($this->currentCert, 'tbsCertList/revokedCertificates'))) {
            if (($i = $this->_revokedCertificate($rclist, $serial)) !== false) {
                unset($rclist[$i]);
                $rclist = array_values($rclist);
                return true;
            }
        }

        return false;
    }

    /**
     * Get a revoked certificate.
     *
     * @param string $serial
     * @access public
     * @return mixed
     */
    function getRevoked($serial)
    {
        if (is_array($rclist = $this->_subArray($this->currentCert, 'tbsCertList/revokedCertificates'))) {
            if (($i = $this->_revokedCertificate($rclist, $serial)) !== false) {
                return $rclist[$i];
            }
        }

        return false;
    }

    /**
     * List revoked certificates
     *
     * @param array $crl optional
     * @access public
     * @return array
     */
    function listRevoked($crl = null)
    {
        if (!isset($crl)) {
            $crl = $this->currentCert;
        }

        if (!isset($crl['tbsCertList'])) {
            return false;
        }

        $result = array();

        if (is_array($rclist = $this->_subArray($crl, 'tbsCertList/revokedCertificates'))) {
            foreach ($rclist as $rc) {
                $result[] = $rc['userCertificate']->toString();
            }
        }

        return $result;
    }

    /**
     * Remove a Revoked Certificate Extension
     *
     * @param string $serial
     * @param string $id
     * @access public
     * @return bool
     */
    function removeRevokedCertificateExtension($serial, $id)
    {
        if (is_array($rclist = &$this->_subArray($this->currentCert, 'tbsCertList/revokedCertificates'))) {
            if (($i = $this->_revokedCertificate($rclist, $serial)) !== false) {
                return $this->_removeExtension($id, "tbsCertList/revokedCertificates/$i/crlEntryExtensions");
            }
        }

        return false;
    }

    /**
     * Get a Revoked Certificate Extension
     *
     * Returns the extension if it exists and false if not
     *
     * @param string $serial
     * @param string $id
     * @param array $crl optional
     * @access public
     * @return mixed
     */
    function getRevokedCertificateExtension($serial, $id, $crl = null)
    {
        if (!isset($crl)) {
            $crl = $this->currentCert;
        }

        if (is_array($rclist = $this->_subArray($crl, 'tbsCertList/revokedCertificates'))) {
            if (($i = $this->_revokedCertificate($rclist, $serial)) !== false) {
                return $this->_getExtension($id, $crl,  "tbsCertList/revokedCertificates/$i/crlEntryExtensions");
            }
        }

        return false;
    }

    /**
     * Returns a list of all extensions in use for a given revoked certificate
     *
     * @param string $serial
     * @param array $crl optional
     * @access public
     * @return array
     */
    function getRevokedCertificateExtensions($serial, $crl = null)
    {
        if (!isset($crl)) {
            $crl = $this->currentCert;
        }

        if (is_array($rclist = $this->_subArray($crl, 'tbsCertList/revokedCertificates'))) {
            if (($i = $this->_revokedCertificate($rclist, $serial)) !== false) {
                return $this->_getExtensions($crl, "tbsCertList/revokedCertificates/$i/crlEntryExtensions");
            }
        }

        return false;
    }

    /**
     * Set a Revoked Certificate Extension
     *
     * @param string $serial
     * @param string $id
     * @param mixed $value
     * @param bool $critical optional
     * @param bool $replace optional
     * @access public
     * @return bool
     */
    function setRevokedCertificateExtension($serial, $id, $value, $critical = false, $replace = true)
    {
        if (isset($this->currentCert['tbsCertList'])) {
            if (is_array($rclist = &$this->_subArray($this->currentCert, 'tbsCertList/revokedCertificates', true))) {
                if (($i = $this->_revokedCertificate($rclist, $serial, true)) !== false) {
                    return $this->_setExtension($id, $value, $critical, $replace, "tbsCertList/revokedCertificates/$i/crlEntryExtensions");
                }
            }
        }

        return false;
    }

    /**
     * Extract raw BER from Base64 encoding
     *
     * @access private
     * @param string $str
     * @return string
     */
    function _extractBER($str)
    {
        /* X.509 certs are assumed to be base64 encoded but sometimes they'll have additional things in them
         * above and beyond the ceritificate.
         * ie. some may have the following preceding the -----BEGIN CERTIFICATE----- line:
         *
         * Bag Attributes
         *     localKeyID: 01 00 00 00
         * subject=/O=organization/OU=org unit/CN=common name
         * issuer=/O=organization/CN=common name
         */
        $temp = preg_replace('#.*?^-+[^-]+-+[\r\n ]*$#ms', '', $str, 1);
        // remove the -----BEGIN CERTIFICATE----- and -----END CERTIFICATE----- stuff
        $temp = preg_replace('#-+[^-]+-+#', '', $temp);
        // remove new lines
        $temp = str_replace(array("\r", "\n", ' '), '', $temp);
        $temp = preg_match('#^[a-zA-Z\d/+]*={0,2}$#', $temp) ? base64_decode($temp) : false;
        return $temp != false ? $temp : $str;
    }

    /**
     * Returns the OID corresponding to a name
     *
     * What's returned in the associative array returned by loadX509() (or load*()) is either a name or an OID if
     * no OID to name mapping is available. The problem with this is that what may be an unmapped OID in one version
     * of phpseclib may not be unmapped in the next version, so apps that are looking at this OID may not be able
     * to work from version to version.
     *
     * This method will return the OID if a name is passed to it and if no mapping is avialable it'll assume that
     * what's being passed to it already is an OID and return that instead. A few examples.
     *
     * getOID('2.16.840.1.101.3.4.2.1') == '2.16.840.1.101.3.4.2.1'
     * getOID('id-sha256') == '2.16.840.1.101.3.4.2.1'
     * getOID('zzz') == 'zzz'
     *
     * @access public
     * @return string
     */
    function getOID($name)
    {
        static $reverseMap;
        if (!isset($reverseMap)) {
            $reverseMap = array_flip($this->oids);
        }
        return isset($reverseMap[$name]) ? $reverseMap[$name] : $name;
    }
}<|MERGE_RESOLUTION|>--- conflicted
+++ resolved
@@ -24,85 +24,7 @@
  * @link      http://phpseclib.sourceforge.net
  */
 
-<<<<<<< HEAD
 namespace phpseclib\File;
-=======
-/**
- * Include File_ASN1
- */
-if (!class_exists('File_ASN1')) {
-    include_once 'ASN1.php';
-}
-
-/**
- * Flag to only accept signatures signed by certificate authorities
- *
- * Not really used anymore but retained all the same to suppress E_NOTICEs from old installs
- *
- * @access public
- */
-define('FILE_X509_VALIDATE_SIGNATURE_BY_CA', 1);
-
-/**#@+
- * @access public
- * @see self::getDN()
- */
-/**
- * Return internal array representation
- */
-define('FILE_X509_DN_ARRAY', 0);
-/**
- * Return string
- */
-define('FILE_X509_DN_STRING', 1);
-/**
- * Return ASN.1 name string
- */
-define('FILE_X509_DN_ASN1', 2);
-/**
- * Return OpenSSL compatible array
- */
-define('FILE_X509_DN_OPENSSL', 3);
-/**
- * Return canonical ASN.1 RDNs string
- */
-define('FILE_X509_DN_CANON', 4);
-/**
- * Return name hash for file indexing
- */
-define('FILE_X509_DN_HASH', 5);
-/**#@-*/
-
-/**#@+
- * @access public
- * @see self::saveX509()
- * @see self::saveCSR()
- * @see self::saveCRL()
- */
-/**
- * Save as PEM
- *
- * ie. a base64-encoded PEM with a header and a footer
- */
-define('FILE_X509_FORMAT_PEM', 0);
-/**
- * Save as DER
- */
-define('FILE_X509_FORMAT_DER', 1);
-/**
- * Save as a SPKAC
- *
- * Only works on CSRs. Not currently supported.
- */
-define('FILE_X509_FORMAT_SPKAC', 2);
-/**
- * Auto-detect the format
- *
- * Used only by the load*() functions
- */
-define('FILE_X509_FORMAT_AUTO_DETECT', 3);
-/**#@-*/
->>>>>>> 46bb95a2
 
 use phpseclib\Crypt\Hash;
 use phpseclib\Crypt\RSA;
@@ -181,6 +103,12 @@
      * Only works on CSRs. Not currently supported.
      */
     const FORMAT_SPKAC = 2;
+    /**
+     * Auto-detect the format
+     *
+     * Used only by the load*() functions
+     */
+    const FORMAT_AUTO_DETECT = 3;
     /**#@-*/
 
     /**
@@ -1485,7 +1413,7 @@
      * @access public
      * @return mixed
      */
-    function loadX509($cert, $mode = FILE_X509_FORMAT_AUTO_DETECT)
+    function loadX509($cert, $mode = self::FORMAT_AUTO_DETECT)
     {
         if (is_array($cert) && isset($cert['tbsCertificate'])) {
             unset($this->currentCert);
@@ -1506,9 +1434,9 @@
 
         $asn1 = new ASN1();
 
-        if ($mode != FILE_X509_FORMAT_DER) {
+        if ($mode != self::FORMAT_DER) {
             $newcert = $this->_extractBER($cert);
-            if ($mode == FILE_X509_FORMAT_PEM && $cert == $newcert) {
+            if ($mode == self::FORMAT_PEM && $cert == $newcert) {
                 return false;
             }
             $cert = $newcert;
@@ -2902,7 +2830,7 @@
      * @access public
      * @return mixed
      */
-    function loadCSR($csr, $mode = FILE_X509_FORMAT_AUTO_DETECT)
+    function loadCSR($csr, $mode = self::FORMAT_AUTO_DETECT)
     {
         if (is_array($csr) && isset($csr['certificationRequestInfo'])) {
             unset($this->currentCert);
@@ -2921,9 +2849,9 @@
 
         $asn1 = new ASN1();
 
-        if ($mode != FILE_X509_FORMAT_DER) {
+        if ($mode != self::FORMAT_DER) {
             $newcsr = $this->_extractBER($csr);
-            if ($mode == FILE_X509_FORMAT_PEM && $csr == $newcsr) {
+            if ($mode == self::FORMAT_PEM && $csr == $newcsr) {
                 return false;
             }
             $csr = $newcsr;
@@ -3147,7 +3075,7 @@
      * @access public
      * @return mixed
      */
-    function loadCRL($crl, $mode = FILE_X509_FORMAT_AUTO_DETECT)
+    function loadCRL($crl, $mode = self::FORMAT_AUTO_DETECT)
     {
         if (is_array($crl) && isset($crl['tbsCertList'])) {
             $this->currentCert = $crl;
@@ -3157,9 +3085,9 @@
 
         $asn1 = new ASN1();
 
-        if ($mode != FILE_X509_FORMAT_DER) {
+        if ($mode != self::FORMAT_DER) {
             $newcrl = $this->_extractBER($crl);
-            if ($mode == FILE_X509_FORMAT_PEM && $crl == $newcrl) {
+            if ($mode == self::FORMAT_PEM && $crl == $newcrl) {
                 return false;
             }
             $crl = $newcrl;
