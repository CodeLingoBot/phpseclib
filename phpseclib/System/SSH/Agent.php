<?php

/**
 * Pure-PHP ssh-agent client.
 *
 * PHP versions 4 and 5
 *
 * Here are some examples of how to use this library:
 * <code>
 * <?php
 *    include 'vendor/autoload.php';
 *
 *    $agent = new \phpseclib\System\SSH\Agent();
 *
 *    $ssh = new \phpseclib\Net\SSH2('www.domain.tld');
 *    if (!$ssh->login('username', $agent)) {
 *        exit('Login Failed');
 *    }
 *
 *    echo $ssh->exec('pwd');
 *    echo $ssh->exec('ls -la');
 * ?>
 * </code>
 *
 * @category  System
 * @package   SSH\Agent
 * @author    Jim Wigginton <terrafrost@php.net>
 * @copyright 2014 Jim Wigginton
 * @license   http://www.opensource.org/licenses/mit-license.html  MIT License
 * @link      http://phpseclib.sourceforge.net
 * @internal  See http://api.libssh.org/rfc/PROTOCOL.agent
 */

<<<<<<< HEAD
namespace phpseclib\System\SSH;

use phpseclib\Crypt\RSA;
use phpseclib\System\SSH\Agent\Identity;
=======
/**#@+
 * Message numbers
 *
 * @access private
 */
// to request SSH1 keys you have to use SSH_AGENTC_REQUEST_RSA_IDENTITIES (1)
define('SYSTEM_SSH_AGENTC_REQUEST_IDENTITIES', 11);
// this is the SSH2 response; the SSH1 response is SSH_AGENT_RSA_IDENTITIES_ANSWER (2).
define('SYSTEM_SSH_AGENT_IDENTITIES_ANSWER', 12);
define('SYSTEM_SSH_AGENT_FAILURE', 5);
// the SSH1 request is SSH_AGENTC_RSA_CHALLENGE (3)
define('SYSTEM_SSH_AGENTC_SIGN_REQUEST', 13);
// the SSH1 response is SSH_AGENT_RSA_RESPONSE (4)
define('SYSTEM_SSH_AGENT_SIGN_RESPONSE', 14);


/**@+
 * Agent forwarding status
 *
 * @access private
 */
// no forwarding requested and not active
define('SYSTEM_SSH_AGENT_FORWARD_NONE', 0);
// request agent forwarding when opportune
define('SYSTEM_SSH_AGENT_FORWARD_REQUEST', 1);
// forwarding has been request and is active
define('SYSTEM_SSH_AGENT_FORWARD_ACTIVE', 2);

/**#@-*/
>>>>>>> bb010022

/**
 * Pure-PHP ssh-agent client identity factory
 *
 * requestIdentities() method pumps out \phpseclib\System\SSH\Agent\Identity objects
 *
 * @package SSH\Agent
 * @author  Jim Wigginton <terrafrost@php.net>
 * @access  internal
 */
class Agent
{
    /**#@+
     * Message numbers
     *
     * @access private
     */
    // to request SSH1 keys you have to use SSH_AGENTC_REQUEST_RSA_IDENTITIES (1)
    const SSH_AGENTC_REQUEST_IDENTITIES = 11;
    // this is the SSH2 response; the SSH1 response is SSH_AGENT_RSA_IDENTITIES_ANSWER (2).
    const SSH_AGENT_IDENTITIES_ANSWER = 12;
    // the SSH1 request is SSH_AGENTC_RSA_CHALLENGE (3)
    const SSH_AGENTC_SIGN_REQUEST = 13;
    // the SSH1 response is SSH_AGENT_RSA_RESPONSE (4)
    const SSH_AGENT_SIGN_RESPONSE = 14;
    /**#@-*/

    /**
     * Unused
     */
    const SSH_AGENT_FAILURE = 5;

    /**
     * Socket Resource
     *
     * @var Resource
     * @access private
     */
    var $fsock;

    /**
     * Agent forwarding status
     *
     * @access private
     */
    var $forward_status = SYSTEM_SSH_AGENT_FORWARD_NONE;

    /**
     * Buffer for accumulating forwarded authentication
     * agent data arriving on SSH data channel destined
     * for agent unix socket
     *
     * @access private
     */
    var $socket_buffer = '';

    /**
     * Tracking the number of bytes we are expecting
     * to arrive for the agent socket on the SSH data
     * channel
     */
    var $expected_bytes = 0;

    /**
     * Default Constructor
     *
     * @return \phpseclib\System\SSH\Agent
     * @access public
     */
    function __construct()
    {
        switch (true) {
            case isset($_SERVER['SSH_AUTH_SOCK']):
                $address = $_SERVER['SSH_AUTH_SOCK'];
                break;
            case isset($_ENV['SSH_AUTH_SOCK']):
                $address = $_ENV['SSH_AUTH_SOCK'];
                break;
            default:
                user_error('SSH_AUTH_SOCK not found');
                return false;
        }

        $this->fsock = fsockopen('unix://' . $address, 0, $errno, $errstr);
        if (!$this->fsock) {
            user_error("Unable to connect to ssh-agent (Error $errno: $errstr)");
        }
    }

    /**
     * Request Identities
     *
     * See "2.5.2 Requesting a list of protocol 2 keys"
     * Returns an array containing zero or more \phpseclib\System\SSH\Agent\Identity objects
     *
     * @return Array
     * @access public
     */
    function requestIdentities()
    {
        if (!$this->fsock) {
            return array();
        }

        $packet = pack('NC', 1, self::SSH_AGENTC_REQUEST_IDENTITIES);
        if (strlen($packet) != fputs($this->fsock, $packet)) {
            user_error('Connection closed while requesting identities');
        }

        $length = current(unpack('N', fread($this->fsock, 4)));
        $type = ord(fread($this->fsock, 1));
        if ($type != self::SSH_AGENT_IDENTITIES_ANSWER) {
            user_error('Unable to request identities');
        }

        $identities = array();
        $keyCount = current(unpack('N', fread($this->fsock, 4)));
        for ($i = 0; $i < $keyCount; $i++) {
            $length = current(unpack('N', fread($this->fsock, 4)));
            $key_blob = fread($this->fsock, $length);
            $length = current(unpack('N', fread($this->fsock, 4)));
            $key_comment = fread($this->fsock, $length);
            $length = current(unpack('N', substr($key_blob, 0, 4)));
            $key_type = substr($key_blob, 4, $length);
            switch ($key_type) {
                case 'ssh-rsa':
                    $key = new RSA();
                    $key->loadKey('ssh-rsa ' . base64_encode($key_blob) . ' ' . $key_comment);
                    break;
                case 'ssh-dss':
                    // not currently supported
                    break;
            }
            // resources are passed by reference by default
            if (isset($key)) {
                $identity = new Identity($this->fsock);
                $identity->setPublicKey($key);
                $identity->setPublicKeyBlob($key_blob);
                $identities[] = $identity;
                unset($key);
            }
        }

        return $identities;
    }

    /**
     * Signal that agent forwarding should
     * be requested when a channel is opened
     *
     * @param Net_SSH2 $ssh
     * @return Boolean
     * @access public
     */
    function startSSHForwarding($ssh)
    {
        if ($this->forward_status == SYSTEM_SSH_AGENT_FORWARD_NONE) {
            $this->forward_status = SYSTEM_SSH_AGENT_FORWARD_REQUEST;
        }
    }

    /**
     * Request agent forwarding of remote server
     *
     * @param Net_SSH2 $ssh
     * @return Boolean
     * @access private
     */
    function _request_forwarding($ssh)
    {
        $request_channel = $ssh->_get_open_channel();
        if ($request_channel === false) {
            return false;
        }

        $packet = pack('CNNa*C',
            NET_SSH2_MSG_CHANNEL_REQUEST, $ssh->server_channels[$request_channel], strlen('auth-agent-req@openssh.com'), 'auth-agent-req@openssh.com', 1);

        $ssh->channel_status[$request_channel] = NET_SSH2_MSG_CHANNEL_REQUEST;

        if (!$ssh->_send_binary_packet($packet)) {
            return false;
        }

        $response = $ssh->_get_channel_packet($request_channel);
        if ($response === false) {
            return false;
        }

        $ssh->channel_status[$request_channel] = NET_SSH2_MSG_CHANNEL_OPEN;
        $this->forward_status = SYSTEM_SSH_AGENT_FORWARD_ACTIVE;

        return true;
    }

    /**
     * On successful channel open
     *
     * This method is called upon successful channel
     * open to give the SSH Agent an opportunity
     * to take further action. i.e. request agent forwarding
     *
     * @param Net_SSH2 $ssh
     * @access private
     */
    function _on_channel_open($ssh)
    {
        if ($this->forward_status == SYSTEM_SSH_AGENT_FORWARD_REQUEST) {
            $this->_request_forwarding($ssh);
        }
    }

    /**
     * Forward data to SSH Agent and return data reply
     *
     * @param String $data
     * @return data from SSH Agent
     * @access private
     */
    function _forward_data($data)
    {
        if ($this->expected_bytes > 0) {
            $this->socket_buffer.= $data;
            $this->expected_bytes -= strlen($data);
        } else {
            $agent_data_bytes = current(unpack('N', $data));
            $current_data_bytes = strlen($data);
            $this->socket_buffer = $data;
            if ($current_data_bytes != $agent_data_bytes + 4) {
                $this->expected_bytes = ($agent_data_bytes + 4) - $current_data_bytes;
                return false;
            }
        }

        if (strlen($this->socket_buffer) != fwrite($this->fsock, $this->socket_buffer)) {
            user_error('Connection closed attempting to forward data to SSH agent');
        }

        $this->socket_buffer = '';
        $this->expected_bytes = 0;

        $agent_reply_bytes = current(unpack('N', fread($this->fsock, 4)));

        $agent_reply_data = fread($this->fsock, $agent_reply_bytes);
        $agent_reply_data = current(unpack('a*', $agent_reply_data));

        return pack('Na*', $agent_reply_bytes, $agent_reply_data);
    }
}<|MERGE_RESOLUTION|>--- conflicted
+++ resolved
@@ -31,42 +31,10 @@
  * @internal  See http://api.libssh.org/rfc/PROTOCOL.agent
  */
 
-<<<<<<< HEAD
 namespace phpseclib\System\SSH;
 
 use phpseclib\Crypt\RSA;
 use phpseclib\System\SSH\Agent\Identity;
-=======
-/**#@+
- * Message numbers
- *
- * @access private
- */
-// to request SSH1 keys you have to use SSH_AGENTC_REQUEST_RSA_IDENTITIES (1)
-define('SYSTEM_SSH_AGENTC_REQUEST_IDENTITIES', 11);
-// this is the SSH2 response; the SSH1 response is SSH_AGENT_RSA_IDENTITIES_ANSWER (2).
-define('SYSTEM_SSH_AGENT_IDENTITIES_ANSWER', 12);
-define('SYSTEM_SSH_AGENT_FAILURE', 5);
-// the SSH1 request is SSH_AGENTC_RSA_CHALLENGE (3)
-define('SYSTEM_SSH_AGENTC_SIGN_REQUEST', 13);
-// the SSH1 response is SSH_AGENT_RSA_RESPONSE (4)
-define('SYSTEM_SSH_AGENT_SIGN_RESPONSE', 14);
-
-
-/**@+
- * Agent forwarding status
- *
- * @access private
- */
-// no forwarding requested and not active
-define('SYSTEM_SSH_AGENT_FORWARD_NONE', 0);
-// request agent forwarding when opportune
-define('SYSTEM_SSH_AGENT_FORWARD_REQUEST', 1);
-// forwarding has been request and is active
-define('SYSTEM_SSH_AGENT_FORWARD_ACTIVE', 2);
-
-/**#@-*/
->>>>>>> bb010022
 
 /**
  * Pure-PHP ssh-agent client identity factory
@@ -94,6 +62,19 @@
     const SSH_AGENT_SIGN_RESPONSE = 14;
     /**#@-*/
 
+    /**@+
+     * Agent forwarding status
+     *
+     * @access private
+     */
+    // no forwarding requested and not active
+    const FORWARD_NONE = 0;
+    // request agent forwarding when opportune
+    const FORWARD_REQUEST = 1;
+    // forwarding has been request and is active
+    const FORWARD_ACTIVE = 2;
+    /**#@-*/
+
     /**
      * Unused
      */
@@ -112,7 +93,7 @@
      *
      * @access private
      */
-    var $forward_status = SYSTEM_SSH_AGENT_FORWARD_NONE;
+    var $forward_status = self::FORWARD_NONE;
 
     /**
      * Buffer for accumulating forwarded authentication
@@ -223,8 +204,8 @@
      */
     function startSSHForwarding($ssh)
     {
-        if ($this->forward_status == SYSTEM_SSH_AGENT_FORWARD_NONE) {
-            $this->forward_status = SYSTEM_SSH_AGENT_FORWARD_REQUEST;
+        if ($this->forward_status == self::FORWARD_NONE) {
+            $this->forward_status = self::FORWARD_REQUEST;
         }
     }
 
@@ -257,7 +238,7 @@
         }
 
         $ssh->channel_status[$request_channel] = NET_SSH2_MSG_CHANNEL_OPEN;
-        $this->forward_status = SYSTEM_SSH_AGENT_FORWARD_ACTIVE;
+        $this->forward_status = self::FORWARD_ACTIVE;
 
         return true;
     }
@@ -274,7 +255,7 @@
      */
     function _on_channel_open($ssh)
     {
-        if ($this->forward_status == SYSTEM_SSH_AGENT_FORWARD_REQUEST) {
+        if ($this->forward_status == self::FORWARD_REQUEST) {
             $this->_request_forwarding($ssh);
         }
     }
