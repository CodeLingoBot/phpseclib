--- conflicted
+++ resolved
@@ -19,6 +19,7 @@
 use phpseclib\Crypt\RSA;
 use phpseclib\Exception\UnsupportedAlgorithmException;
 use phpseclib\System\SSH\Agent;
+use phpseclib\Common\Functions\Strings;
 
 /**
  * Pure-PHP ssh-agent client identity object
@@ -145,12 +146,8 @@
      * @param string $hash optional
      * @access public
      */
-    public function setHash($hash = 'sha1')
-    {
-<<<<<<< HEAD
-        if ($hash != 'sha1') {
-            throw new UnsupportedAlgorithmException('ssh-agent can only be used with the sha1 hash');
-=======
+    public function setHash($hash)
+    {
         $this->flags = 0;
         switch ($hash) {
             case 'sha1':
@@ -162,8 +159,7 @@
                 $this->flags = self::SSH_AGENT_RSA2_512;
                 break;
             default:
-                user_error('The only supported hashes for RSA are sha1, sha256 and sha512');
->>>>>>> f3ea7ae9
+                throw new UnsupportedAlgorithmException('The only supported hashes for RSA are sha1, sha256 and sha512');
         }
     }
 
@@ -199,34 +195,17 @@
         }
 
         $signature_blob = fread($this->fsock, $length - 1);
-        $length = current(unpack('N', $this->_string_shift($signature_blob, 4)));
+        $length = current(unpack('N', Strings::shift($signature_blob, 4)));
         if ($length != strlen($signature_blob)) {
-            user_error('Malformed signature blob');
-        }
-        $length = current(unpack('N', $this->_string_shift($signature_blob, 4)));
+            throw new \RuntimeException('Malformed signature blob');
+        }
+        $length = current(unpack('N', Strings::shift($signature_blob, 4)));
         if ($length > strlen($signature_blob) + 4) {
-            user_error('Malformed signature blob');
-        }
-        $type = $this->_string_shift($signature_blob, $length);
-        $this->_string_shift($signature_blob, 4);
+            throw new \RuntimeException('Malformed signature blob');
+        }
+        $type = Strings::shift($signature_blob, $length);
+        Strings::shift($signature_blob, 4);
 
         return $signature_blob;
     }
-
-    /**
-     * String Shift
-     *
-     * Inspired by array_shift
-     *
-     * @param string $string
-     * @param int $index
-     * @return string
-     * @access private
-     */
-    function _string_shift(&$string, $index = 1)
-    {
-        $substr = substr($string, 0, $index);
-        $string = substr($string, $index);
-        return $substr;
-    }
 }