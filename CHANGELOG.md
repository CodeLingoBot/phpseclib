# Changelog

<<<<<<< HEAD
## 2.0.5 - 2017-05-07

- SSH2: don't use timeout value of 0 for fsockopen (#775)
- SSH2: make it so disabling PTY closes exec() channel if it's open (#1009)
- SSH2: include `<pre>` tags in getLog result when SAPI isn't CLI
- SFTP: don't assume current directory when $path parameter for delete is null (#1059)
- SFTP: fix put() with php://input as source (#1119)
- ASN1: fix UTCTime parsing (#1110)
- X509: ignore certificate transparency extension (#1073)
- Crypt: OpenSSL apparently supports variable size keys (#1085)

## 2.0.4 - 2016-10-03

- fix E_DEPRECATED errors on PHP 7.1 (#1041)
- SFTP: speed up downloads (#945)
- SFTP: fix infinite loop when uploading empty file (#995)
- ASN1: fix possible infinite loop in decode (#1027)

## 2.0.3 - 2016-08-18

- BigInteger/RSA: don't compare openssl versions > 1.0 (#946)
- RSA: don't attempt to use the CRT when zero value components exist (#980)
- RSA: zero salt length RSA signatures don't work (#1002)
- ASN1: fix PHP Warning on PHP 7.1 (#1013)
- X509: set parameter fields to null for CSR's / RSA (#914)
- CRL optimizations (#1000)
- SSH2: fix "Expected SSH_FXP_STATUS or ..." error (#999)
- SSH2: use stream_get_* instead of fread() / fgets() (#967)
- SFTP: make symlinks support relative target's (#1004)
- SFTP: fix sending stream resulting in zero byte file (#995)

## 2.0.2 - 2016-06-04

- All Ciphers: fix issue with CBC mode / OpenSSL / continuous buffers / decryption (#938)
- Random: fix issues with serialize() (#932)
- RC2: fix issue with decrypting
- RC4: fix issue with key not being truncated correctly
- SFTP: nlist() on a non-existant directory resulted in error
- SFTP: add is_writable, is_writeable, is_readable
- X509: add IPv6 support for subjectaltname extension (#936)

## 2.0.1 - 2016-01-18

- RSA: fix regression in PSS mode ([#769](https://github.com/phpseclib/phpseclib/pull/769))
- RSA: fix issue loading PKCS8 specific keys ([#861](https://github.com/phpseclib/phpseclib/pull/861))
- X509: add getOID() method ([#789](https://github.com/phpseclib/phpseclib/pull/789))
- X509: improve base64-encoded detection rules ([#855](https://github.com/phpseclib/phpseclib/pull/855))
- SFTP: fix quirky behavior with put() ([#830](https://github.com/phpseclib/phpseclib/pull/830))
- SFTP: fix E_NOTICE ([#883](https://github.com/phpseclib/phpseclib/pull/883))
- SFTP/Stream: fix issue with filenames with hashes ([#901](https://github.com/phpseclib/phpseclib/pull/901))
- SSH2: add isAuthenticated() method ([#897](https://github.com/phpseclib/phpseclib/pull/897))
- SSH/Agent: fix possible PHP warning ([#923](https://github.com/phpseclib/phpseclib/issues/923))
- BigInteger: add __debugInfo() magic method ([#881](https://github.com/phpseclib/phpseclib/pull/881))
- BigInteger: fix issue with doing bitwise not on 0
- add getBlockLength() method to symmetric ciphers

## 2.0.0 - 2015-08-04

- Classes were renamed and namespaced ([#243](https://github.com/phpseclib/phpseclib/issues/243))
- The use of an autoloader is now required (e.g. Composer)
=======
## 1.0.7 - 2017-06-05

- Crypt: fix OpenSSL engine on <= PHP 5.3.6 (#1122)
- Random: suppress possible E_DEPRECATED errors
- RSA: reset variables if bad key was loaded
>>>>>>> 55623933

## 1.0.6 - 2017-05-07

- SSH2: don't use timeout value of 0 for fsockopen (#775)
- SSH2: make it so disabling PTY closes exec() channel if it's open (#1009)
- SSH2: include `<pre>` tags in getLog result when SAPI isn't CLI
- SFTP: don't assume current directory when $path parameter for delete is null (#1059)
- SFTP: fix put() with php://input as source (#1119)
- ASN1: fix UTCTime parsing (#1110)
- X509: ignore certificate transparency extension (#1073)
- Crypt: OpenSSL apparently supports variable size keys (#1085)

## 1.0.5 - 2016-10-22

- fix issue preventing installation of 1.0.x via Composer (#1048)

## 1.0.4 - 2016-10-03

- fix E_DEPRECATED errors on PHP 7.0 and 7.1 (#1041)
- fix float to int conversions on 32-bit Linux pre-PHP 5.3 (#1038, #1034)
- SFTP: speed up downloads (#945)
- SFTP: fix infinite loop when uploading empty file (#995)
- ASN1: fix possible infinite loop in decode (#1027)

## 1.0.3 - 2016-08-18

- BigInteger/RSA: don't compare openssl versions > 1.0 (#946)
- RSA: don't attempt to use the CRT when zero value components exist (#980)
- RSA: zero salt length RSA signatures don't work (#1002)
- ASN1: fix PHP Warning on PHP 7.1 (#1013)
- X509: set parameter fields to null for CSR's / RSA (#914)
- CRL optimizations (#1000)
- SSH2: fix "Expected SSH_FXP_STATUS or ..." error (#999)
- SFTP: make symlinks support relative target's (#1004)
- SFTP: fix sending stream resulting in zero byte file (#995)

## 1.0.2 - 2016-05-07

- All Ciphers: fix issue with CBC mode / OpenSSL / continuous buffers / decryption (#938)
- Random: fix issues with serialize() (#932)
- RC2: fix issue with decrypting
- RC4: fix issue with key not being truncated correctly
- SFTP: nlist() on a non-existent directory resulted in error
- SFTP: add is_writable, is_writeable, is_readable
- RSA: fix PHP4 compatibility issue

## 1.0.1 - 2016-01-18

- RSA: fix regression in PSS mode ([#769](https://github.com/phpseclib/phpseclib/pull/769))
- RSA: fix issue loading PKCS8 specific keys ([#861](https://github.com/phpseclib/phpseclib/pull/861))
- X509: add getOID() method ([#789](https://github.com/phpseclib/phpseclib/pull/789))
- X509: improve base64-encoded detection rules ([#855](https://github.com/phpseclib/phpseclib/pull/855))
- SFTP: fix quirky behavior with put() ([#830](https://github.com/phpseclib/phpseclib/pull/830))
- SFTP: fix E_NOTICE ([#883](https://github.com/phpseclib/phpseclib/pull/883))
- SFTP/Stream: fix issue with filenames with hashes ([#901](https://github.com/phpseclib/phpseclib/pull/901))
- SSH2: add isAuthenticated() method ([#897](https://github.com/phpseclib/phpseclib/pull/897))
- SSH/Agent: fix possible PHP warning ([#923](https://github.com/phpseclib/phpseclib/issues/923))
- BigInteger: add __debugInfo() magic method ([#881](https://github.com/phpseclib/phpseclib/pull/881))
- BigInteger: fix issue with doing bitwise not on 0
- add getBlockLength() method to symmetric ciphers

## 1.0.0 - 2015-08-02

- OpenSSL support for symmetric ciphers ([#507](https://github.com/phpseclib/phpseclib/pull/507))
- rewritten vt100 terminal emulator (File_ANSI) ([#689](https://github.com/phpseclib/phpseclib/pull/689))
- agent-forwarding support (System_SSH_Agent) ([#592](https://github.com/phpseclib/phpseclib/pull/592))
- Net_SSH2 improvements
 - diffie-hellman-group-exchange-sha1/sha256 support ([#714](https://github.com/phpseclib/phpseclib/pull/714))
 - window size handling updates ([#717](https://github.com/phpseclib/phpseclib/pull/717))
- Net_SFTP improvements
 - add callback support to put() ([#655](https://github.com/phpseclib/phpseclib/pull/655))
 - stat cache fixes ([#743](https://github.com/phpseclib/phpseclib/issues/743), [#730](https://github.com/phpseclib/phpseclib/issues/730), [#709](https://github.com/phpseclib/phpseclib/issues/709), [#726](https://github.com/phpseclib/phpseclib/issues/726))
- add "none" encryption mode to Crypt_RSA ([#692](https://github.com/phpseclib/phpseclib/pull/692))
- misc ASN.1 / X.509 parsing fixes ([#721](https://github.com/phpseclib/phpseclib/pull/721), [#627](https://github.com/phpseclib/phpseclib/pull/627))
- use a random serial number for new X509 certs ([#740](https://github.com/phpseclib/phpseclib/pull/740))
- add getPublicKeyFingerprint() to Crypt_RSA ([#677](https://github.com/phpseclib/phpseclib/pull/677))

## 0.3.10 - 2015-02-04

- simplify SSH2 window size handling ([#538](https://github.com/phpseclib/phpseclib/pull/538))
- slightly relax the conditions under which OpenSSL is used ([#598](https://github.com/phpseclib/phpseclib/pull/598))
- fix issue with empty constructed context-specific tags in ASN1 ([#606](https://github.com/phpseclib/phpseclib/pull/606))

## 0.3.9 - 2014-11-09

- PHP 5.6 improvements ([#482](https://github.com/phpseclib/phpseclib/pull/482), [#491](https://github.com/phpseclib/phpseclib/issues/491))

## 0.3.8 - 2014-09-12

- improve support for indef lengths in File_ASN1
- add hmac-sha2-256 support to Net_SSH2
- make it so negotiated algorithms can be seen before Net_SSH2 login
- add sha256-96 and sha512-96 to Crypt_Hash
- window size handling adjustments in Net_SSH2

## 0.3.7 - 2014-07-05

- auto-detect public vs private keys
- add file_exists, is_dir, is_file, readlink and symlink to Net_SFTP
- add support for recursive nlist and rawlist
- make it so nlist and rawlist can return pre-sorted output
- make it so callback functions can make exec() return early
- add signSPKAC and saveSPKAC methods to File_X509
- add support for PKCS8 keys in Crypt_RSA
- add pbkdf1 support to setPassword() in Crypt_Base
- add getWindowColumns, getWindowRows, setWindowColumns, setWindowRows to Net_SSH2
- add support for filenames with spaces in them to Net_SCP

## 0.3.6 - 2014-02-23

- add preliminary support for custom SSH subsystems
- add ssh-agent support

## 0.3.5 - 2013-07-11

- numerous SFTP changes:
 - chown
 - chgrp
 - truncate
 - improved file type detection
 - put() can write to te middle of a file
 - mkdir accepts the same parameters that PHP's mkdir does
 - the ability to upload/download 2GB files
- across-the-board speedups for the various encryption algorithms
- multi-factor authentication support for Net_SSH2
- a $callback parameter for Net_SSH2::exec
- new classes:
 - Net_SFTP_StreamWrapper
 - Net_SCP
 - Crypt_Twofish
 - Crypt_Blowfish

## 0.3.1 - 2012-11-20

- add Net_SSH2::enableQuietMode() for suppressing stderr
- add Crypt_RSA::__toString() and Crypt_RSA::getSize()
- fix problems with File_X509::validateDate(), File_X509::sign() and Crypt_RSA::verify()
- use OpenSSL to speed up modular exponention in Math_BigInteger
- improved timeout functionality in Net_SSH2
- add support for SFTPv2
- add support for CRLs in File_X509
- SSH-2.0-SSH doesn't implement hmac-*-96 correctly

## 0.3.0 - 2012-07-08

- add support for reuming Net_SFTP::put()
- add support for recursive deletes and recursive chmods to Net_SFTP
- add setTimeout() to Net_SSH2
- add support for PBKDF2 to the various Crypt_* classes via setPassword()
- add File_X509 and File_ASN1
- add the ability to decode various formats in Crypt_RSA
- make Net_SSH2::getServerPublicHostKey() return a printer-friendly version of the public key

## 0.2.2 - 2011-05-09

- CFB and OFB modes were added to all block ciphers
- support for interactive mode was added to Net_SSH2
- Net_SSH2 now has limited keyboard_interactive authentication support
- support was added for PuTTY formatted RSA private keys and XML formatted RSA private keys
- Crypt_RSA::loadKey() will now try all key types automatically
= add support for AES-128-CBC and DES-EDE3-CFB encrypted RSA private keys
- add Net_SFTP::stat(), Net_SFTP::lstat() and Net_SFTP::rawlist()
- logging was added to Net_SSH1
- the license was changed to the less restrictive MIT license<|MERGE_RESOLUTION|>--- conflicted
+++ resolved
@@ -1,6 +1,11 @@
 # Changelog
 
-<<<<<<< HEAD
+## 2.0.6 - 2017-06-05
+
+- Crypt: fix OpenSSL engine on <= PHP 5.3.6 (#1122)
+- Random: suppress possible E_DEPRECATED errors
+- RSA: reset variables if bad key was loaded
+
 ## 2.0.5 - 2017-05-07
 
 - SSH2: don't use timeout value of 0 for fsockopen (#775)
@@ -61,13 +66,12 @@
 
 - Classes were renamed and namespaced ([#243](https://github.com/phpseclib/phpseclib/issues/243))
 - The use of an autoloader is now required (e.g. Composer)
-=======
+
 ## 1.0.7 - 2017-06-05
 
 - Crypt: fix OpenSSL engine on <= PHP 5.3.6 (#1122)
 - Random: suppress possible E_DEPRECATED errors
 - RSA: reset variables if bad key was loaded
->>>>>>> 55623933
 
 ## 1.0.6 - 2017-05-07
 
