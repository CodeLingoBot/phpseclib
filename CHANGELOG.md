--- conflicted
+++ resolved
@@ -1,6 +1,16 @@
 # Changelog
 
-<<<<<<< HEAD
+## 2.0.5 - 2017-05-07
+
+- SSH2: don't use timeout value of 0 for fsockopen (#775)
+- SSH2: make it so disabling PTY closes exec() channel if it's open (#1009)
+- SSH2: include `<pre>` tags in getLog result when SAPI isn't CLI
+- SFTP: don't assume current directory when $path parameter for delete is null (#1059)
+- SFTP: fix put() with php://input as source (#1119)
+- ASN1: fix UTCTime parsing (#1110)
+- X509: ignore certificate transparency extension (#1073)
+- Crypt: OpenSSL apparently supports variable size keys (#1085)
+
 ## 2.0.4 - 2016-10-03
 
 - fix E_DEPRECATED errors on PHP 7.1 (#1041)
@@ -50,7 +60,7 @@
 
 - Classes were renamed and namespaced ([#243](https://github.com/phpseclib/phpseclib/issues/243))
 - The use of an autoloader is now required (e.g. Composer)
-=======
+
 ## 1.0.6 - 2017-05-07
 
 - SSH2: don't use timeout value of 0 for fsockopen (#775)
@@ -61,7 +71,6 @@
 - ASN1: fix UTCTime parsing (#1110)
 - X509: ignore certificate transparency extension (#1073)
 - Crypt: OpenSSL apparently supports variable size keys (#1085)
->>>>>>> c9cfa9ea
 
 ## 1.0.5 - 2016-10-22
 
