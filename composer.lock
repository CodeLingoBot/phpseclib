{
    "_readme": [
        "This file locks the dependencies of your project to a known state",
        "Read more about it at https://getcomposer.org/doc/01-basic-usage.md#composer-lock-the-lock-file",
        "This file is @generated automatically"
    ],
<<<<<<< HEAD
    "hash": "b54600d5b96647f1c6f4db8b67f9dd49",
    "content-hash": "bbcd086ca303cc52841266906eb6e174",
=======
    "hash": "422b05a6ce122760976256ff21e9381b",
    "content-hash": "3bd75e9c1741d7c0c0930855e5b96abb",
>>>>>>> adcbecae
    "packages": [
        {
            "name": "paragonie/constant_time_encoding",
            "version": "v1.0.0",
            "source": {
                "type": "git",
                "url": "https://github.com/paragonie/constant_time_encoding.git",
                "reference": "fdb1e311153233315e0f7699711e3845d81ed00f"
            },
            "dist": {
                "type": "zip",
                "url": "https://api.github.com/repos/paragonie/constant_time_encoding/zipball/fdb1e311153233315e0f7699711e3845d81ed00f",
                "reference": "fdb1e311153233315e0f7699711e3845d81ed00f",
                "shasum": ""
            },
            "require": {
                "php": "^5.3|^7"
            },
            "require-dev": {
                "paragonie/random_compat": "^1.4|^2.0",
                "phpunit/phpunit": "4.*|5.*"
            },
            "type": "library",
            "autoload": {
                "psr-4": {
                    "ParagonIE\\ConstantTime\\": "src/"
                }
            },
            "notification-url": "https://packagist.org/downloads/",
            "license": [
                "MIT"
            ],
            "authors": [
                {
                    "name": "Paragon Initiative Enterprises",
                    "email": "security@paragonie.com",
                    "homepage": "https://paragonie.com",
                    "role": "Maintainer"
                },
                {
                    "name": "Steve 'Sc00bz' Thomas",
                    "email": "steve@tobtu.com",
                    "homepage": "https://www.tobtu.com",
                    "role": "Original Developer"
                }
            ],
            "description": "Constant-time Implementations of RFC 4648 Encoding (Base-64, Base-32, Base-16)",
            "keywords": [
                "base16",
                "base32",
                "base32_decode",
                "base32_encode",
                "base64",
                "base64_decode",
                "base64_encode",
                "bin2hex",
                "encoding",
                "hex",
                "hex2bin",
                "rfc4648"
            ],
            "time": "2016-04-08 16:58:39"
        },
        {
            "name": "paragonie/random_compat",
            "version": "v2.0.2",
            "source": {
                "type": "git",
                "url": "https://github.com/paragonie/random_compat.git",
                "reference": "088c04e2f261c33bed6ca5245491cfca69195ccf"
            },
            "dist": {
                "type": "zip",
                "url": "https://api.github.com/repos/paragonie/random_compat/zipball/088c04e2f261c33bed6ca5245491cfca69195ccf",
                "reference": "088c04e2f261c33bed6ca5245491cfca69195ccf",
                "shasum": ""
            },
            "require": {
                "php": ">=5.2.0"
            },
            "require-dev": {
                "phpunit/phpunit": "4.*|5.*"
            },
            "suggest": {
                "ext-libsodium": "Provides a modern crypto API that can be used to generate random bytes."
            },
            "type": "library",
            "autoload": {
                "files": [
                    "lib/random.php"
                ]
            },
            "notification-url": "https://packagist.org/downloads/",
            "license": [
                "MIT"
            ],
            "authors": [
                {
                    "name": "Paragon Initiative Enterprises",
                    "email": "security@paragonie.com",
                    "homepage": "https://paragonie.com"
                }
            ],
            "description": "PHP 5.x polyfill for random_bytes() and random_int() from PHP 7",
            "keywords": [
                "csprng",
                "pseudorandom",
                "random"
            ],
            "time": "2016-04-03 06:00:07"
        }
    ],
    "packages-dev": [
        {
            "name": "doctrine/instantiator",
            "version": "1.0.5",
            "source": {
                "type": "git",
                "url": "https://github.com/doctrine/instantiator.git",
                "reference": "8e884e78f9f0eb1329e445619e04456e64d8051d"
            },
            "dist": {
                "type": "zip",
                "url": "https://api.github.com/repos/doctrine/instantiator/zipball/8e884e78f9f0eb1329e445619e04456e64d8051d",
                "reference": "8e884e78f9f0eb1329e445619e04456e64d8051d",
                "shasum": ""
            },
            "require": {
                "php": ">=5.3,<8.0-DEV"
            },
            "require-dev": {
                "athletic/athletic": "~0.1.8",
                "ext-pdo": "*",
                "ext-phar": "*",
                "phpunit/phpunit": "~4.0",
                "squizlabs/php_codesniffer": "~2.0"
            },
            "type": "library",
            "extra": {
                "branch-alias": {
                    "dev-master": "1.0.x-dev"
                }
            },
            "autoload": {
                "psr-4": {
                    "Doctrine\\Instantiator\\": "src/Doctrine/Instantiator/"
                }
            },
            "notification-url": "https://packagist.org/downloads/",
            "license": [
                "MIT"
            ],
            "authors": [
                {
                    "name": "Marco Pivetta",
                    "email": "ocramius@gmail.com",
                    "homepage": "http://ocramius.github.com/"
                }
            ],
            "description": "A small, lightweight utility to instantiate objects in PHP without invoking their constructors",
            "homepage": "https://github.com/doctrine/instantiator",
            "keywords": [
                "constructor",
                "instantiate"
            ],
            "time": "2015-06-14 21:17:01"
        },
        {
            "name": "michelf/php-markdown",
            "version": "1.6.0",
            "source": {
                "type": "git",
                "url": "https://github.com/michelf/php-markdown.git",
                "reference": "156e56ee036505ec637d761ee62dc425d807183c"
            },
            "dist": {
                "type": "zip",
                "url": "https://api.github.com/repos/michelf/php-markdown/zipball/156e56ee036505ec637d761ee62dc425d807183c",
                "reference": "156e56ee036505ec637d761ee62dc425d807183c",
                "shasum": ""
            },
            "require": {
                "php": ">=5.3.0"
            },
            "type": "library",
            "extra": {
                "branch-alias": {
                    "dev-lib": "1.4.x-dev"
                }
            },
            "autoload": {
                "psr-0": {
                    "Michelf": ""
                }
            },
            "notification-url": "https://packagist.org/downloads/",
            "license": [
                "BSD-3-Clause"
            ],
            "authors": [
                {
                    "name": "Michel Fortin",
                    "email": "michel.fortin@michelf.ca",
                    "homepage": "https://michelf.ca/",
                    "role": "Developer"
                },
                {
                    "name": "John Gruber",
                    "homepage": "https://daringfireball.net/"
                }
            ],
            "description": "PHP Markdown",
            "homepage": "https://michelf.ca/projects/php-markdown/",
            "keywords": [
                "markdown"
            ],
            "time": "2015-12-24 01:37:31"
        },
        {
            "name": "nikic/php-parser",
            "version": "v0.9.5",
            "source": {
                "type": "git",
                "url": "https://github.com/nikic/PHP-Parser.git",
                "reference": "ef70767475434bdb3615b43c327e2cae17ef12eb"
            },
            "dist": {
                "type": "zip",
                "url": "https://api.github.com/repos/nikic/PHP-Parser/zipball/ef70767475434bdb3615b43c327e2cae17ef12eb",
                "reference": "ef70767475434bdb3615b43c327e2cae17ef12eb",
                "shasum": ""
            },
            "require": {
                "ext-tokenizer": "*",
                "php": ">=5.2"
            },
            "type": "library",
            "extra": {
                "branch-alias": {
                    "dev-master": "0.9-dev"
                }
            },
            "autoload": {
                "psr-0": {
                    "PHPParser": "lib/"
                }
            },
            "notification-url": "https://packagist.org/downloads/",
            "license": [
                "BSD-3-Clause"
            ],
            "authors": [
                {
                    "name": "Nikita Popov"
                }
            ],
            "description": "A PHP parser written in PHP",
            "keywords": [
                "parser",
                "php"
            ],
            "time": "2014-07-23 18:24:17"
        },
        {
            "name": "phing/phing",
            "version": "2.14.0",
            "source": {
                "type": "git",
                "url": "https://github.com/phingofficial/phing.git",
                "reference": "7dd73c83c377623def54b58121f46b4dcb35dd61"
            },
            "dist": {
                "type": "zip",
                "url": "https://api.github.com/repos/phingofficial/phing/zipball/7dd73c83c377623def54b58121f46b4dcb35dd61",
                "reference": "7dd73c83c377623def54b58121f46b4dcb35dd61",
                "shasum": ""
            },
            "require": {
                "php": ">=5.2.0"
            },
            "require-dev": {
                "ext-pdo_sqlite": "*",
                "lastcraft/simpletest": "@dev",
                "mikey179/vfsstream": "^1.6",
                "pdepend/pdepend": "2.x",
                "pear/archive_tar": "1.4.x",
                "pear/http_request2": "dev-trunk",
                "pear/net_growl": "dev-trunk",
                "pear/pear-core-minimal": "1.10.1",
                "pear/versioncontrol_git": "@dev",
                "pear/versioncontrol_svn": "~0.5",
                "phpdocumentor/phpdocumentor": "2.x",
                "phploc/phploc": "~2.0.6",
                "phpmd/phpmd": "~2.2",
                "phpunit/phpunit": ">=3.7",
                "sebastian/git": "~1.0",
                "sebastian/phpcpd": "2.x",
                "squizlabs/php_codesniffer": "~2.2",
                "symfony/yaml": "~2.7"
            },
            "suggest": {
                "pdepend/pdepend": "PHP version of JDepend",
                "pear/archive_tar": "Tar file management class",
                "pear/versioncontrol_git": "A library that provides OO interface to handle Git repository",
                "pear/versioncontrol_svn": "A simple OO-style interface for Subversion, the free/open-source version control system",
                "phpdocumentor/phpdocumentor": "Documentation Generator for PHP",
                "phploc/phploc": "A tool for quickly measuring the size of a PHP project",
                "phpmd/phpmd": "PHP version of PMD tool",
                "phpunit/php-code-coverage": "Library that provides collection, processing, and rendering functionality for PHP code coverage information",
                "phpunit/phpunit": "The PHP Unit Testing Framework",
                "sebastian/phpcpd": "Copy/Paste Detector (CPD) for PHP code",
                "tedivm/jshrink": "Javascript Minifier built in PHP"
            },
            "bin": [
                "bin/phing"
            ],
            "type": "library",
            "extra": {
                "branch-alias": {
                    "dev-master": "2.14.x-dev"
                }
            },
            "autoload": {
                "classmap": [
                    "classes/phing/"
                ]
            },
            "notification-url": "https://packagist.org/downloads/",
            "include-path": [
                "classes"
            ],
            "license": [
                "LGPL-3.0"
            ],
            "authors": [
                {
                    "name": "Michiel Rook",
                    "email": "mrook@php.net"
                },
                {
                    "name": "Phing Community",
                    "homepage": "https://www.phing.info/trac/wiki/Development/Contributors"
                }
            ],
            "description": "PHing Is Not GNU make; it's a PHP project build system or build tool based on Apache Ant.",
            "homepage": "https://www.phing.info/",
            "keywords": [
                "build",
                "phing",
                "task",
                "tool"
            ],
            "time": "2016-03-10 21:39:23"
        },
        {
            "name": "phpdocumentor/reflection-docblock",
            "version": "2.0.4",
            "source": {
                "type": "git",
                "url": "https://github.com/phpDocumentor/ReflectionDocBlock.git",
                "reference": "d68dbdc53dc358a816f00b300704702b2eaff7b8"
            },
            "dist": {
                "type": "zip",
                "url": "https://api.github.com/repos/phpDocumentor/ReflectionDocBlock/zipball/d68dbdc53dc358a816f00b300704702b2eaff7b8",
                "reference": "d68dbdc53dc358a816f00b300704702b2eaff7b8",
                "shasum": ""
            },
            "require": {
                "php": ">=5.3.3"
            },
            "require-dev": {
                "phpunit/phpunit": "~4.0"
            },
            "suggest": {
                "dflydev/markdown": "~1.0",
                "erusev/parsedown": "~1.0"
            },
            "type": "library",
            "extra": {
                "branch-alias": {
                    "dev-master": "2.0.x-dev"
                }
            },
            "autoload": {
                "psr-0": {
                    "phpDocumentor": [
                        "src/"
                    ]
                }
            },
            "notification-url": "https://packagist.org/downloads/",
            "license": [
                "MIT"
            ],
            "authors": [
                {
                    "name": "Mike van Riel",
                    "email": "mike.vanriel@naenius.com"
                }
            ],
            "time": "2015-02-03 12:10:50"
        },
        {
            "name": "phpspec/prophecy",
            "version": "v1.6.0",
            "source": {
                "type": "git",
                "url": "https://github.com/phpspec/prophecy.git",
                "reference": "3c91bdf81797d725b14cb62906f9a4ce44235972"
            },
            "dist": {
                "type": "zip",
                "url": "https://api.github.com/repos/phpspec/prophecy/zipball/3c91bdf81797d725b14cb62906f9a4ce44235972",
                "reference": "3c91bdf81797d725b14cb62906f9a4ce44235972",
                "shasum": ""
            },
            "require": {
                "doctrine/instantiator": "^1.0.2",
                "php": "^5.3|^7.0",
                "phpdocumentor/reflection-docblock": "~2.0",
                "sebastian/comparator": "~1.1",
                "sebastian/recursion-context": "~1.0"
            },
            "require-dev": {
                "phpspec/phpspec": "~2.0"
            },
            "type": "library",
            "extra": {
                "branch-alias": {
                    "dev-master": "1.5.x-dev"
                }
            },
            "autoload": {
                "psr-0": {
                    "Prophecy\\": "src/"
                }
            },
            "notification-url": "https://packagist.org/downloads/",
            "license": [
                "MIT"
            ],
            "authors": [
                {
                    "name": "Konstantin Kudryashov",
                    "email": "ever.zet@gmail.com",
                    "homepage": "http://everzet.com"
                },
                {
                    "name": "Marcello Duarte",
                    "email": "marcello.duarte@gmail.com"
                }
            ],
            "description": "Highly opinionated mocking framework for PHP 5.3+",
            "homepage": "https://github.com/phpspec/prophecy",
            "keywords": [
                "Double",
                "Dummy",
                "fake",
                "mock",
                "spy",
                "stub"
            ],
            "time": "2016-02-15 07:46:21"
        },
        {
            "name": "phpunit/php-code-coverage",
            "version": "2.2.4",
            "source": {
                "type": "git",
                "url": "https://github.com/sebastianbergmann/php-code-coverage.git",
                "reference": "eabf68b476ac7d0f73793aada060f1c1a9bf8979"
            },
            "dist": {
                "type": "zip",
                "url": "https://api.github.com/repos/sebastianbergmann/php-code-coverage/zipball/eabf68b476ac7d0f73793aada060f1c1a9bf8979",
                "reference": "eabf68b476ac7d0f73793aada060f1c1a9bf8979",
                "shasum": ""
            },
            "require": {
                "php": ">=5.3.3",
                "phpunit/php-file-iterator": "~1.3",
                "phpunit/php-text-template": "~1.2",
                "phpunit/php-token-stream": "~1.3",
                "sebastian/environment": "^1.3.2",
                "sebastian/version": "~1.0"
            },
            "require-dev": {
                "ext-xdebug": ">=2.1.4",
                "phpunit/phpunit": "~4"
            },
            "suggest": {
                "ext-dom": "*",
                "ext-xdebug": ">=2.2.1",
                "ext-xmlwriter": "*"
            },
            "type": "library",
            "extra": {
                "branch-alias": {
                    "dev-master": "2.2.x-dev"
                }
            },
            "autoload": {
                "classmap": [
                    "src/"
                ]
            },
            "notification-url": "https://packagist.org/downloads/",
            "license": [
                "BSD-3-Clause"
            ],
            "authors": [
                {
                    "name": "Sebastian Bergmann",
                    "email": "sb@sebastian-bergmann.de",
                    "role": "lead"
                }
            ],
            "description": "Library that provides collection, processing, and rendering functionality for PHP code coverage information.",
            "homepage": "https://github.com/sebastianbergmann/php-code-coverage",
            "keywords": [
                "coverage",
                "testing",
                "xunit"
            ],
            "time": "2015-10-06 15:47:00"
        },
        {
            "name": "phpunit/php-file-iterator",
            "version": "1.4.1",
            "source": {
                "type": "git",
                "url": "https://github.com/sebastianbergmann/php-file-iterator.git",
                "reference": "6150bf2c35d3fc379e50c7602b75caceaa39dbf0"
            },
            "dist": {
                "type": "zip",
                "url": "https://api.github.com/repos/sebastianbergmann/php-file-iterator/zipball/6150bf2c35d3fc379e50c7602b75caceaa39dbf0",
                "reference": "6150bf2c35d3fc379e50c7602b75caceaa39dbf0",
                "shasum": ""
            },
            "require": {
                "php": ">=5.3.3"
            },
            "type": "library",
            "extra": {
                "branch-alias": {
                    "dev-master": "1.4.x-dev"
                }
            },
            "autoload": {
                "classmap": [
                    "src/"
                ]
            },
            "notification-url": "https://packagist.org/downloads/",
            "license": [
                "BSD-3-Clause"
            ],
            "authors": [
                {
                    "name": "Sebastian Bergmann",
                    "email": "sb@sebastian-bergmann.de",
                    "role": "lead"
                }
            ],
            "description": "FilterIterator implementation that filters files based on a list of suffixes.",
            "homepage": "https://github.com/sebastianbergmann/php-file-iterator/",
            "keywords": [
                "filesystem",
                "iterator"
            ],
            "time": "2015-06-21 13:08:43"
        },
        {
            "name": "phpunit/php-text-template",
            "version": "1.2.1",
            "source": {
                "type": "git",
                "url": "https://github.com/sebastianbergmann/php-text-template.git",
                "reference": "31f8b717e51d9a2afca6c9f046f5d69fc27c8686"
            },
            "dist": {
                "type": "zip",
                "url": "https://api.github.com/repos/sebastianbergmann/php-text-template/zipball/31f8b717e51d9a2afca6c9f046f5d69fc27c8686",
                "reference": "31f8b717e51d9a2afca6c9f046f5d69fc27c8686",
                "shasum": ""
            },
            "require": {
                "php": ">=5.3.3"
            },
            "type": "library",
            "autoload": {
                "classmap": [
                    "src/"
                ]
            },
            "notification-url": "https://packagist.org/downloads/",
            "license": [
                "BSD-3-Clause"
            ],
            "authors": [
                {
                    "name": "Sebastian Bergmann",
                    "email": "sebastian@phpunit.de",
                    "role": "lead"
                }
            ],
            "description": "Simple template engine.",
            "homepage": "https://github.com/sebastianbergmann/php-text-template/",
            "keywords": [
                "template"
            ],
            "time": "2015-06-21 13:50:34"
        },
        {
            "name": "phpunit/php-timer",
            "version": "1.0.8",
            "source": {
                "type": "git",
                "url": "https://github.com/sebastianbergmann/php-timer.git",
                "reference": "38e9124049cf1a164f1e4537caf19c99bf1eb260"
            },
            "dist": {
                "type": "zip",
                "url": "https://api.github.com/repos/sebastianbergmann/php-timer/zipball/38e9124049cf1a164f1e4537caf19c99bf1eb260",
                "reference": "38e9124049cf1a164f1e4537caf19c99bf1eb260",
                "shasum": ""
            },
            "require": {
                "php": ">=5.3.3"
            },
            "require-dev": {
                "phpunit/phpunit": "~4|~5"
            },
            "type": "library",
            "autoload": {
                "classmap": [
                    "src/"
                ]
            },
            "notification-url": "https://packagist.org/downloads/",
            "license": [
                "BSD-3-Clause"
            ],
            "authors": [
                {
                    "name": "Sebastian Bergmann",
                    "email": "sb@sebastian-bergmann.de",
                    "role": "lead"
                }
            ],
            "description": "Utility class for timing",
            "homepage": "https://github.com/sebastianbergmann/php-timer/",
            "keywords": [
                "timer"
            ],
            "time": "2016-05-12 18:03:57"
        },
        {
            "name": "phpunit/php-token-stream",
            "version": "1.4.8",
            "source": {
                "type": "git",
                "url": "https://github.com/sebastianbergmann/php-token-stream.git",
                "reference": "3144ae21711fb6cac0b1ab4cbe63b75ce3d4e8da"
            },
            "dist": {
                "type": "zip",
                "url": "https://api.github.com/repos/sebastianbergmann/php-token-stream/zipball/3144ae21711fb6cac0b1ab4cbe63b75ce3d4e8da",
                "reference": "3144ae21711fb6cac0b1ab4cbe63b75ce3d4e8da",
                "shasum": ""
            },
            "require": {
                "ext-tokenizer": "*",
                "php": ">=5.3.3"
            },
            "require-dev": {
                "phpunit/phpunit": "~4.2"
            },
            "type": "library",
            "extra": {
                "branch-alias": {
                    "dev-master": "1.4-dev"
                }
            },
            "autoload": {
                "classmap": [
                    "src/"
                ]
            },
            "notification-url": "https://packagist.org/downloads/",
            "license": [
                "BSD-3-Clause"
            ],
            "authors": [
                {
                    "name": "Sebastian Bergmann",
                    "email": "sebastian@phpunit.de"
                }
            ],
            "description": "Wrapper around PHP's tokenizer extension.",
            "homepage": "https://github.com/sebastianbergmann/php-token-stream/",
            "keywords": [
                "tokenizer"
            ],
            "time": "2015-09-15 10:49:45"
        },
        {
            "name": "phpunit/phpunit",
            "version": "4.8.26",
            "source": {
                "type": "git",
                "url": "https://github.com/sebastianbergmann/phpunit.git",
                "reference": "fc1d8cd5b5de11625979125c5639347896ac2c74"
            },
            "dist": {
                "type": "zip",
                "url": "https://api.github.com/repos/sebastianbergmann/phpunit/zipball/fc1d8cd5b5de11625979125c5639347896ac2c74",
                "reference": "fc1d8cd5b5de11625979125c5639347896ac2c74",
                "shasum": ""
            },
            "require": {
                "ext-dom": "*",
                "ext-json": "*",
                "ext-pcre": "*",
                "ext-reflection": "*",
                "ext-spl": "*",
                "php": ">=5.3.3",
                "phpspec/prophecy": "^1.3.1",
                "phpunit/php-code-coverage": "~2.1",
                "phpunit/php-file-iterator": "~1.4",
                "phpunit/php-text-template": "~1.2",
                "phpunit/php-timer": "^1.0.6",
                "phpunit/phpunit-mock-objects": "~2.3",
                "sebastian/comparator": "~1.1",
                "sebastian/diff": "~1.2",
                "sebastian/environment": "~1.3",
                "sebastian/exporter": "~1.2",
                "sebastian/global-state": "~1.0",
                "sebastian/version": "~1.0",
                "symfony/yaml": "~2.1|~3.0"
            },
            "suggest": {
                "phpunit/php-invoker": "~1.1"
            },
            "bin": [
                "phpunit"
            ],
            "type": "library",
            "extra": {
                "branch-alias": {
                    "dev-master": "4.8.x-dev"
                }
            },
            "autoload": {
                "classmap": [
                    "src/"
                ]
            },
            "notification-url": "https://packagist.org/downloads/",
            "license": [
                "BSD-3-Clause"
            ],
            "authors": [
                {
                    "name": "Sebastian Bergmann",
                    "email": "sebastian@phpunit.de",
                    "role": "lead"
                }
            ],
            "description": "The PHP Unit Testing framework.",
            "homepage": "https://phpunit.de/",
            "keywords": [
                "phpunit",
                "testing",
                "xunit"
            ],
            "time": "2016-05-17 03:09:28"
        },
        {
            "name": "phpunit/phpunit-mock-objects",
            "version": "2.3.8",
            "source": {
                "type": "git",
                "url": "https://github.com/sebastianbergmann/phpunit-mock-objects.git",
                "reference": "ac8e7a3db35738d56ee9a76e78a4e03d97628983"
            },
            "dist": {
                "type": "zip",
                "url": "https://api.github.com/repos/sebastianbergmann/phpunit-mock-objects/zipball/ac8e7a3db35738d56ee9a76e78a4e03d97628983",
                "reference": "ac8e7a3db35738d56ee9a76e78a4e03d97628983",
                "shasum": ""
            },
            "require": {
                "doctrine/instantiator": "^1.0.2",
                "php": ">=5.3.3",
                "phpunit/php-text-template": "~1.2",
                "sebastian/exporter": "~1.2"
            },
            "require-dev": {
                "phpunit/phpunit": "~4.4"
            },
            "suggest": {
                "ext-soap": "*"
            },
            "type": "library",
            "extra": {
                "branch-alias": {
                    "dev-master": "2.3.x-dev"
                }
            },
            "autoload": {
                "classmap": [
                    "src/"
                ]
            },
            "notification-url": "https://packagist.org/downloads/",
            "license": [
                "BSD-3-Clause"
            ],
            "authors": [
                {
                    "name": "Sebastian Bergmann",
                    "email": "sb@sebastian-bergmann.de",
                    "role": "lead"
                }
            ],
            "description": "Mock Object library for PHPUnit",
            "homepage": "https://github.com/sebastianbergmann/phpunit-mock-objects/",
            "keywords": [
                "mock",
                "xunit"
            ],
            "time": "2015-10-02 06:51:40"
        },
        {
            "name": "pimple/pimple",
            "version": "v2.1.1",
            "source": {
                "type": "git",
                "url": "https://github.com/silexphp/Pimple.git",
                "reference": "ea22fb2880faf7b7b0e17c9809c6fe25b071fd76"
            },
            "dist": {
                "type": "zip",
                "url": "https://api.github.com/repos/silexphp/Pimple/zipball/ea22fb2880faf7b7b0e17c9809c6fe25b071fd76",
                "reference": "ea22fb2880faf7b7b0e17c9809c6fe25b071fd76",
                "shasum": ""
            },
            "require": {
                "php": ">=5.3.0"
            },
            "type": "library",
            "extra": {
                "branch-alias": {
                    "dev-master": "2.1.x-dev"
                }
            },
            "autoload": {
                "psr-0": {
                    "Pimple": "src/"
                }
            },
            "notification-url": "https://packagist.org/downloads/",
            "license": [
                "MIT"
            ],
            "authors": [
                {
                    "name": "Fabien Potencier",
                    "email": "fabien@symfony.com"
                }
            ],
            "description": "Pimple is a simple Dependency Injection Container for PHP 5.3",
            "homepage": "http://pimple.sensiolabs.org",
            "keywords": [
                "container",
                "dependency injection"
            ],
            "time": "2014-07-24 07:10:08"
        },
        {
            "name": "sami/sami",
            "version": "v2.0.0",
            "source": {
                "type": "git",
                "url": "https://github.com/FriendsOfPHP/Sami.git",
                "reference": "fa58b324f41aa2aefe21dac4f22d8c98965fc012"
            },
            "dist": {
                "type": "zip",
                "url": "https://api.github.com/repos/FriendsOfPHP/Sami/zipball/fa58b324f41aa2aefe21dac4f22d8c98965fc012",
                "reference": "fa58b324f41aa2aefe21dac4f22d8c98965fc012",
                "shasum": ""
            },
            "require": {
                "michelf/php-markdown": "~1.3",
                "nikic/php-parser": "0.9.*",
                "php": ">=5.3.0",
                "pimple/pimple": "2.*",
                "symfony/console": "~2.1",
                "symfony/filesystem": "~2.1",
                "symfony/finder": "~2.1",
                "symfony/process": "~2.1",
                "symfony/yaml": "~2.1",
                "twig/twig": "1.*"
            },
            "bin": [
                "sami.php"
            ],
            "type": "application",
            "extra": {
                "branch-alias": {
                    "dev-master": "2.0-dev"
                }
            },
            "autoload": {
                "psr-0": {
                    "Sami": "."
                }
            },
            "notification-url": "https://packagist.org/downloads/",
            "license": [
                "MIT"
            ],
            "authors": [
                {
                    "name": "Fabien Potencier",
                    "email": "fabien@symfony.com"
                }
            ],
            "description": "Sami, an API documentation generator",
            "homepage": "http://sami.sensiolabs.org",
            "keywords": [
                "phpdoc"
            ],
            "time": "2014-06-25 12:05:18"
        },
        {
            "name": "sebastian/comparator",
            "version": "1.2.0",
            "source": {
                "type": "git",
                "url": "https://github.com/sebastianbergmann/comparator.git",
                "reference": "937efb279bd37a375bcadf584dec0726f84dbf22"
            },
            "dist": {
                "type": "zip",
                "url": "https://api.github.com/repos/sebastianbergmann/comparator/zipball/937efb279bd37a375bcadf584dec0726f84dbf22",
                "reference": "937efb279bd37a375bcadf584dec0726f84dbf22",
                "shasum": ""
            },
            "require": {
                "php": ">=5.3.3",
                "sebastian/diff": "~1.2",
                "sebastian/exporter": "~1.2"
            },
            "require-dev": {
                "phpunit/phpunit": "~4.4"
            },
            "type": "library",
            "extra": {
                "branch-alias": {
                    "dev-master": "1.2.x-dev"
                }
            },
            "autoload": {
                "classmap": [
                    "src/"
                ]
            },
            "notification-url": "https://packagist.org/downloads/",
            "license": [
                "BSD-3-Clause"
            ],
            "authors": [
                {
                    "name": "Jeff Welch",
                    "email": "whatthejeff@gmail.com"
                },
                {
                    "name": "Volker Dusch",
                    "email": "github@wallbash.com"
                },
                {
                    "name": "Bernhard Schussek",
                    "email": "bschussek@2bepublished.at"
                },
                {
                    "name": "Sebastian Bergmann",
                    "email": "sebastian@phpunit.de"
                }
            ],
            "description": "Provides the functionality to compare PHP values for equality",
            "homepage": "http://www.github.com/sebastianbergmann/comparator",
            "keywords": [
                "comparator",
                "compare",
                "equality"
            ],
            "time": "2015-07-26 15:48:44"
        },
        {
            "name": "sebastian/diff",
            "version": "1.4.1",
            "source": {
                "type": "git",
                "url": "https://github.com/sebastianbergmann/diff.git",
                "reference": "13edfd8706462032c2f52b4b862974dd46b71c9e"
            },
            "dist": {
                "type": "zip",
                "url": "https://api.github.com/repos/sebastianbergmann/diff/zipball/13edfd8706462032c2f52b4b862974dd46b71c9e",
                "reference": "13edfd8706462032c2f52b4b862974dd46b71c9e",
                "shasum": ""
            },
            "require": {
                "php": ">=5.3.3"
            },
            "require-dev": {
                "phpunit/phpunit": "~4.8"
            },
            "type": "library",
            "extra": {
                "branch-alias": {
                    "dev-master": "1.4-dev"
                }
            },
            "autoload": {
                "classmap": [
                    "src/"
                ]
            },
            "notification-url": "https://packagist.org/downloads/",
            "license": [
                "BSD-3-Clause"
            ],
            "authors": [
                {
                    "name": "Kore Nordmann",
                    "email": "mail@kore-nordmann.de"
                },
                {
                    "name": "Sebastian Bergmann",
                    "email": "sebastian@phpunit.de"
                }
            ],
            "description": "Diff implementation",
            "homepage": "https://github.com/sebastianbergmann/diff",
            "keywords": [
                "diff"
            ],
            "time": "2015-12-08 07:14:41"
        },
        {
            "name": "sebastian/environment",
<<<<<<< HEAD
            "version": "1.3.6",
            "source": {
                "type": "git",
                "url": "https://github.com/sebastianbergmann/environment.git",
                "reference": "2292b116f43c272ff4328083096114f84ea46a56"
            },
            "dist": {
                "type": "zip",
                "url": "https://api.github.com/repos/sebastianbergmann/environment/zipball/2292b116f43c272ff4328083096114f84ea46a56",
                "reference": "2292b116f43c272ff4328083096114f84ea46a56",
=======
            "version": "1.3.7",
            "source": {
                "type": "git",
                "url": "https://github.com/sebastianbergmann/environment.git",
                "reference": "4e8f0da10ac5802913afc151413bc8c53b6c2716"
            },
            "dist": {
                "type": "zip",
                "url": "https://api.github.com/repos/sebastianbergmann/environment/zipball/4e8f0da10ac5802913afc151413bc8c53b6c2716",
                "reference": "4e8f0da10ac5802913afc151413bc8c53b6c2716",
>>>>>>> adcbecae
                "shasum": ""
            },
            "require": {
                "php": ">=5.3.3"
            },
            "require-dev": {
                "phpunit/phpunit": "~4.4"
            },
            "type": "library",
            "extra": {
                "branch-alias": {
                    "dev-master": "1.3.x-dev"
                }
            },
            "autoload": {
                "classmap": [
                    "src/"
                ]
            },
            "notification-url": "https://packagist.org/downloads/",
            "license": [
                "BSD-3-Clause"
            ],
            "authors": [
                {
                    "name": "Sebastian Bergmann",
                    "email": "sebastian@phpunit.de"
                }
            ],
            "description": "Provides functionality to handle HHVM/PHP environments",
            "homepage": "http://www.github.com/sebastianbergmann/environment",
            "keywords": [
                "Xdebug",
                "environment",
                "hhvm"
            ],
<<<<<<< HEAD
            "time": "2016-05-04 07:59:13"
=======
            "time": "2016-05-17 03:18:57"
>>>>>>> adcbecae
        },
        {
            "name": "sebastian/exporter",
            "version": "1.2.1",
            "source": {
                "type": "git",
                "url": "https://github.com/sebastianbergmann/exporter.git",
                "reference": "7ae5513327cb536431847bcc0c10edba2701064e"
            },
            "dist": {
                "type": "zip",
                "url": "https://api.github.com/repos/sebastianbergmann/exporter/zipball/7ae5513327cb536431847bcc0c10edba2701064e",
                "reference": "7ae5513327cb536431847bcc0c10edba2701064e",
                "shasum": ""
            },
            "require": {
                "php": ">=5.3.3",
                "sebastian/recursion-context": "~1.0"
            },
            "require-dev": {
                "phpunit/phpunit": "~4.4"
            },
            "type": "library",
            "extra": {
                "branch-alias": {
                    "dev-master": "1.2.x-dev"
                }
            },
            "autoload": {
                "classmap": [
                    "src/"
                ]
            },
            "notification-url": "https://packagist.org/downloads/",
            "license": [
                "BSD-3-Clause"
            ],
            "authors": [
                {
                    "name": "Jeff Welch",
                    "email": "whatthejeff@gmail.com"
                },
                {
                    "name": "Volker Dusch",
                    "email": "github@wallbash.com"
                },
                {
                    "name": "Bernhard Schussek",
                    "email": "bschussek@2bepublished.at"
                },
                {
                    "name": "Sebastian Bergmann",
                    "email": "sebastian@phpunit.de"
                },
                {
                    "name": "Adam Harvey",
                    "email": "aharvey@php.net"
                }
            ],
            "description": "Provides the functionality to export PHP variables for visualization",
            "homepage": "http://www.github.com/sebastianbergmann/exporter",
            "keywords": [
                "export",
                "exporter"
            ],
            "time": "2015-06-21 07:55:53"
        },
        {
            "name": "sebastian/global-state",
            "version": "1.1.1",
            "source": {
                "type": "git",
                "url": "https://github.com/sebastianbergmann/global-state.git",
                "reference": "bc37d50fea7d017d3d340f230811c9f1d7280af4"
            },
            "dist": {
                "type": "zip",
                "url": "https://api.github.com/repos/sebastianbergmann/global-state/zipball/bc37d50fea7d017d3d340f230811c9f1d7280af4",
                "reference": "bc37d50fea7d017d3d340f230811c9f1d7280af4",
                "shasum": ""
            },
            "require": {
                "php": ">=5.3.3"
            },
            "require-dev": {
                "phpunit/phpunit": "~4.2"
            },
            "suggest": {
                "ext-uopz": "*"
            },
            "type": "library",
            "extra": {
                "branch-alias": {
                    "dev-master": "1.0-dev"
                }
            },
            "autoload": {
                "classmap": [
                    "src/"
                ]
            },
            "notification-url": "https://packagist.org/downloads/",
            "license": [
                "BSD-3-Clause"
            ],
            "authors": [
                {
                    "name": "Sebastian Bergmann",
                    "email": "sebastian@phpunit.de"
                }
            ],
            "description": "Snapshotting of global state",
            "homepage": "http://www.github.com/sebastianbergmann/global-state",
            "keywords": [
                "global state"
            ],
            "time": "2015-10-12 03:26:01"
        },
        {
            "name": "sebastian/recursion-context",
            "version": "1.0.2",
            "source": {
                "type": "git",
                "url": "https://github.com/sebastianbergmann/recursion-context.git",
                "reference": "913401df809e99e4f47b27cdd781f4a258d58791"
            },
            "dist": {
                "type": "zip",
                "url": "https://api.github.com/repos/sebastianbergmann/recursion-context/zipball/913401df809e99e4f47b27cdd781f4a258d58791",
                "reference": "913401df809e99e4f47b27cdd781f4a258d58791",
                "shasum": ""
            },
            "require": {
                "php": ">=5.3.3"
            },
            "require-dev": {
                "phpunit/phpunit": "~4.4"
            },
            "type": "library",
            "extra": {
                "branch-alias": {
                    "dev-master": "1.0.x-dev"
                }
            },
            "autoload": {
                "classmap": [
                    "src/"
                ]
            },
            "notification-url": "https://packagist.org/downloads/",
            "license": [
                "BSD-3-Clause"
            ],
            "authors": [
                {
                    "name": "Jeff Welch",
                    "email": "whatthejeff@gmail.com"
                },
                {
                    "name": "Sebastian Bergmann",
                    "email": "sebastian@phpunit.de"
                },
                {
                    "name": "Adam Harvey",
                    "email": "aharvey@php.net"
                }
            ],
            "description": "Provides functionality to recursively process PHP variables",
            "homepage": "http://www.github.com/sebastianbergmann/recursion-context",
            "time": "2015-11-11 19:50:13"
        },
        {
            "name": "sebastian/version",
            "version": "1.0.6",
            "source": {
                "type": "git",
                "url": "https://github.com/sebastianbergmann/version.git",
                "reference": "58b3a85e7999757d6ad81c787a1fbf5ff6c628c6"
            },
            "dist": {
                "type": "zip",
                "url": "https://api.github.com/repos/sebastianbergmann/version/zipball/58b3a85e7999757d6ad81c787a1fbf5ff6c628c6",
                "reference": "58b3a85e7999757d6ad81c787a1fbf5ff6c628c6",
                "shasum": ""
            },
            "type": "library",
            "autoload": {
                "classmap": [
                    "src/"
                ]
            },
            "notification-url": "https://packagist.org/downloads/",
            "license": [
                "BSD-3-Clause"
            ],
            "authors": [
                {
                    "name": "Sebastian Bergmann",
                    "email": "sebastian@phpunit.de",
                    "role": "lead"
                }
            ],
            "description": "Library that helps with managing the version number of Git-hosted PHP projects",
            "homepage": "https://github.com/sebastianbergmann/version",
            "time": "2015-06-21 13:59:46"
        },
        {
            "name": "squizlabs/php_codesniffer",
            "version": "2.6.0",
            "source": {
                "type": "git",
                "url": "https://github.com/squizlabs/PHP_CodeSniffer.git",
                "reference": "1bcdf03b068a530ac1962ce671dead356eeba43b"
            },
            "dist": {
                "type": "zip",
                "url": "https://api.github.com/repos/squizlabs/PHP_CodeSniffer/zipball/1bcdf03b068a530ac1962ce671dead356eeba43b",
                "reference": "1bcdf03b068a530ac1962ce671dead356eeba43b",
                "shasum": ""
            },
            "require": {
                "ext-simplexml": "*",
                "ext-tokenizer": "*",
                "ext-xmlwriter": "*",
                "php": ">=5.1.2"
            },
            "require-dev": {
                "phpunit/phpunit": "~4.0"
            },
            "bin": [
                "scripts/phpcs",
                "scripts/phpcbf"
            ],
            "type": "library",
            "extra": {
                "branch-alias": {
                    "dev-master": "2.x-dev"
                }
            },
            "autoload": {
                "classmap": [
                    "CodeSniffer.php",
                    "CodeSniffer/CLI.php",
                    "CodeSniffer/Exception.php",
                    "CodeSniffer/File.php",
                    "CodeSniffer/Fixer.php",
                    "CodeSniffer/Report.php",
                    "CodeSniffer/Reporting.php",
                    "CodeSniffer/Sniff.php",
                    "CodeSniffer/Tokens.php",
                    "CodeSniffer/Reports/",
                    "CodeSniffer/Tokenizers/",
                    "CodeSniffer/DocGenerators/",
                    "CodeSniffer/Standards/AbstractPatternSniff.php",
                    "CodeSniffer/Standards/AbstractScopeSniff.php",
                    "CodeSniffer/Standards/AbstractVariableSniff.php",
                    "CodeSniffer/Standards/IncorrectPatternException.php",
                    "CodeSniffer/Standards/Generic/Sniffs/",
                    "CodeSniffer/Standards/MySource/Sniffs/",
                    "CodeSniffer/Standards/PEAR/Sniffs/",
                    "CodeSniffer/Standards/PSR1/Sniffs/",
                    "CodeSniffer/Standards/PSR2/Sniffs/",
                    "CodeSniffer/Standards/Squiz/Sniffs/",
                    "CodeSniffer/Standards/Zend/Sniffs/"
                ]
            },
            "notification-url": "https://packagist.org/downloads/",
            "license": [
                "BSD-3-Clause"
            ],
            "authors": [
                {
                    "name": "Greg Sherwood",
                    "role": "lead"
                }
            ],
            "description": "PHP_CodeSniffer tokenizes PHP, JavaScript and CSS files and detects violations of a defined set of coding standards.",
            "homepage": "http://www.squizlabs.com/php-codesniffer",
            "keywords": [
                "phpcs",
                "standards"
            ],
            "time": "2016-04-03 22:58:34"
        },
        {
            "name": "symfony/console",
            "version": "v2.8.6",
            "source": {
                "type": "git",
                "url": "https://github.com/symfony/console.git",
                "reference": "48221d3de4dc22d2cd57c97e8b9361821da86609"
            },
            "dist": {
                "type": "zip",
                "url": "https://api.github.com/repos/symfony/console/zipball/48221d3de4dc22d2cd57c97e8b9361821da86609",
                "reference": "48221d3de4dc22d2cd57c97e8b9361821da86609",
                "shasum": ""
            },
            "require": {
                "php": ">=5.3.9",
                "symfony/polyfill-mbstring": "~1.0"
            },
            "require-dev": {
                "psr/log": "~1.0",
                "symfony/event-dispatcher": "~2.1|~3.0.0",
                "symfony/process": "~2.1|~3.0.0"
            },
            "suggest": {
                "psr/log": "For using the console logger",
                "symfony/event-dispatcher": "",
                "symfony/process": ""
            },
            "type": "library",
            "extra": {
                "branch-alias": {
                    "dev-master": "2.8-dev"
                }
            },
            "autoload": {
                "psr-4": {
                    "Symfony\\Component\\Console\\": ""
                },
                "exclude-from-classmap": [
                    "/Tests/"
                ]
            },
            "notification-url": "https://packagist.org/downloads/",
            "license": [
                "MIT"
            ],
            "authors": [
                {
                    "name": "Fabien Potencier",
                    "email": "fabien@symfony.com"
                },
                {
                    "name": "Symfony Community",
                    "homepage": "https://symfony.com/contributors"
                }
            ],
            "description": "Symfony Console Component",
            "homepage": "https://symfony.com",
            "time": "2016-04-26 12:00:47"
        },
        {
            "name": "symfony/filesystem",
            "version": "v2.8.6",
            "source": {
                "type": "git",
                "url": "https://github.com/symfony/filesystem.git",
                "reference": "dee379131dceed90a429e951546b33edfe7dccbb"
            },
            "dist": {
                "type": "zip",
                "url": "https://api.github.com/repos/symfony/filesystem/zipball/dee379131dceed90a429e951546b33edfe7dccbb",
                "reference": "dee379131dceed90a429e951546b33edfe7dccbb",
                "shasum": ""
            },
            "require": {
                "php": ">=5.3.9"
            },
            "type": "library",
            "extra": {
                "branch-alias": {
                    "dev-master": "2.8-dev"
                }
            },
            "autoload": {
                "psr-4": {
                    "Symfony\\Component\\Filesystem\\": ""
                },
                "exclude-from-classmap": [
                    "/Tests/"
                ]
            },
            "notification-url": "https://packagist.org/downloads/",
            "license": [
                "MIT"
            ],
            "authors": [
                {
                    "name": "Fabien Potencier",
                    "email": "fabien@symfony.com"
                },
                {
                    "name": "Symfony Community",
                    "homepage": "https://symfony.com/contributors"
                }
            ],
            "description": "Symfony Filesystem Component",
            "homepage": "https://symfony.com",
            "time": "2016-04-12 18:01:21"
        },
        {
            "name": "symfony/finder",
            "version": "v2.8.6",
            "source": {
                "type": "git",
                "url": "https://github.com/symfony/finder.git",
                "reference": "ca24cf2cd4e3826f571e0067e535758e73807aa1"
            },
            "dist": {
                "type": "zip",
                "url": "https://api.github.com/repos/symfony/finder/zipball/ca24cf2cd4e3826f571e0067e535758e73807aa1",
                "reference": "ca24cf2cd4e3826f571e0067e535758e73807aa1",
                "shasum": ""
            },
            "require": {
                "php": ">=5.3.9"
            },
            "type": "library",
            "extra": {
                "branch-alias": {
                    "dev-master": "2.8-dev"
                }
            },
            "autoload": {
                "psr-4": {
                    "Symfony\\Component\\Finder\\": ""
                },
                "exclude-from-classmap": [
                    "/Tests/"
                ]
            },
            "notification-url": "https://packagist.org/downloads/",
            "license": [
                "MIT"
            ],
            "authors": [
                {
                    "name": "Fabien Potencier",
                    "email": "fabien@symfony.com"
                },
                {
                    "name": "Symfony Community",
                    "homepage": "https://symfony.com/contributors"
                }
            ],
            "description": "Symfony Finder Component",
            "homepage": "https://symfony.com",
            "time": "2016-03-10 10:53:53"
        },
        {
            "name": "symfony/polyfill-mbstring",
            "version": "v1.2.0",
            "source": {
                "type": "git",
                "url": "https://github.com/symfony/polyfill-mbstring.git",
                "reference": "dff51f72b0706335131b00a7f49606168c582594"
            },
            "dist": {
                "type": "zip",
                "url": "https://api.github.com/repos/symfony/polyfill-mbstring/zipball/dff51f72b0706335131b00a7f49606168c582594",
                "reference": "dff51f72b0706335131b00a7f49606168c582594",
                "shasum": ""
            },
            "require": {
                "php": ">=5.3.3"
            },
            "suggest": {
                "ext-mbstring": "For best performance"
            },
            "type": "library",
            "extra": {
                "branch-alias": {
                    "dev-master": "1.2-dev"
                }
            },
            "autoload": {
                "psr-4": {
                    "Symfony\\Polyfill\\Mbstring\\": ""
                },
                "files": [
                    "bootstrap.php"
                ]
            },
            "notification-url": "https://packagist.org/downloads/",
            "license": [
                "MIT"
            ],
            "authors": [
                {
                    "name": "Nicolas Grekas",
                    "email": "p@tchwork.com"
                },
                {
                    "name": "Symfony Community",
                    "homepage": "https://symfony.com/contributors"
                }
            ],
            "description": "Symfony polyfill for the Mbstring extension",
            "homepage": "https://symfony.com",
            "keywords": [
                "compatibility",
                "mbstring",
                "polyfill",
                "portable",
                "shim"
            ],
            "time": "2016-05-18 14:26:46"
        },
        {
            "name": "symfony/process",
            "version": "v2.8.6",
            "source": {
                "type": "git",
                "url": "https://github.com/symfony/process.git",
                "reference": "1276bd9be89be039748cf753a2137f4ef149cd74"
            },
            "dist": {
                "type": "zip",
                "url": "https://api.github.com/repos/symfony/process/zipball/1276bd9be89be039748cf753a2137f4ef149cd74",
                "reference": "1276bd9be89be039748cf753a2137f4ef149cd74",
                "shasum": ""
            },
            "require": {
                "php": ">=5.3.9"
            },
            "type": "library",
            "extra": {
                "branch-alias": {
                    "dev-master": "2.8-dev"
                }
            },
            "autoload": {
                "psr-4": {
                    "Symfony\\Component\\Process\\": ""
                },
                "exclude-from-classmap": [
                    "/Tests/"
                ]
            },
            "notification-url": "https://packagist.org/downloads/",
            "license": [
                "MIT"
            ],
            "authors": [
                {
                    "name": "Fabien Potencier",
                    "email": "fabien@symfony.com"
                },
                {
                    "name": "Symfony Community",
                    "homepage": "https://symfony.com/contributors"
                }
            ],
            "description": "Symfony Process Component",
            "homepage": "https://symfony.com",
            "time": "2016-04-14 15:22:22"
        },
        {
            "name": "symfony/yaml",
            "version": "v2.8.6",
            "source": {
                "type": "git",
                "url": "https://github.com/symfony/yaml.git",
                "reference": "e4fbcc65f90909c999ac3b4dfa699ee6563a9940"
            },
            "dist": {
                "type": "zip",
                "url": "https://api.github.com/repos/symfony/yaml/zipball/e4fbcc65f90909c999ac3b4dfa699ee6563a9940",
                "reference": "e4fbcc65f90909c999ac3b4dfa699ee6563a9940",
                "shasum": ""
            },
            "require": {
                "php": ">=5.3.9"
            },
            "type": "library",
            "extra": {
                "branch-alias": {
                    "dev-master": "2.8-dev"
                }
            },
            "autoload": {
                "psr-4": {
                    "Symfony\\Component\\Yaml\\": ""
                },
                "exclude-from-classmap": [
                    "/Tests/"
                ]
            },
            "notification-url": "https://packagist.org/downloads/",
            "license": [
                "MIT"
            ],
            "authors": [
                {
                    "name": "Fabien Potencier",
                    "email": "fabien@symfony.com"
                },
                {
                    "name": "Symfony Community",
                    "homepage": "https://symfony.com/contributors"
                }
            ],
            "description": "Symfony Yaml Component",
            "homepage": "https://symfony.com",
            "time": "2016-03-29 19:00:15"
        },
        {
            "name": "twig/twig",
            "version": "v1.24.0",
            "source": {
                "type": "git",
                "url": "https://github.com/twigphp/Twig.git",
                "reference": "3e5aa30ebfbafd5951fb1b01e338e1800ce7e0e8"
            },
            "dist": {
                "type": "zip",
                "url": "https://api.github.com/repos/twigphp/Twig/zipball/3e5aa30ebfbafd5951fb1b01e338e1800ce7e0e8",
                "reference": "3e5aa30ebfbafd5951fb1b01e338e1800ce7e0e8",
                "shasum": ""
            },
            "require": {
                "php": ">=5.2.7"
            },
            "require-dev": {
                "symfony/debug": "~2.7",
                "symfony/phpunit-bridge": "~2.7"
            },
            "type": "library",
            "extra": {
                "branch-alias": {
                    "dev-master": "1.24-dev"
                }
            },
            "autoload": {
                "psr-0": {
                    "Twig_": "lib/"
                }
            },
            "notification-url": "https://packagist.org/downloads/",
            "license": [
                "BSD-3-Clause"
            ],
            "authors": [
                {
                    "name": "Fabien Potencier",
                    "email": "fabien@symfony.com",
                    "homepage": "http://fabien.potencier.org",
                    "role": "Lead Developer"
                },
                {
                    "name": "Armin Ronacher",
                    "email": "armin.ronacher@active-4.com",
                    "role": "Project Founder"
                },
                {
                    "name": "Twig Team",
                    "homepage": "http://twig.sensiolabs.org/contributors",
                    "role": "Contributors"
                }
            ],
            "description": "Twig, the flexible, fast, and secure template language for PHP",
            "homepage": "http://twig.sensiolabs.org",
            "keywords": [
                "templating"
            ],
            "time": "2016-01-25 21:22:18"
        }
    ],
    "aliases": [],
    "minimum-stability": "stable",
    "stability-flags": [],
    "prefer-stable": false,
    "prefer-lowest": false,
    "platform": {
        "php": ">=5.3.3"
    },
    "platform-dev": []
}<|MERGE_RESOLUTION|>--- conflicted
+++ resolved
@@ -4,13 +4,8 @@
         "Read more about it at https://getcomposer.org/doc/01-basic-usage.md#composer-lock-the-lock-file",
         "This file is @generated automatically"
     ],
-<<<<<<< HEAD
-    "hash": "b54600d5b96647f1c6f4db8b67f9dd49",
-    "content-hash": "bbcd086ca303cc52841266906eb6e174",
-=======
     "hash": "422b05a6ce122760976256ff21e9381b",
     "content-hash": "3bd75e9c1741d7c0c0930855e5b96abb",
->>>>>>> adcbecae
     "packages": [
         {
             "name": "paragonie/constant_time_encoding",
@@ -1068,18 +1063,6 @@
         },
         {
             "name": "sebastian/environment",
-<<<<<<< HEAD
-            "version": "1.3.6",
-            "source": {
-                "type": "git",
-                "url": "https://github.com/sebastianbergmann/environment.git",
-                "reference": "2292b116f43c272ff4328083096114f84ea46a56"
-            },
-            "dist": {
-                "type": "zip",
-                "url": "https://api.github.com/repos/sebastianbergmann/environment/zipball/2292b116f43c272ff4328083096114f84ea46a56",
-                "reference": "2292b116f43c272ff4328083096114f84ea46a56",
-=======
             "version": "1.3.7",
             "source": {
                 "type": "git",
@@ -1090,7 +1073,6 @@
                 "type": "zip",
                 "url": "https://api.github.com/repos/sebastianbergmann/environment/zipball/4e8f0da10ac5802913afc151413bc8c53b6c2716",
                 "reference": "4e8f0da10ac5802913afc151413bc8c53b6c2716",
->>>>>>> adcbecae
                 "shasum": ""
             },
             "require": {
@@ -1127,11 +1109,7 @@
                 "environment",
                 "hhvm"
             ],
-<<<<<<< HEAD
-            "time": "2016-05-04 07:59:13"
-=======
             "time": "2016-05-17 03:18:57"
->>>>>>> adcbecae
         },
         {
             "name": "sebastian/exporter",
