--- conflicted
+++ resolved
@@ -4,11 +4,7 @@
         "Read more about it at http://getcomposer.org/doc/01-basic-usage.md#composer-lock-the-lock-file",
         "This file is @generated automatically"
     ],
-<<<<<<< HEAD
-    "hash": "4f12b7267ae2893c231aa139d04f1dfd",
-=======
-    "hash": "dcec513bef49f692870f013fcfed86ab",
->>>>>>> bce3c021
+    "hash": "ac4c1e95b626e10464bc35aec0f78db8",
     "packages": [],
     "packages-dev": [
         {
