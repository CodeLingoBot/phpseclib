{
    "_readme": [
        "This file locks the dependencies of your project to a known state",
        "Read more about it at https://getcomposer.org/doc/01-basic-usage.md#composer-lock-the-lock-file",
        "This file is @generated automatically"
    ],
<<<<<<< HEAD
    "hash": "1973a3fc1c8f678a9cd0ff646f7a8bee",
=======
    "hash": "a6903cc16470e835846865fb57ea29f9",
>>>>>>> 847082ac
    "packages": [],
    "packages-dev": [
        {
            "name": "doctrine/instantiator",
            "version": "1.0.4",
            "source": {
                "type": "git",
                "url": "https://github.com/doctrine/instantiator.git",
                "reference": "f976e5de371104877ebc89bd8fecb0019ed9c119"
            },
            "dist": {
                "type": "zip",
                "url": "https://api.github.com/repos/doctrine/instantiator/zipball/f976e5de371104877ebc89bd8fecb0019ed9c119",
                "reference": "f976e5de371104877ebc89bd8fecb0019ed9c119",
                "shasum": ""
            },
            "require": {
                "php": ">=5.3,<8.0-DEV"
            },
            "require-dev": {
                "athletic/athletic": "~0.1.8",
                "ext-pdo": "*",
                "ext-phar": "*",
                "phpunit/phpunit": "~4.0",
                "squizlabs/php_codesniffer": "2.0.*@ALPHA"
            },
            "type": "library",
            "extra": {
                "branch-alias": {
                    "dev-master": "1.0.x-dev"
                }
            },
            "autoload": {
                "psr-0": {
                    "Doctrine\\Instantiator\\": "src"
                }
            },
            "notification-url": "https://packagist.org/downloads/",
            "license": [
                "MIT"
            ],
            "authors": [
                {
                    "name": "Marco Pivetta",
                    "email": "ocramius@gmail.com",
                    "homepage": "http://ocramius.github.com/"
                }
            ],
            "description": "A small, lightweight utility to instantiate objects in PHP without invoking their constructors",
            "homepage": "https://github.com/doctrine/instantiator",
            "keywords": [
                "constructor",
                "instantiate"
            ],
            "time": "2014-10-13 12:58:55"
        },
        {
            "name": "michelf/php-markdown",
            "version": "1.4.1",
            "source": {
                "type": "git",
                "url": "https://github.com/michelf/php-markdown.git",
                "reference": "de9a19c7bf352d41cc99ed86c3c0ef17e87394b6"
            },
            "dist": {
                "type": "zip",
                "url": "https://api.github.com/repos/michelf/php-markdown/zipball/de9a19c7bf352d41cc99ed86c3c0ef17e87394b6",
                "reference": "de9a19c7bf352d41cc99ed86c3c0ef17e87394b6",
                "shasum": ""
            },
            "require": {
                "php": ">=5.3.0"
            },
            "type": "library",
            "extra": {
                "branch-alias": {
                    "dev-lib": "1.4.x-dev"
                }
            },
            "autoload": {
                "psr-0": {
                    "Michelf": ""
                }
            },
            "notification-url": "https://packagist.org/downloads/",
            "license": [
                "BSD-3-Clause"
            ],
            "authors": [
                {
                    "name": "Michel Fortin",
                    "email": "michel.fortin@michelf.ca",
                    "homepage": "http://michelf.ca/",
                    "role": "Developer"
                },
                {
                    "name": "John Gruber",
                    "homepage": "http://daringfireball.net/"
                }
            ],
            "description": "PHP Markdown",
            "homepage": "http://michelf.ca/projects/php-markdown/",
            "keywords": [
                "markdown"
            ],
            "time": "2014-05-05 02:43:50"
        },
        {
            "name": "nikic/php-parser",
            "version": "v0.9.5",
            "source": {
                "type": "git",
                "url": "https://github.com/nikic/PHP-Parser.git",
                "reference": "ef70767475434bdb3615b43c327e2cae17ef12eb"
            },
            "dist": {
                "type": "zip",
                "url": "https://api.github.com/repos/nikic/PHP-Parser/zipball/ef70767475434bdb3615b43c327e2cae17ef12eb",
                "reference": "ef70767475434bdb3615b43c327e2cae17ef12eb",
                "shasum": ""
            },
            "require": {
                "ext-tokenizer": "*",
                "php": ">=5.2"
            },
            "type": "library",
            "extra": {
                "branch-alias": {
                    "dev-master": "0.9-dev"
                }
            },
            "autoload": {
                "psr-0": {
                    "PHPParser": "lib/"
                }
            },
            "notification-url": "https://packagist.org/downloads/",
            "license": [
                "BSD-3-Clause"
            ],
            "authors": [
                {
                    "name": "Nikita Popov"
                }
            ],
            "description": "A PHP parser written in PHP",
            "keywords": [
                "parser",
                "php"
            ],
            "time": "2014-07-23 18:24:17"
        },
        {
            "name": "phing/phing",
            "version": "2.9.1",
            "source": {
                "type": "git",
                "url": "https://github.com/phingofficial/phing.git",
                "reference": "393edeffa8a85d43636ce0c9b4deb1ff9ac60a5c"
            },
            "dist": {
                "type": "zip",
                "url": "https://api.github.com/repos/phingofficial/phing/zipball/393edeffa8a85d43636ce0c9b4deb1ff9ac60a5c",
                "reference": "393edeffa8a85d43636ce0c9b4deb1ff9ac60a5c",
                "shasum": ""
            },
            "require": {
                "php": ">=5.2.0"
            },
            "require-dev": {
                "ext-pdo_sqlite": "*",
                "lastcraft/simpletest": "@dev",
                "pdepend/pdepend": "1.x",
                "pear-pear.php.net/http_request2": "2.2.x",
                "pear-pear.php.net/net_growl": "2.7.x",
                "pear-pear.php.net/pear_packagefilemanager": "1.7.x",
                "pear-pear.php.net/pear_packagefilemanager2": "1.0.x",
                "pear-pear.php.net/xml_serializer": "0.20.x",
                "pear/pear_exception": "@dev",
                "pear/versioncontrol_git": "@dev",
                "pear/versioncontrol_svn": "@dev",
                "phpdocumentor/phpdocumentor": "2.x",
                "phploc/phploc": "2.x",
                "phpunit/phpunit": ">=3.7",
                "sebastian/phpcpd": "2.x",
                "squizlabs/php_codesniffer": "1.5.x"
            },
            "suggest": {
                "pdepend/pdepend": "PHP version of JDepend",
                "pear/archive_tar": "Tar file management class",
                "pear/versioncontrol_git": "A library that provides OO interface to handle Git repository",
                "pear/versioncontrol_svn": "A simple OO-style interface for Subversion, the free/open-source version control system",
                "phpdocumentor/phpdocumentor": "Documentation Generator for PHP",
                "phploc/phploc": "A tool for quickly measuring the size of a PHP project",
                "phpmd/phpmd": "PHP version of PMD tool",
                "phpunit/php-code-coverage": "Library that provides collection, processing, and rendering functionality for PHP code coverage information",
                "phpunit/phpunit": "The PHP Unit Testing Framework",
                "sebastian/phpcpd": "Copy/Paste Detector (CPD) for PHP code",
                "tedivm/jshrink": "Javascript Minifier built in PHP"
            },
            "bin": [
                "bin/phing"
            ],
            "type": "library",
            "extra": {
                "branch-alias": {
                    "dev-master": "2.9.x-dev"
                }
            },
            "autoload": {
                "classmap": [
                    "classes/phing/"
                ]
            },
            "notification-url": "https://packagist.org/downloads/",
            "include-path": [
                "classes"
            ],
            "license": [
                "LGPL-3.0"
            ],
            "authors": [
                {
                    "name": "Phing Community",
                    "homepage": "http://www.phing.info/trac/wiki/Development/Contributors"
                },
                {
                    "name": "Michiel Rook",
                    "email": "mrook@php.net"
                }
            ],
            "description": "PHing Is Not GNU make; it's a PHP project build system or build tool based on Apache Ant.",
            "homepage": "http://www.phing.info/",
            "keywords": [
                "build",
                "phing",
                "task",
                "tool"
            ],
            "time": "2014-12-03 09:18:46"
        },
        {
            "name": "phpdocumentor/reflection-docblock",
            "version": "2.0.4",
            "source": {
                "type": "git",
                "url": "https://github.com/phpDocumentor/ReflectionDocBlock.git",
                "reference": "d68dbdc53dc358a816f00b300704702b2eaff7b8"
            },
            "dist": {
                "type": "zip",
                "url": "https://api.github.com/repos/phpDocumentor/ReflectionDocBlock/zipball/d68dbdc53dc358a816f00b300704702b2eaff7b8",
                "reference": "d68dbdc53dc358a816f00b300704702b2eaff7b8",
                "shasum": ""
            },
            "require": {
                "php": ">=5.3.3"
            },
            "require-dev": {
                "phpunit/phpunit": "~4.0"
            },
            "suggest": {
                "dflydev/markdown": "~1.0",
                "erusev/parsedown": "~1.0"
            },
            "type": "library",
            "extra": {
                "branch-alias": {
                    "dev-master": "2.0.x-dev"
                }
            },
            "autoload": {
                "psr-0": {
                    "phpDocumentor": [
                        "src/"
                    ]
                }
            },
            "notification-url": "https://packagist.org/downloads/",
            "license": [
                "MIT"
            ],
            "authors": [
                {
                    "name": "Mike van Riel",
                    "email": "mike.vanriel@naenius.com"
                }
            ],
            "time": "2015-02-03 12:10:50"
        },
        {
            "name": "phpspec/prophecy",
            "version": "v1.3.1",
            "source": {
                "type": "git",
                "url": "https://github.com/phpspec/prophecy.git",
                "reference": "9ca52329bcdd1500de24427542577ebf3fc2f1c9"
            },
            "dist": {
                "type": "zip",
                "url": "https://api.github.com/repos/phpspec/prophecy/zipball/9ca52329bcdd1500de24427542577ebf3fc2f1c9",
                "reference": "9ca52329bcdd1500de24427542577ebf3fc2f1c9",
                "shasum": ""
            },
            "require": {
                "doctrine/instantiator": "~1.0,>=1.0.2",
                "phpdocumentor/reflection-docblock": "~2.0"
            },
            "require-dev": {
                "phpspec/phpspec": "~2.0"
            },
            "type": "library",
            "extra": {
                "branch-alias": {
                    "dev-master": "1.2.x-dev"
                }
            },
            "autoload": {
                "psr-0": {
                    "Prophecy\\": "src/"
                }
            },
            "notification-url": "https://packagist.org/downloads/",
            "license": [
                "MIT"
            ],
            "authors": [
                {
                    "name": "Konstantin Kudryashov",
                    "email": "ever.zet@gmail.com",
                    "homepage": "http://everzet.com"
                },
                {
                    "name": "Marcello Duarte",
                    "email": "marcello.duarte@gmail.com"
                }
            ],
            "description": "Highly opinionated mocking framework for PHP 5.3+",
            "homepage": "http://phpspec.org",
            "keywords": [
                "Double",
                "Dummy",
                "fake",
                "mock",
                "spy",
                "stub"
            ],
            "time": "2014-11-17 16:23:49"
        },
        {
            "name": "phpunit/php-code-coverage",
            "version": "2.0.15",
            "source": {
                "type": "git",
                "url": "https://github.com/sebastianbergmann/php-code-coverage.git",
                "reference": "34cc484af1ca149188d0d9e91412191e398e0b67"
            },
            "dist": {
                "type": "zip",
                "url": "https://api.github.com/repos/sebastianbergmann/php-code-coverage/zipball/34cc484af1ca149188d0d9e91412191e398e0b67",
                "reference": "34cc484af1ca149188d0d9e91412191e398e0b67",
                "shasum": ""
            },
            "require": {
                "php": ">=5.3.3",
                "phpunit/php-file-iterator": "~1.3",
                "phpunit/php-text-template": "~1.2",
                "phpunit/php-token-stream": "~1.3",
                "sebastian/environment": "~1.0",
                "sebastian/version": "~1.0"
            },
            "require-dev": {
                "ext-xdebug": ">=2.1.4",
                "phpunit/phpunit": "~4"
            },
            "suggest": {
                "ext-dom": "*",
                "ext-xdebug": ">=2.2.1",
                "ext-xmlwriter": "*"
            },
            "type": "library",
            "extra": {
                "branch-alias": {
                    "dev-master": "2.0.x-dev"
                }
            },
            "autoload": {
                "classmap": [
                    "src/"
                ]
            },
            "notification-url": "https://packagist.org/downloads/",
            "license": [
                "BSD-3-Clause"
            ],
            "authors": [
                {
                    "name": "Sebastian Bergmann",
                    "email": "sb@sebastian-bergmann.de",
                    "role": "lead"
                }
            ],
            "description": "Library that provides collection, processing, and rendering functionality for PHP code coverage information.",
            "homepage": "https://github.com/sebastianbergmann/php-code-coverage",
            "keywords": [
                "coverage",
                "testing",
                "xunit"
            ],
            "time": "2015-01-24 10:06:35"
        },
        {
            "name": "phpunit/php-file-iterator",
            "version": "1.3.4",
            "source": {
                "type": "git",
                "url": "https://github.com/sebastianbergmann/php-file-iterator.git",
                "reference": "acd690379117b042d1c8af1fafd61bde001bf6bb"
            },
            "dist": {
                "type": "zip",
                "url": "https://api.github.com/repos/sebastianbergmann/php-file-iterator/zipball/acd690379117b042d1c8af1fafd61bde001bf6bb",
                "reference": "acd690379117b042d1c8af1fafd61bde001bf6bb",
                "shasum": ""
            },
            "require": {
                "php": ">=5.3.3"
            },
            "type": "library",
            "autoload": {
                "classmap": [
                    "File/"
                ]
            },
            "notification-url": "https://packagist.org/downloads/",
            "include-path": [
                ""
            ],
            "license": [
                "BSD-3-Clause"
            ],
            "authors": [
                {
                    "name": "Sebastian Bergmann",
                    "email": "sb@sebastian-bergmann.de",
                    "role": "lead"
                }
            ],
            "description": "FilterIterator implementation that filters files based on a list of suffixes.",
            "homepage": "https://github.com/sebastianbergmann/php-file-iterator/",
            "keywords": [
                "filesystem",
                "iterator"
            ],
            "time": "2013-10-10 15:34:57"
        },
        {
            "name": "phpunit/php-text-template",
            "version": "1.2.0",
            "source": {
                "type": "git",
                "url": "https://github.com/sebastianbergmann/php-text-template.git",
                "reference": "206dfefc0ffe9cebf65c413e3d0e809c82fbf00a"
            },
            "dist": {
                "type": "zip",
                "url": "https://api.github.com/repos/sebastianbergmann/php-text-template/zipball/206dfefc0ffe9cebf65c413e3d0e809c82fbf00a",
                "reference": "206dfefc0ffe9cebf65c413e3d0e809c82fbf00a",
                "shasum": ""
            },
            "require": {
                "php": ">=5.3.3"
            },
            "type": "library",
            "autoload": {
                "classmap": [
                    "Text/"
                ]
            },
            "notification-url": "https://packagist.org/downloads/",
            "include-path": [
                ""
            ],
            "license": [
                "BSD-3-Clause"
            ],
            "authors": [
                {
                    "name": "Sebastian Bergmann",
                    "email": "sb@sebastian-bergmann.de",
                    "role": "lead"
                }
            ],
            "description": "Simple template engine.",
            "homepage": "https://github.com/sebastianbergmann/php-text-template/",
            "keywords": [
                "template"
            ],
            "time": "2014-01-30 17:20:04"
        },
        {
            "name": "phpunit/php-timer",
            "version": "1.0.5",
            "source": {
                "type": "git",
                "url": "https://github.com/sebastianbergmann/php-timer.git",
                "reference": "19689d4354b295ee3d8c54b4f42c3efb69cbc17c"
            },
            "dist": {
                "type": "zip",
                "url": "https://api.github.com/repos/sebastianbergmann/php-timer/zipball/19689d4354b295ee3d8c54b4f42c3efb69cbc17c",
                "reference": "19689d4354b295ee3d8c54b4f42c3efb69cbc17c",
                "shasum": ""
            },
            "require": {
                "php": ">=5.3.3"
            },
            "type": "library",
            "autoload": {
                "classmap": [
                    "PHP/"
                ]
            },
            "notification-url": "https://packagist.org/downloads/",
            "include-path": [
                ""
            ],
            "license": [
                "BSD-3-Clause"
            ],
            "authors": [
                {
                    "name": "Sebastian Bergmann",
                    "email": "sb@sebastian-bergmann.de",
                    "role": "lead"
                }
            ],
            "description": "Utility class for timing",
            "homepage": "https://github.com/sebastianbergmann/php-timer/",
            "keywords": [
                "timer"
            ],
            "time": "2013-08-02 07:42:54"
        },
        {
            "name": "phpunit/php-token-stream",
            "version": "1.4.0",
            "source": {
                "type": "git",
                "url": "https://github.com/sebastianbergmann/php-token-stream.git",
                "reference": "db32c18eba00b121c145575fcbcd4d4d24e6db74"
            },
            "dist": {
                "type": "zip",
                "url": "https://api.github.com/repos/sebastianbergmann/php-token-stream/zipball/db32c18eba00b121c145575fcbcd4d4d24e6db74",
                "reference": "db32c18eba00b121c145575fcbcd4d4d24e6db74",
                "shasum": ""
            },
            "require": {
                "ext-tokenizer": "*",
                "php": ">=5.3.3"
            },
            "require-dev": {
                "phpunit/phpunit": "~4.2"
            },
            "type": "library",
            "extra": {
                "branch-alias": {
                    "dev-master": "1.4-dev"
                }
            },
            "autoload": {
                "classmap": [
                    "src/"
                ]
            },
            "notification-url": "https://packagist.org/downloads/",
            "license": [
                "BSD-3-Clause"
            ],
            "authors": [
                {
                    "name": "Sebastian Bergmann",
                    "email": "sebastian@phpunit.de"
                }
            ],
            "description": "Wrapper around PHP's tokenizer extension.",
            "homepage": "https://github.com/sebastianbergmann/php-token-stream/",
            "keywords": [
                "tokenizer"
            ],
            "time": "2015-01-17 09:51:32"
        },
        {
            "name": "phpunit/phpunit",
            "version": "4.5.0",
            "source": {
                "type": "git",
                "url": "https://github.com/sebastianbergmann/phpunit.git",
                "reference": "5b578d3865a9128b9c209b011fda6539ec06e7a5"
            },
            "dist": {
                "type": "zip",
                "url": "https://api.github.com/repos/sebastianbergmann/phpunit/zipball/5b578d3865a9128b9c209b011fda6539ec06e7a5",
                "reference": "5b578d3865a9128b9c209b011fda6539ec06e7a5",
                "shasum": ""
            },
            "require": {
                "ext-dom": "*",
                "ext-json": "*",
                "ext-pcre": "*",
                "ext-reflection": "*",
                "ext-spl": "*",
                "php": ">=5.3.3",
                "phpspec/prophecy": "~1.3.1",
                "phpunit/php-code-coverage": "~2.0",
                "phpunit/php-file-iterator": "~1.3.2",
                "phpunit/php-text-template": "~1.2",
                "phpunit/php-timer": "~1.0.2",
                "phpunit/phpunit-mock-objects": "~2.3",
                "sebastian/comparator": "~1.1",
                "sebastian/diff": "~1.1",
                "sebastian/environment": "~1.2",
                "sebastian/exporter": "~1.2",
                "sebastian/global-state": "~1.0",
                "sebastian/version": "~1.0",
                "symfony/yaml": "~2.0"
            },
            "suggest": {
                "phpunit/php-invoker": "~1.1"
            },
            "bin": [
                "phpunit"
            ],
            "type": "library",
            "extra": {
                "branch-alias": {
                    "dev-master": "4.5.x-dev"
                }
            },
            "autoload": {
                "classmap": [
                    "src/"
                ]
            },
            "notification-url": "https://packagist.org/downloads/",
            "license": [
                "BSD-3-Clause"
            ],
            "authors": [
                {
                    "name": "Sebastian Bergmann",
                    "email": "sebastian@phpunit.de",
                    "role": "lead"
                }
            ],
            "description": "The PHP Unit Testing framework.",
            "homepage": "https://phpunit.de/",
            "keywords": [
                "phpunit",
                "testing",
                "xunit"
            ],
            "time": "2015-02-05 15:51:19"
        },
        {
            "name": "phpunit/phpunit-mock-objects",
            "version": "2.3.0",
            "source": {
                "type": "git",
                "url": "https://github.com/sebastianbergmann/phpunit-mock-objects.git",
                "reference": "c63d2367247365f688544f0d500af90a11a44c65"
            },
            "dist": {
                "type": "zip",
                "url": "https://api.github.com/repos/sebastianbergmann/phpunit-mock-objects/zipball/c63d2367247365f688544f0d500af90a11a44c65",
                "reference": "c63d2367247365f688544f0d500af90a11a44c65",
                "shasum": ""
            },
            "require": {
                "doctrine/instantiator": "~1.0,>=1.0.1",
                "php": ">=5.3.3",
                "phpunit/php-text-template": "~1.2"
            },
            "require-dev": {
                "phpunit/phpunit": "~4.3"
            },
            "suggest": {
                "ext-soap": "*"
            },
            "type": "library",
            "extra": {
                "branch-alias": {
                    "dev-master": "2.3.x-dev"
                }
            },
            "autoload": {
                "classmap": [
                    "src/"
                ]
            },
            "notification-url": "https://packagist.org/downloads/",
            "license": [
                "BSD-3-Clause"
            ],
            "authors": [
                {
                    "name": "Sebastian Bergmann",
                    "email": "sb@sebastian-bergmann.de",
                    "role": "lead"
                }
            ],
            "description": "Mock Object library for PHPUnit",
            "homepage": "https://github.com/sebastianbergmann/phpunit-mock-objects/",
            "keywords": [
                "mock",
                "xunit"
            ],
            "time": "2014-10-03 05:12:11"
        },
        {
            "name": "pimple/pimple",
            "version": "v2.1.1",
            "source": {
                "type": "git",
                "url": "https://github.com/silexphp/Pimple.git",
                "reference": "ea22fb2880faf7b7b0e17c9809c6fe25b071fd76"
            },
            "dist": {
                "type": "zip",
                "url": "https://api.github.com/repos/silexphp/Pimple/zipball/ea22fb2880faf7b7b0e17c9809c6fe25b071fd76",
                "reference": "ea22fb2880faf7b7b0e17c9809c6fe25b071fd76",
                "shasum": ""
            },
            "require": {
                "php": ">=5.3.0"
            },
            "type": "library",
            "extra": {
                "branch-alias": {
                    "dev-master": "2.1.x-dev"
                }
            },
            "autoload": {
                "psr-0": {
                    "Pimple": "src/"
                }
            },
            "notification-url": "https://packagist.org/downloads/",
            "license": [
                "MIT"
            ],
            "authors": [
                {
                    "name": "Fabien Potencier",
                    "email": "fabien@symfony.com"
                }
            ],
            "description": "Pimple is a simple Dependency Injection Container for PHP 5.3",
            "homepage": "http://pimple.sensiolabs.org",
            "keywords": [
                "container",
                "dependency injection"
            ],
            "time": "2014-07-24 07:10:08"
        },
        {
            "name": "sami/sami",
            "version": "v2.0.0",
            "source": {
                "type": "git",
                "url": "https://github.com/FriendsOfPHP/Sami.git",
                "reference": "fa58b324f41aa2aefe21dac4f22d8c98965fc012"
            },
            "dist": {
                "type": "zip",
                "url": "https://api.github.com/repos/FriendsOfPHP/Sami/zipball/fa58b324f41aa2aefe21dac4f22d8c98965fc012",
                "reference": "fa58b324f41aa2aefe21dac4f22d8c98965fc012",
                "shasum": ""
            },
            "require": {
                "michelf/php-markdown": "~1.3",
                "nikic/php-parser": "0.9.*",
                "php": ">=5.3.0",
                "pimple/pimple": "2.*",
                "symfony/console": "~2.1",
                "symfony/filesystem": "~2.1",
                "symfony/finder": "~2.1",
                "symfony/process": "~2.1",
                "symfony/yaml": "~2.1",
                "twig/twig": "1.*"
            },
            "bin": [
                "sami.php"
            ],
            "type": "application",
            "extra": {
                "branch-alias": {
                    "dev-master": "2.0-dev"
                }
            },
            "autoload": {
                "psr-0": {
                    "Sami": "."
                }
            },
            "notification-url": "https://packagist.org/downloads/",
            "license": [
                "MIT"
            ],
            "authors": [
                {
                    "name": "Fabien Potencier",
                    "email": "fabien@symfony.com"
                }
            ],
            "description": "Sami, an API documentation generator",
            "homepage": "http://sami.sensiolabs.org",
            "keywords": [
                "phpdoc"
            ],
            "time": "2014-06-25 12:05:18"
        },
        {
            "name": "sebastian/comparator",
            "version": "1.1.1",
            "source": {
                "type": "git",
                "url": "https://github.com/sebastianbergmann/comparator.git",
                "reference": "1dd8869519a225f7f2b9eb663e225298fade819e"
            },
            "dist": {
                "type": "zip",
                "url": "https://api.github.com/repos/sebastianbergmann/comparator/zipball/1dd8869519a225f7f2b9eb663e225298fade819e",
                "reference": "1dd8869519a225f7f2b9eb663e225298fade819e",
                "shasum": ""
            },
            "require": {
                "php": ">=5.3.3",
                "sebastian/diff": "~1.2",
                "sebastian/exporter": "~1.2"
            },
            "require-dev": {
                "phpunit/phpunit": "~4.4"
            },
            "type": "library",
            "extra": {
                "branch-alias": {
                    "dev-master": "1.1.x-dev"
                }
            },
            "autoload": {
                "classmap": [
                    "src/"
                ]
            },
            "notification-url": "https://packagist.org/downloads/",
            "license": [
                "BSD-3-Clause"
            ],
            "authors": [
                {
                    "name": "Jeff Welch",
                    "email": "whatthejeff@gmail.com"
                },
                {
                    "name": "Volker Dusch",
                    "email": "github@wallbash.com"
                },
                {
                    "name": "Bernhard Schussek",
                    "email": "bschussek@2bepublished.at"
                },
                {
                    "name": "Sebastian Bergmann",
                    "email": "sebastian@phpunit.de"
                }
            ],
            "description": "Provides the functionality to compare PHP values for equality",
            "homepage": "http://www.github.com/sebastianbergmann/comparator",
            "keywords": [
                "comparator",
                "compare",
                "equality"
            ],
            "time": "2015-01-29 16:28:08"
        },
        {
            "name": "sebastian/diff",
            "version": "1.2.0",
            "source": {
                "type": "git",
                "url": "https://github.com/sebastianbergmann/diff.git",
                "reference": "5843509fed39dee4b356a306401e9dd1a931fec7"
            },
            "dist": {
                "type": "zip",
                "url": "https://api.github.com/repos/sebastianbergmann/diff/zipball/5843509fed39dee4b356a306401e9dd1a931fec7",
                "reference": "5843509fed39dee4b356a306401e9dd1a931fec7",
                "shasum": ""
            },
            "require": {
                "php": ">=5.3.3"
            },
            "require-dev": {
                "phpunit/phpunit": "~4.2"
            },
            "type": "library",
            "extra": {
                "branch-alias": {
                    "dev-master": "1.2-dev"
                }
            },
            "autoload": {
                "classmap": [
                    "src/"
                ]
            },
            "notification-url": "https://packagist.org/downloads/",
            "license": [
                "BSD-3-Clause"
            ],
            "authors": [
                {
                    "name": "Kore Nordmann",
                    "email": "mail@kore-nordmann.de"
                },
                {
                    "name": "Sebastian Bergmann",
                    "email": "sebastian@phpunit.de"
                }
            ],
            "description": "Diff implementation",
            "homepage": "http://www.github.com/sebastianbergmann/diff",
            "keywords": [
                "diff"
            ],
            "time": "2014-08-15 10:29:00"
        },
        {
            "name": "sebastian/environment",
            "version": "1.2.1",
            "source": {
                "type": "git",
                "url": "https://github.com/sebastianbergmann/environment.git",
                "reference": "6e6c71d918088c251b181ba8b3088af4ac336dd7"
            },
            "dist": {
                "type": "zip",
                "url": "https://api.github.com/repos/sebastianbergmann/environment/zipball/6e6c71d918088c251b181ba8b3088af4ac336dd7",
                "reference": "6e6c71d918088c251b181ba8b3088af4ac336dd7",
                "shasum": ""
            },
            "require": {
                "php": ">=5.3.3"
            },
            "require-dev": {
                "phpunit/phpunit": "~4.3"
            },
            "type": "library",
            "extra": {
                "branch-alias": {
                    "dev-master": "1.2.x-dev"
                }
            },
            "autoload": {
                "classmap": [
                    "src/"
                ]
            },
            "notification-url": "https://packagist.org/downloads/",
            "license": [
                "BSD-3-Clause"
            ],
            "authors": [
                {
                    "name": "Sebastian Bergmann",
                    "email": "sebastian@phpunit.de"
                }
            ],
            "description": "Provides functionality to handle HHVM/PHP environments",
            "homepage": "http://www.github.com/sebastianbergmann/environment",
            "keywords": [
                "Xdebug",
                "environment",
                "hhvm"
            ],
            "time": "2014-10-25 08:00:45"
        },
        {
            "name": "sebastian/exporter",
            "version": "1.2.0",
            "source": {
                "type": "git",
                "url": "https://github.com/sebastianbergmann/exporter.git",
                "reference": "84839970d05254c73cde183a721c7af13aede943"
            },
            "dist": {
                "type": "zip",
                "url": "https://api.github.com/repos/sebastianbergmann/exporter/zipball/84839970d05254c73cde183a721c7af13aede943",
                "reference": "84839970d05254c73cde183a721c7af13aede943",
                "shasum": ""
            },
            "require": {
                "php": ">=5.3.3",
                "sebastian/recursion-context": "~1.0"
            },
            "require-dev": {
                "phpunit/phpunit": "~4.4"
            },
            "type": "library",
            "extra": {
                "branch-alias": {
                    "dev-master": "1.2.x-dev"
                }
            },
            "autoload": {
                "classmap": [
                    "src/"
                ]
            },
            "notification-url": "https://packagist.org/downloads/",
            "license": [
                "BSD-3-Clause"
            ],
            "authors": [
                {
                    "name": "Jeff Welch",
                    "email": "whatthejeff@gmail.com"
                },
                {
                    "name": "Volker Dusch",
                    "email": "github@wallbash.com"
                },
                {
                    "name": "Bernhard Schussek",
                    "email": "bschussek@2bepublished.at"
                },
                {
                    "name": "Sebastian Bergmann",
                    "email": "sebastian@phpunit.de"
                },
                {
                    "name": "Adam Harvey",
                    "email": "aharvey@php.net"
                }
            ],
            "description": "Provides the functionality to export PHP variables for visualization",
            "homepage": "http://www.github.com/sebastianbergmann/exporter",
            "keywords": [
                "export",
                "exporter"
            ],
            "time": "2015-01-27 07:23:06"
        },
        {
            "name": "sebastian/global-state",
            "version": "1.0.0",
            "source": {
                "type": "git",
                "url": "https://github.com/sebastianbergmann/global-state.git",
                "reference": "c7428acdb62ece0a45e6306f1ae85e1c05b09c01"
            },
            "dist": {
                "type": "zip",
                "url": "https://api.github.com/repos/sebastianbergmann/global-state/zipball/c7428acdb62ece0a45e6306f1ae85e1c05b09c01",
                "reference": "c7428acdb62ece0a45e6306f1ae85e1c05b09c01",
                "shasum": ""
            },
            "require": {
                "php": ">=5.3.3"
            },
            "require-dev": {
                "phpunit/phpunit": "~4.2"
            },
            "suggest": {
                "ext-uopz": "*"
            },
            "type": "library",
            "extra": {
                "branch-alias": {
                    "dev-master": "1.0-dev"
                }
            },
            "autoload": {
                "classmap": [
                    "src/"
                ]
            },
            "notification-url": "https://packagist.org/downloads/",
            "license": [
                "BSD-3-Clause"
            ],
            "authors": [
                {
                    "name": "Sebastian Bergmann",
                    "email": "sebastian@phpunit.de"
                }
            ],
            "description": "Snapshotting of global state",
            "homepage": "http://www.github.com/sebastianbergmann/global-state",
            "keywords": [
                "global state"
            ],
            "time": "2014-10-06 09:23:50"
        },
        {
            "name": "sebastian/recursion-context",
            "version": "1.0.0",
            "source": {
                "type": "git",
                "url": "https://github.com/sebastianbergmann/recursion-context.git",
                "reference": "3989662bbb30a29d20d9faa04a846af79b276252"
            },
            "dist": {
                "type": "zip",
                "url": "https://api.github.com/repos/sebastianbergmann/recursion-context/zipball/3989662bbb30a29d20d9faa04a846af79b276252",
                "reference": "3989662bbb30a29d20d9faa04a846af79b276252",
                "shasum": ""
            },
            "require": {
                "php": ">=5.3.3"
            },
            "require-dev": {
                "phpunit/phpunit": "~4.4"
            },
            "type": "library",
            "extra": {
                "branch-alias": {
                    "dev-master": "1.0.x-dev"
                }
            },
            "autoload": {
                "classmap": [
                    "src/"
                ]
            },
            "notification-url": "https://packagist.org/downloads/",
            "license": [
                "BSD-3-Clause"
            ],
            "authors": [
                {
                    "name": "Jeff Welch",
                    "email": "whatthejeff@gmail.com"
                },
                {
                    "name": "Sebastian Bergmann",
                    "email": "sebastian@phpunit.de"
                },
                {
                    "name": "Adam Harvey",
                    "email": "aharvey@php.net"
                }
            ],
            "description": "Provides functionality to recursively process PHP variables",
            "homepage": "http://www.github.com/sebastianbergmann/recursion-context",
            "time": "2015-01-24 09:48:32"
        },
        {
            "name": "sebastian/version",
            "version": "1.0.4",
            "source": {
                "type": "git",
                "url": "https://github.com/sebastianbergmann/version.git",
                "reference": "a77d9123f8e809db3fbdea15038c27a95da4058b"
            },
            "dist": {
                "type": "zip",
                "url": "https://api.github.com/repos/sebastianbergmann/version/zipball/a77d9123f8e809db3fbdea15038c27a95da4058b",
                "reference": "a77d9123f8e809db3fbdea15038c27a95da4058b",
                "shasum": ""
            },
            "type": "library",
            "autoload": {
                "classmap": [
                    "src/"
                ]
            },
            "notification-url": "https://packagist.org/downloads/",
            "license": [
                "BSD-3-Clause"
            ],
            "authors": [
                {
                    "name": "Sebastian Bergmann",
                    "email": "sebastian@phpunit.de",
                    "role": "lead"
                }
            ],
            "description": "Library that helps with managing the version number of Git-hosted PHP projects",
            "homepage": "https://github.com/sebastianbergmann/version",
            "time": "2014-12-15 14:25:24"
        },
        {
            "name": "squizlabs/php_codesniffer",
            "version": "2.3.3",
            "source": {
                "type": "git",
                "url": "https://github.com/squizlabs/PHP_CodeSniffer.git",
                "reference": "c1a26c729508f73560c1a4f767f60b8ab6b4a666"
            },
            "dist": {
                "type": "zip",
                "url": "https://api.github.com/repos/squizlabs/PHP_CodeSniffer/zipball/c1a26c729508f73560c1a4f767f60b8ab6b4a666",
                "reference": "c1a26c729508f73560c1a4f767f60b8ab6b4a666",
                "shasum": ""
            },
            "require": {
                "ext-tokenizer": "*",
                "ext-xmlwriter": "*",
                "php": ">=5.1.2"
            },
            "bin": [
                "scripts/phpcs",
                "scripts/phpcbf"
            ],
            "type": "library",
            "extra": {
                "branch-alias": {
                    "dev-master": "2.0.x-dev"
                }
            },
            "autoload": {
                "classmap": [
                    "CodeSniffer.php",
                    "CodeSniffer/CLI.php",
                    "CodeSniffer/Exception.php",
                    "CodeSniffer/File.php",
                    "CodeSniffer/Fixer.php",
                    "CodeSniffer/Report.php",
                    "CodeSniffer/Reporting.php",
                    "CodeSniffer/Sniff.php",
                    "CodeSniffer/Tokens.php",
                    "CodeSniffer/Reports/",
                    "CodeSniffer/Tokenizers/",
                    "CodeSniffer/DocGenerators/",
                    "CodeSniffer/Standards/AbstractPatternSniff.php",
                    "CodeSniffer/Standards/AbstractScopeSniff.php",
                    "CodeSniffer/Standards/AbstractVariableSniff.php",
                    "CodeSniffer/Standards/IncorrectPatternException.php",
                    "CodeSniffer/Standards/Generic/Sniffs/",
                    "CodeSniffer/Standards/MySource/Sniffs/",
                    "CodeSniffer/Standards/PEAR/Sniffs/",
                    "CodeSniffer/Standards/PSR1/Sniffs/",
                    "CodeSniffer/Standards/PSR2/Sniffs/",
                    "CodeSniffer/Standards/Squiz/Sniffs/",
                    "CodeSniffer/Standards/Zend/Sniffs/"
                ]
            },
            "notification-url": "https://packagist.org/downloads/",
            "license": [
                "BSD-3-Clause"
            ],
            "authors": [
                {
                    "name": "Greg Sherwood",
                    "role": "lead"
                }
            ],
            "description": "PHP_CodeSniffer tokenizes PHP, JavaScript and CSS files and detects violations of a defined set of coding standards.",
            "homepage": "http://www.squizlabs.com/php-codesniffer",
            "keywords": [
                "phpcs",
                "standards"
            ],
            "time": "2015-06-24 03:16:23"
        },
        {
            "name": "symfony/console",
            "version": "v2.6.4",
            "target-dir": "Symfony/Component/Console",
            "source": {
                "type": "git",
                "url": "https://github.com/symfony/Console.git",
                "reference": "e44154bfe3e41e8267d7a3794cd9da9a51cfac34"
            },
            "dist": {
                "type": "zip",
                "url": "https://api.github.com/repos/symfony/Console/zipball/e44154bfe3e41e8267d7a3794cd9da9a51cfac34",
                "reference": "e44154bfe3e41e8267d7a3794cd9da9a51cfac34",
                "shasum": ""
            },
            "require": {
                "php": ">=5.3.3"
            },
            "require-dev": {
                "psr/log": "~1.0",
                "symfony/event-dispatcher": "~2.1",
                "symfony/process": "~2.1"
            },
            "suggest": {
                "psr/log": "For using the console logger",
                "symfony/event-dispatcher": "",
                "symfony/process": ""
            },
            "type": "library",
            "extra": {
                "branch-alias": {
                    "dev-master": "2.6-dev"
                }
            },
            "autoload": {
                "psr-0": {
                    "Symfony\\Component\\Console\\": ""
                }
            },
            "notification-url": "https://packagist.org/downloads/",
            "license": [
                "MIT"
            ],
            "authors": [
                {
                    "name": "Symfony Community",
                    "homepage": "http://symfony.com/contributors"
                },
                {
                    "name": "Fabien Potencier",
                    "email": "fabien@symfony.com"
                }
            ],
            "description": "Symfony Console Component",
            "homepage": "http://symfony.com",
            "time": "2015-01-25 04:39:26"
        },
        {
            "name": "symfony/filesystem",
            "version": "v2.6.4",
            "target-dir": "Symfony/Component/Filesystem",
            "source": {
                "type": "git",
                "url": "https://github.com/symfony/Filesystem.git",
                "reference": "a1f566d1f92e142fa1593f4555d6d89e3044a9b7"
            },
            "dist": {
                "type": "zip",
                "url": "https://api.github.com/repos/symfony/Filesystem/zipball/a1f566d1f92e142fa1593f4555d6d89e3044a9b7",
                "reference": "a1f566d1f92e142fa1593f4555d6d89e3044a9b7",
                "shasum": ""
            },
            "require": {
                "php": ">=5.3.3"
            },
            "type": "library",
            "extra": {
                "branch-alias": {
                    "dev-master": "2.6-dev"
                }
            },
            "autoload": {
                "psr-0": {
                    "Symfony\\Component\\Filesystem\\": ""
                }
            },
            "notification-url": "https://packagist.org/downloads/",
            "license": [
                "MIT"
            ],
            "authors": [
                {
                    "name": "Symfony Community",
                    "homepage": "http://symfony.com/contributors"
                },
                {
                    "name": "Fabien Potencier",
                    "email": "fabien@symfony.com"
                }
            ],
            "description": "Symfony Filesystem Component",
            "homepage": "http://symfony.com",
            "time": "2015-01-03 21:13:09"
        },
        {
            "name": "symfony/finder",
            "version": "v2.6.4",
            "target-dir": "Symfony/Component/Finder",
            "source": {
                "type": "git",
                "url": "https://github.com/symfony/Finder.git",
                "reference": "16513333bca64186c01609961a2bb1b95b5e1355"
            },
            "dist": {
                "type": "zip",
                "url": "https://api.github.com/repos/symfony/Finder/zipball/16513333bca64186c01609961a2bb1b95b5e1355",
                "reference": "16513333bca64186c01609961a2bb1b95b5e1355",
                "shasum": ""
            },
            "require": {
                "php": ">=5.3.3"
            },
            "type": "library",
            "extra": {
                "branch-alias": {
                    "dev-master": "2.6-dev"
                }
            },
            "autoload": {
                "psr-0": {
                    "Symfony\\Component\\Finder\\": ""
                }
            },
            "notification-url": "https://packagist.org/downloads/",
            "license": [
                "MIT"
            ],
            "authors": [
                {
                    "name": "Symfony Community",
                    "homepage": "http://symfony.com/contributors"
                },
                {
                    "name": "Fabien Potencier",
                    "email": "fabien@symfony.com"
                }
            ],
            "description": "Symfony Finder Component",
            "homepage": "http://symfony.com",
            "time": "2015-01-03 08:01:59"
        },
        {
            "name": "symfony/process",
            "version": "v2.6.4",
            "target-dir": "Symfony/Component/Process",
            "source": {
                "type": "git",
                "url": "https://github.com/symfony/Process.git",
                "reference": "ecfc23e89d9967999fa5f60a1e9af7384396e9ae"
            },
            "dist": {
                "type": "zip",
                "url": "https://api.github.com/repos/symfony/Process/zipball/ecfc23e89d9967999fa5f60a1e9af7384396e9ae",
                "reference": "ecfc23e89d9967999fa5f60a1e9af7384396e9ae",
                "shasum": ""
            },
            "require": {
                "php": ">=5.3.3"
            },
            "type": "library",
            "extra": {
                "branch-alias": {
                    "dev-master": "2.6-dev"
                }
            },
            "autoload": {
                "psr-0": {
                    "Symfony\\Component\\Process\\": ""
                }
            },
            "notification-url": "https://packagist.org/downloads/",
            "license": [
                "MIT"
            ],
            "authors": [
                {
                    "name": "Symfony Community",
                    "homepage": "http://symfony.com/contributors"
                },
                {
                    "name": "Fabien Potencier",
                    "email": "fabien@symfony.com"
                }
            ],
            "description": "Symfony Process Component",
            "homepage": "http://symfony.com",
            "time": "2015-01-25 04:39:26"
        },
        {
            "name": "symfony/yaml",
            "version": "v2.6.4",
            "target-dir": "Symfony/Component/Yaml",
            "source": {
                "type": "git",
                "url": "https://github.com/symfony/Yaml.git",
                "reference": "60ed7751671113cf1ee7d7778e691642c2e9acd8"
            },
            "dist": {
                "type": "zip",
                "url": "https://api.github.com/repos/symfony/Yaml/zipball/60ed7751671113cf1ee7d7778e691642c2e9acd8",
                "reference": "60ed7751671113cf1ee7d7778e691642c2e9acd8",
                "shasum": ""
            },
            "require": {
                "php": ">=5.3.3"
            },
            "type": "library",
            "extra": {
                "branch-alias": {
                    "dev-master": "2.6-dev"
                }
            },
            "autoload": {
                "psr-0": {
                    "Symfony\\Component\\Yaml\\": ""
                }
            },
            "notification-url": "https://packagist.org/downloads/",
            "license": [
                "MIT"
            ],
            "authors": [
                {
                    "name": "Symfony Community",
                    "homepage": "http://symfony.com/contributors"
                },
                {
                    "name": "Fabien Potencier",
                    "email": "fabien@symfony.com"
                }
            ],
            "description": "Symfony Yaml Component",
            "homepage": "http://symfony.com",
            "time": "2015-01-25 04:39:26"
        },
        {
            "name": "twig/twig",
            "version": "v1.18.0",
            "source": {
                "type": "git",
                "url": "https://github.com/twigphp/Twig.git",
                "reference": "4cf7464348e7f9893a93f7096a90b73722be99cf"
            },
            "dist": {
                "type": "zip",
                "url": "https://api.github.com/repos/twigphp/Twig/zipball/4cf7464348e7f9893a93f7096a90b73722be99cf",
                "reference": "4cf7464348e7f9893a93f7096a90b73722be99cf",
                "shasum": ""
            },
            "require": {
                "php": ">=5.2.4"
            },
            "type": "library",
            "extra": {
                "branch-alias": {
                    "dev-master": "1.18-dev"
                }
            },
            "autoload": {
                "psr-0": {
                    "Twig_": "lib/"
                }
            },
            "notification-url": "https://packagist.org/downloads/",
            "license": [
                "BSD-3-Clause"
            ],
            "authors": [
                {
                    "name": "Fabien Potencier",
                    "email": "fabien@symfony.com",
                    "homepage": "http://fabien.potencier.org",
                    "role": "Lead Developer"
                },
                {
                    "name": "Armin Ronacher",
                    "email": "armin.ronacher@active-4.com",
                    "role": "Project Founder"
                },
                {
                    "name": "Twig Team",
                    "homepage": "http://twig.sensiolabs.org/contributors",
                    "role": "Contributors"
                }
            ],
            "description": "Twig, the flexible, fast, and secure template language for PHP",
            "homepage": "http://twig.sensiolabs.org",
            "keywords": [
                "templating"
            ],
            "time": "2015-01-25 17:32:08"
        }
    ],
    "aliases": [],
    "minimum-stability": "stable",
    "stability-flags": [],
    "prefer-stable": false,
    "prefer-lowest": false,
    "platform": {
        "php": ">=5.3.3"
    },
    "platform-dev": []
}<|MERGE_RESOLUTION|>--- conflicted
+++ resolved
@@ -4,11 +4,7 @@
         "Read more about it at https://getcomposer.org/doc/01-basic-usage.md#composer-lock-the-lock-file",
         "This file is @generated automatically"
     ],
-<<<<<<< HEAD
-    "hash": "1973a3fc1c8f678a9cd0ff646f7a8bee",
-=======
-    "hash": "a6903cc16470e835846865fb57ea29f9",
->>>>>>> 847082ac
+    "hash": "a8adabfa04c250bbec41c87f79a59b31",
     "packages": [],
     "packages-dev": [
         {
