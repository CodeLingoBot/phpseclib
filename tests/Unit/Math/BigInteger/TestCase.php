--- conflicted
+++ resolved
@@ -361,11 +361,7 @@
      */
     public function testDebugInfo()
     {
-<<<<<<< HEAD
-        $num = new BigInteger(50);
-=======
         $num = $this->getInstance(50);
->>>>>>> cae579a1
         $str = print_r($num, true);
         $this->assertContains('[value] => 0x32', $str);
         return $str;
