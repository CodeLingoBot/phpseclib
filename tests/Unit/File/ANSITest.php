--- conflicted
+++ resolved
@@ -29,14 +29,22 @@
         $this->assertSame($ansi->getScreen(), $expected);
     }
 
-<<<<<<< HEAD
     public function testCaseJ()
     {
         $str = "\x1B[H"; // Move cursor to upper left corner
         $str.= "aaaaaaaaaaaaaaaaaaaaaaaaaaaaaa";
         $str.= "\x1B[H"; // Move cursor to upper left corner
         $str.= "\x1B[J"; // Clear screen from cursor down
-=======
+
+        $ansi = new ANSI();
+        $ansi->appendString($str);
+
+        $expected = '<pre width="80" style="color: white; background: black">';
+        $expected.= '</pre>';
+
+        $this->assertSame($ansi->getScreen(), $expected);
+    }
+
     public function testLineOverflow()
     {
         $str = '';
@@ -44,22 +52,14 @@
             $str.= "$char\r\n";
         }
         $str.= str_repeat('z', 100);
->>>>>>> a9cd28d8
 
         $ansi = new ANSI();
         $ansi->appendString($str);
 
-<<<<<<< HEAD
-        $expected = '<pre width="80" style="color: white; background: black">';
-        $expected.= '</pre>';
-
-        $this->assertSame($ansi->getScreen(), $expected);
-=======
         $screen = $ansi->getScreen();
 
         $lines = explode("\r\n", $screen);
         $this->assertSame(24, count($lines));
         $this->assertSame(str_repeat('z', 80), $lines[22]);
->>>>>>> a9cd28d8
     }
 }