<?php
/**
 * @author    Jim Wigginton <terrafrost@php.net>
 * @copyright 2014 Jim Wigginton
 * @license   http://www.opensource.org/licenses/mit-license.html  MIT License
 */

use phpseclib\File\X509;
use phpseclib\Crypt\RSA;

class Unit_File_X509_CSRTest extends PhpseclibTestCase
{
    public function testLoadCSR()
    {
        $test = '-----BEGIN CERTIFICATE REQUEST-----
MIIBWzCBxQIBADAeMRwwGgYDVQQKDBNwaHBzZWNsaWIgZGVtbyBjZXJ0MIGdMAsG
CSqGSIb3DQEBAQOBjQAwgYkCgYEAtHDb4zoUyiRYsJ5PZrF/IJKAF9ZoHRpTxMA8
a7iyFdsl/vvZLNPsNnFTXXnGdvsyFDEsF7AubaIXw8UKFPYqQRTzSVsvnNgIoVYj
tTAXlB4oHipr7Kxcn4CXfmR0TYogyLvVZSZJYxh+CAuG4V9XM4HqkeE5gyBOsKGy
5FUU8zMCAwEAAaAAMA0GCSqGSIb3DQEBBQUAA4GBAJjdaA9K9DN5xvSiOlCmmV1E
npzHkI1Trraveu0gtRjT/EzHoqjCBI0ekCZ9+fhrex8Sm6Nsq9IgHYyrqnE+PQko
4Nf2w2U3DWxU26D5E9DlI+bLyOCq4jqATLjHyyAsOZY/2+U73AZ82MJM/mGdh5fQ
v5RwaQHmQEzHofTzF7I+
-----END CERTIFICATE REQUEST-----';

        $x509 = new X509();

        $spkac = $x509->loadCSR($test);

        $this->assertInternalType('array', $spkac);
    }

    public function testCSRWithAttributes()
    {
        $test = '-----BEGIN NEW CERTIFICATE REQUEST-----
MIIFGDCCAwACAQAwOjEWMBQGCgmSJomT8ixkARkWBnNlY3VyZTEgMB4GA1UEAxMX
LlNlY3VyZSBFbnRlcnByaXNlIENBIDEwggIiMA0GCSqGSIb3DQEBAQUAA4ICDwAw
ggIKAoICAQCzgEpL+Za7a3y7YpURDrxlGIBlks25fD0tHaZIYkBTaXA5h+9MWoXn
FA7AlIUt8pbBvXdJbOCmGaeQmBfBH0Qy9vTbx/DR2IOwzqy2ZHuurI5bPL12ceE2
Mxa9xgY/i7U6MAUtoA3amEd7cKj2fz9EWZruRladOX0DXv9KexSan+45QjCWH+u2
Cxem2zH9ZDNPGBuAF9YsAvkdHdAoX8aSm05ZAjUiO2e/+L57whh7zZiDY3WIhin7
N/2JNTKVO6lx50S8a34XUKBt3SKgSR941hcLrBYUNftUYsTPo40bzKKcWqemiH+w
jQiDrln4V2b5EbVeoGWe4UDPXCVmC6UPklG7iYfF0eeK4ujV8uc9PtV2LvGLOFdm
AYE3+FAba5byQATw/DY8EJKQ7ptPigJhVe47NNeJlsKwk1haJ9k8ZazjS+vT45B5
pqe0yBFAEon8TFnOLnAOblmKO12i0zqMUNAAlmr1c8jNjLr+dhruS+QropZmzZ24
mAnFG+Y0qpfhMzAxTGQyVjyGwDfRK/ARmtrGpmROjj5+6VuMmZ6Ljf3xN09epmtH
gJe+lYNBlpfUYg16tm+OusnziYnXL6nIo2ChOY/7GNJJif9fjvvaPDCC98K64av5
5rpIx7N/XH4hwHeQQkEQangExE+8UMyBNFNmvPnIHVHUZdYo4SLsYwIDAQABoIGY
MBsGCisGAQQBgjcNAgMxDRYLNi4zLjk2MDAuMi4weQYJKoZIhvcNAQkOMWwwajAQ
BgkrBgEEAYI3FQEEAwIBADAdBgNVHQ4EFgQU5nEIMEUT5mMd1WepmviwgK7dIzww
GQYJKwYBBAGCNxQCBAweCgBTAHUAYgBDAEEwCwYDVR0PBAQDAgGGMA8GA1UdEwEB
/wQFMAMBAf8wDQYJKoZIhvcNAQELBQADggIBAKZl6bAeaID3b/ic4aztL8ZZI7vi
D3A9otUKx6v1Xe63zDPR+DiWSnxb9m+l8OPtnWkcLkzEIM/IMWorHKUAJ/J871D0
Qx+0/HbkcrjMtVu/dNrtb9Z9CXup66ZvxTPcpEziq0/n2yw8QdBaa+lli65Qcwcy
tzMQK6WQTRYfvVCIX9AKcPKxwx1DLH+7hL/bERB1lUDu59Jx6fQfqJrFVOY2N8c0
MGvurfoHGmEoyCMIyvmIMu4+/wSNEE/sSDp4lZ6zuF6rf1m0GiLdTX2XJE+gfvep
JTFmp4S3WFqkszKvaxBIT+jV0XKTNDwnO+dpExwU4jZUh18CdEFkIUuQb0gFF8B7
WJFVpNdsRqZRPBz83BW1Kjo0yAmaoTrGNmG0p6Qf3K2zbk1+Jik3VZq4rvKoTi20
6RvLA2//cMNfkYPsuqvoHGe2e0GOLtIB63wJzloWROpb72ohEHsvCKullIJVSuiS
9sfTBAenHCyndgAEd4T3npTUdaiNumVEm5ilZId7LAYekJhkgFu3vlcl8blBJKjE
skVTp7JpBmdXCL/G/6H2SFjca4JMOAy3DxwlGdgneIaXazHs5nBK/BgKPIyPzZ4w
secxBTTCNgI48YezK3GDkn65cmlnkt6F6Mf0MwoDaXTuB88Jycbwb5ihKnHEJIsO
draiRBZruwMPwPIP
-----END NEW CERTIFICATE REQUEST-----';

        $x509 = new X509();

        $csr = $x509->loadCSR($test);

        $this->assertInternalType('array', $csr);
    }

    public function testCSRDER()
    {
        $csr = 'MIICdzCCAV8CAQEwDDEKMAgGA1UEAwwBeDCCASIwDQYJKoZIhvcNAQEBBQADggEP' .
               'ADCCAQoCggEBALtcrFDD2AHe3x2bR00wPDsPH6FJLxr5uc1ybb+ldDB5xNVImC8P' .
               'LU6VXDZ5z68KjSovs1q0OWJWfCjlAuGLzqO35s86LI1CFuTFdkScVHMwh8zUVFoP' .
               'pG7/9rKaNxCgaHs4evxjxQP2+Ny7tBqPLb/KV0exm6Twocf963jC/Tyn57G5erRf' .
               'zpFrfK7DozhxY7znumJ4FuSn0TVkD6PPwZFn9VoTjv2ZoJmacGK+0r5yNKG799F5' .
               'K8EgDrOCfbzCZjX6GJctyn2SNPTeBuXS9piH21FGnJAryv80zG+zUqFdEyoLUGJt' .
               '4Vy6+tDP9cW68fiwTZS1Oc1VeFdL1G/CrjkCAwEAAaAmMCQGCSqGSIb3DQEJDjEX' .
               'MBUwEwYKKwYBBAGCqlsBCQQFMAOCAQEwDQYJKoZIhvcNAQELBQADggEBAF4XOd+1' .
               'jkJOYRInNpHfhzSD/ktDY50gpLPuDvl4f/ZBlKrb1eDYQG5F3bnYzoZWHN4n+6Zs' .
               'CkljXs5ZPUZ5LuVpASumoG/aHXGz8c8NC3asJ1V73ljEPAfIXwqoIUoaP9jLL+Ee' .
               'zy/ZCi2NKWVo2D7ocnn79oblAem9ksSeQl4z3Gvhuug6MsMqn96NU/ZY/vjYzAjb' .
               'MAvJIVRY0rbCxbFa0K+XNJtF7GLyBxyPNFWCvADhvm9C4uPmoypYg7MY6EewJInN' .
               'xzMH7I4xDLjNu0VBa6lAxTvflp0joQHKlTYX0SDIKPbQivjZMuObPuxDtkVZ0rQl' .
               'AjmgMowaN5otTXM=';
        $csr = base64_decode($csr);

        $x509 = new X509();

        $csr = $x509->loadCSR($csr);

        $this->assertInternalType('array', $csr);
    }

    // on PHP 7.1, with older versions of phpseclib, this would produce a "A non-numeric value encountered" warning
    public function testNewCSR()
    {
        $rsa = new RSA();
        $x509 = new X509();

        $rsa->loadKey('-----BEGIN RSA PRIVATE KEY-----
MIICXAIBAAKBgQCqGKukO1De7zhZj6+H0qtjTkVxwTCpvKe4eCZ0FPqri0cb2JZfXJ/DgYSF6vUp
wmJG8wVQZKjeGcjDOL5UlsuusFncCzWBQ7RKNUSesmQRMSGkVb1/3j+skZ6UtW+5u09lHNsj6tQ5
1s1SPrCBkedbNf0Tp0GbMJDyR4e9T04ZZwIDAQABAoGAFijko56+qGyN8M0RVyaRAXz++xTqHBLh
3tx4VgMtrQ+WEgCjhoTwo23KMBAuJGSYnRmoBZM3lMfTKevIkAidPExvYCdm5dYq3XToLkkLv5L2
pIIVOFMDG+KESnAFV7l2c+cnzRMW0+b6f8mR1CJzZuxVLL6Q02fvLi55/mbSYxECQQDeAw6fiIQX
GukBI4eMZZt4nscy2o12KyYner3VpoeE+Np2q+Z3pvAMd/aNzQ/W9WaI+NRfcxUJrmfPwIGm63il
AkEAxCL5HQb2bQr4ByorcMWm/hEP2MZzROV73yF41hPsRC9m66KrheO9HPTJuo3/9s5p+sqGxOlF
L0NDt4SkosjgGwJAFklyR1uZ/wPJjj611cdBcztlPdqoxssQGnh85BzCj/u3WqBpE2vjvyyvyI5k
X6zk7S0ljKtt2jny2+00VsBerQJBAJGC1Mg5Oydo5NwD6BiROrPxGo2bpTbu/fhrT8ebHkTz2epl
U9VQQSQzY1oZMVX8i1m5WUTLPz2yLJIBQVdXqhMCQBGoiuSoSjafUhV7i1cEGpb88h5NBYZzWXGZ
37sJ5QsW+sJyoNde3xH8vdXhzU7eT82D6X/scw9RZz+/6rCJ4p0=
-----END RSA PRIVATE KEY-----');
        $x509->setPrivateKey($rsa);
<<<<<<< HEAD
        $x509->setDN(array('cn' => 'ncgamers.org'));
        $x509->saveCSR($x509->signCSR('sha256WithRSAEncryption'), X509::FORMAT_DER);
=======
        $x509->setDN(array('cn' => 'website.com'));
        $x509->saveCSR($x509->signCSR('sha256WithRSAEncryption'), FILE_X509_FORMAT_DER);
>>>>>>> 62381365
    }
}<|MERGE_RESOLUTION|>--- conflicted
+++ resolved
@@ -115,12 +115,7 @@
 37sJ5QsW+sJyoNde3xH8vdXhzU7eT82D6X/scw9RZz+/6rCJ4p0=
 -----END RSA PRIVATE KEY-----');
         $x509->setPrivateKey($rsa);
-<<<<<<< HEAD
-        $x509->setDN(array('cn' => 'ncgamers.org'));
+        $x509->setDN(array('cn' => 'website.com'));
         $x509->saveCSR($x509->signCSR('sha256WithRSAEncryption'), X509::FORMAT_DER);
-=======
-        $x509->setDN(array('cn' => 'website.com'));
-        $x509->saveCSR($x509->signCSR('sha256WithRSAEncryption'), FILE_X509_FORMAT_DER);
->>>>>>> 62381365
     }
 }