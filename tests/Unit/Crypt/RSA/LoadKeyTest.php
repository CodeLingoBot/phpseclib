<?php
/**
 * @author    Jim Wigginton <terrafrost@php.net>
 * @copyright 2013 Jim Wigginton
 * @license   http://www.opensource.org/licenses/mit-license.html  MIT License
 */

use phpseclib\Crypt\RSA;
use phpseclib\Crypt\RSA\PKCS1;
use phpseclib\Crypt\RSA\PuTTY;
use phpseclib\Math\BigInteger;

class Unit_Crypt_RSA_LoadKeyTest extends PhpseclibTestCase
{
    public function testBadKey()
    {
        $rsa = new RSA();

        $key = 'zzzzzzzzzzzzzz';

        $this->assertFalse($rsa->load($key));
    }

    public function testPKCS1Key()
    {
        $rsa = new RSA();

        $key = '-----BEGIN RSA PRIVATE KEY-----
MIICXAIBAAKBgQCqGKukO1De7zhZj6+H0qtjTkVxwTCpvKe4eCZ0FPqri0cb2JZfXJ/DgYSF6vUp
wmJG8wVQZKjeGcjDOL5UlsuusFncCzWBQ7RKNUSesmQRMSGkVb1/3j+skZ6UtW+5u09lHNsj6tQ5
1s1SPrCBkedbNf0Tp0GbMJDyR4e9T04ZZwIDAQABAoGAFijko56+qGyN8M0RVyaRAXz++xTqHBLh
3tx4VgMtrQ+WEgCjhoTwo23KMBAuJGSYnRmoBZM3lMfTKevIkAidPExvYCdm5dYq3XToLkkLv5L2
pIIVOFMDG+KESnAFV7l2c+cnzRMW0+b6f8mR1CJzZuxVLL6Q02fvLi55/mbSYxECQQDeAw6fiIQX
GukBI4eMZZt4nscy2o12KyYner3VpoeE+Np2q+Z3pvAMd/aNzQ/W9WaI+NRfcxUJrmfPwIGm63il
AkEAxCL5HQb2bQr4ByorcMWm/hEP2MZzROV73yF41hPsRC9m66KrheO9HPTJuo3/9s5p+sqGxOlF
L0NDt4SkosjgGwJAFklyR1uZ/wPJjj611cdBcztlPdqoxssQGnh85BzCj/u3WqBpE2vjvyyvyI5k
X6zk7S0ljKtt2jny2+00VsBerQJBAJGC1Mg5Oydo5NwD6BiROrPxGo2bpTbu/fhrT8ebHkTz2epl
U9VQQSQzY1oZMVX8i1m5WUTLPz2yLJIBQVdXqhMCQBGoiuSoSjafUhV7i1cEGpb88h5NBYZzWXGZ
37sJ5QsW+sJyoNde3xH8vdXhzU7eT82D6X/scw9RZz+/6rCJ4p0=
-----END RSA PRIVATE KEY-----';

        $this->assertTrue($rsa->load($key));
        $this->assertInternalType('string', $rsa->getPrivateKey());
    }

    public function testPKCS1SpacesKey()
    {
        $rsa = new RSA();

        $key = '-----BEGIN RSA PRIVATE KEY-----
MIICXAIBAAKBgQCqGKukO1De7zhZj6+H0qtjTkVxwTCpvKe4eCZ0FPqri0cb2JZfXJ/DgYSF6vUp
wmJG8wVQZKjeGcjDOL5UlsuusFncCzWBQ7RKNUSesmQRMSGkVb1/3j+skZ6UtW+5u09lHNsj6tQ5
1s1SPrCBkedbNf0Tp0GbMJDyR4e9T04ZZwIDAQABAoGAFijko56+qGyN8M0RVyaRAXz++xTqHBLh
3tx4VgMtrQ+WEgCjhoTwo23KMBAuJGSYnRmoBZM3lMfTKevIkAidPExvYCdm5dYq3XToLkkLv5L2
pIIVOFMDG+KESnAFV7l2c+cnzRMW0+b6f8mR1CJzZuxVLL6Q02fvLi55/mbSYxECQQDeAw6fiIQX
GukBI4eMZZt4nscy2o12KyYner3VpoeE+Np2q+Z3pvAMd/aNzQ/W9WaI+NRfcxUJrmfPwIGm63il
AkEAxCL5HQb2bQr4ByorcMWm/hEP2MZzROV73yF41hPsRC9m66KrheO9HPTJuo3/9s5p+sqGxOlF
L0NDt4SkosjgGwJAFklyR1uZ/wPJjj611cdBcztlPdqoxssQGnh85BzCj/u3WqBpE2vjvyyvyI5k
X6zk7S0ljKtt2jny2+00VsBerQJBAJGC1Mg5Oydo5NwD6BiROrPxGo2bpTbu/fhrT8ebHkTz2epl
U9VQQSQzY1oZMVX8i1m5WUTLPz2yLJIBQVdXqhMCQBGoiuSoSjafUhV7i1cEGpb88h5NBYZzWXGZ
37sJ5QsW+sJyoNde3xH8vdXhzU7eT82D6X/scw9RZz+/6rCJ4p0=
-----END RSA PRIVATE KEY-----';
        $key = str_replace(array("\r", "\n", "\r\n"), ' ', $key);

        $this->assertTrue($rsa->load($key));
        $this->assertInternalType('string', $rsa->getPrivateKey());
    }

    public function testPKCS1NoHeaderKey()
    {
        $rsa = new RSA();

        $key = 'MIICXAIBAAKBgQCqGKukO1De7zhZj6+H0qtjTkVxwTCpvKe4eCZ0FPqri0cb2JZfXJ/DgYSF6vUp
wmJG8wVQZKjeGcjDOL5UlsuusFncCzWBQ7RKNUSesmQRMSGkVb1/3j+skZ6UtW+5u09lHNsj6tQ5
1s1SPrCBkedbNf0Tp0GbMJDyR4e9T04ZZwIDAQABAoGAFijko56+qGyN8M0RVyaRAXz++xTqHBLh
3tx4VgMtrQ+WEgCjhoTwo23KMBAuJGSYnRmoBZM3lMfTKevIkAidPExvYCdm5dYq3XToLkkLv5L2
pIIVOFMDG+KESnAFV7l2c+cnzRMW0+b6f8mR1CJzZuxVLL6Q02fvLi55/mbSYxECQQDeAw6fiIQX
GukBI4eMZZt4nscy2o12KyYner3VpoeE+Np2q+Z3pvAMd/aNzQ/W9WaI+NRfcxUJrmfPwIGm63il
AkEAxCL5HQb2bQr4ByorcMWm/hEP2MZzROV73yF41hPsRC9m66KrheO9HPTJuo3/9s5p+sqGxOlF
L0NDt4SkosjgGwJAFklyR1uZ/wPJjj611cdBcztlPdqoxssQGnh85BzCj/u3WqBpE2vjvyyvyI5k
X6zk7S0ljKtt2jny2+00VsBerQJBAJGC1Mg5Oydo5NwD6BiROrPxGo2bpTbu/fhrT8ebHkTz2epl
U9VQQSQzY1oZMVX8i1m5WUTLPz2yLJIBQVdXqhMCQBGoiuSoSjafUhV7i1cEGpb88h5NBYZzWXGZ
37sJ5QsW+sJyoNde3xH8vdXhzU7eT82D6X/scw9RZz+/6rCJ4p0=';

        $this->assertTrue($rsa->load($key));
        $this->assertInternalType('string', $rsa->getPrivateKey());
    }

    public function testPKCS1NoWhitespaceNoHeaderKey()
    {
        $rsa = new RSA();

        $key = 'MIICXAIBAAKBgQCqGKukO1De7zhZj6+H0qtjTkVxwTCpvKe4eCZ0FPqri0cb2JZfXJ/DgYSF6vUp' .
               'wmJG8wVQZKjeGcjDOL5UlsuusFncCzWBQ7RKNUSesmQRMSGkVb1/3j+skZ6UtW+5u09lHNsj6tQ5' .
               '1s1SPrCBkedbNf0Tp0GbMJDyR4e9T04ZZwIDAQABAoGAFijko56+qGyN8M0RVyaRAXz++xTqHBLh' .
               '3tx4VgMtrQ+WEgCjhoTwo23KMBAuJGSYnRmoBZM3lMfTKevIkAidPExvYCdm5dYq3XToLkkLv5L2' .
               'pIIVOFMDG+KESnAFV7l2c+cnzRMW0+b6f8mR1CJzZuxVLL6Q02fvLi55/mbSYxECQQDeAw6fiIQX' .
               'GukBI4eMZZt4nscy2o12KyYner3VpoeE+Np2q+Z3pvAMd/aNzQ/W9WaI+NRfcxUJrmfPwIGm63il' .
               'AkEAxCL5HQb2bQr4ByorcMWm/hEP2MZzROV73yF41hPsRC9m66KrheO9HPTJuo3/9s5p+sqGxOlF' .
               'L0NDt4SkosjgGwJAFklyR1uZ/wPJjj611cdBcztlPdqoxssQGnh85BzCj/u3WqBpE2vjvyyvyI5k' .
               'X6zk7S0ljKtt2jny2+00VsBerQJBAJGC1Mg5Oydo5NwD6BiROrPxGo2bpTbu/fhrT8ebHkTz2epl' .
               'U9VQQSQzY1oZMVX8i1m5WUTLPz2yLJIBQVdXqhMCQBGoiuSoSjafUhV7i1cEGpb88h5NBYZzWXGZ' .
               '37sJ5QsW+sJyoNde3xH8vdXhzU7eT82D6X/scw9RZz+/6rCJ4p0=';

        $this->assertTrue($rsa->load($key));
        $this->assertInternalType('string', $rsa->getPrivateKey());
    }

    public function testRawPKCS1Key()
    {
        $rsa = new RSA();

        $key = 'MIICXAIBAAKBgQCqGKukO1De7zhZj6+H0qtjTkVxwTCpvKe4eCZ0FPqri0cb2JZfXJ/DgYSF6vUp' .
               'wmJG8wVQZKjeGcjDOL5UlsuusFncCzWBQ7RKNUSesmQRMSGkVb1/3j+skZ6UtW+5u09lHNsj6tQ5' .
               '1s1SPrCBkedbNf0Tp0GbMJDyR4e9T04ZZwIDAQABAoGAFijko56+qGyN8M0RVyaRAXz++xTqHBLh' .
               '3tx4VgMtrQ+WEgCjhoTwo23KMBAuJGSYnRmoBZM3lMfTKevIkAidPExvYCdm5dYq3XToLkkLv5L2' .
               'pIIVOFMDG+KESnAFV7l2c+cnzRMW0+b6f8mR1CJzZuxVLL6Q02fvLi55/mbSYxECQQDeAw6fiIQX' .
               'GukBI4eMZZt4nscy2o12KyYner3VpoeE+Np2q+Z3pvAMd/aNzQ/W9WaI+NRfcxUJrmfPwIGm63il' .
               'AkEAxCL5HQb2bQr4ByorcMWm/hEP2MZzROV73yF41hPsRC9m66KrheO9HPTJuo3/9s5p+sqGxOlF' .
               'L0NDt4SkosjgGwJAFklyR1uZ/wPJjj611cdBcztlPdqoxssQGnh85BzCj/u3WqBpE2vjvyyvyI5k' .
               'X6zk7S0ljKtt2jny2+00VsBerQJBAJGC1Mg5Oydo5NwD6BiROrPxGo2bpTbu/fhrT8ebHkTz2epl' .
               'U9VQQSQzY1oZMVX8i1m5WUTLPz2yLJIBQVdXqhMCQBGoiuSoSjafUhV7i1cEGpb88h5NBYZzWXGZ' .
               '37sJ5QsW+sJyoNde3xH8vdXhzU7eT82D6X/scw9RZz+/6rCJ4p0=';
        $key = base64_decode($key);

        $this->assertTrue($rsa->load($key));
        $this->assertInternalType('string', $rsa->getPrivateKey());
    }

    public function testLoadPKCS8PrivateKey()
    {
        $rsa = new RSA();
        $rsa->setPassword('password');

        $key = '-----BEGIN ENCRYPTED PRIVATE KEY-----
MIIE6TAbBgkqhkiG9w0BBQMwDgQIcWWgZeQYPTcCAggABIIEyLoa5b3ktcPmy4VB
hHkpHzVSEsKJPmQTUaQvUwIp6+hYZeuOk78EPehrYJ/QezwJRdyBoD51oOxqWCE2
fZ5Wf6Mi/9NIuPyqQccP2ouErcMAcDLaAx9C0Ot37yoG0S6hOZgaxqwnCdGYKHgS
7cYUv40kLOJmTOJlHJbatfXHocrHcHkCBJ1q8wApA1KVQIZsqmyBUBuwbrfFwpC9
d/R674XxCWJpXvU63VNZRFYUvd7YEWCrdSeleb99p0Vn1kxI5463PXurgs/7GPiO
SLSdX44DESP9l7lXenC4gbuT8P0xQRDzGrB5l9HHoV3KMXFODWTMnLcp1nuhA0OT
fPS2yzT9zJgqHiVKWgcUUJ5uDelVfnsmDhnh428p0GBFbniH07qREC9kq78UqQNI
Kybp4jQ4sPs64zdYm/VyLWtAYz8QNAKHLcnPwmTPr/XlJmox8rlQhuSQTK8E+lDr
TOKpydrijN3lF+pgyUuUj6Ha8TLMcOOwqcrpBig4SGYoB56gjAO0yTE9uCPdBakj
yxi3ksn51ErigGM2pGMNcVdwkpJ/x+DEBBO0auy3t9xqM6LK8pwNcOT1EWO+16zY
79LVSavc49t+XxMc3Xasz/G5xQgD1FBp6pEnsg5JhTTG/ih6Y/DQD8z3prjC3qKc
rpL4NA9KBI/IF1iIXlrfmN/zCKbBuEOEGqwcHBDHPySZbhL2XLSpGcK/NBl1bo1Z
G+2nUTauoC67Qb0+fnzTcvOiMNAbHMiqkirs4anHX33MKL2gR/3dp8ca9hhWWXZz
Mkk2FK9sC/ord9F6mTtvTiOSDzpiEhb94uTxXqBhIbsrGXCUUd0QQN5s2dmW2MfS
M35KeSv2rwDGzC1+Qf3MhHGIZDqoQwuZEzM5yHHafCatAbZd2sjaFWegg0r2ca7a
eZkZFj3ZuDYXJFnL82guOASh7rElWO2Ys7ncXAKnaV3WkkF+JDv/CUHr+Q/h6Ae5
qEvgubTCVSYHzRP37XJItlcdywTIcTY+t6jymmyEBJ66LmUoD47gt/vDUSbhT6Oa
GlcZ+MZGlUnPOSq4YknOgwKH8izboY4UgVCrmXvlaZYQhZemNDkVbpYVDf+s6cPf
tJwVoZf+qf2SsRTUsI10isoIzCyGw2ie8kmipdP434Z/99uVU3zxD6raNDlyp33q
FWMgpr2JU6NVAla7N51g7Jk8VjIIn7SvCYyWkmvv4kLB1UHl3NFqYb9YuIZUaDyt
j/NMcKMLLOaEorRZ2N2mDNoihMxMf8J3J9APnzUigAtaalGKNOrd2Fom5OVADePv
Tb5sg1uVQzfcpFrjIlLVh+2cekX0JM84phbMpHmm5vCjjfYvUvcMy0clCf0x3jz6
LZf5Fzc8xbZmpse5OnOrsDLCNh+SlcYOzsagSZq4TgvSeI9Tr4lv48dLJHCCcYKL
eymS9nhlCFuuHbi7zI7edcI49wKUW1Sj+kvKq3LMIEkMlgzqGKA6JqSVxHP51VH5
FqV4aKq70H6dNJ43bLVRPhtF5Bip5P7k/6KIsGTPUd54PHey+DuWRjitfheL0G2w
GF/qoZyC1mbqdtyyeWgHtVbJVUORmpbNnXOII9duEqBUNDiO9VSZNn/8h/VsYeAB
xryZaRDVmtMuf/OZBQ==
-----END ENCRYPTED PRIVATE KEY-----';

        $this->assertTrue($rsa->load($key));
        $this->assertInternalType('string', $rsa->getPrivateKey());
    }

    public function testSavePKCS8PrivateKey()
    {
        $rsa = new RSA();

        $key = '-----BEGIN RSA PRIVATE KEY-----
MIICXAIBAAKBgQCqGKukO1De7zhZj6+H0qtjTkVxwTCpvKe4eCZ0FPqri0cb2JZfXJ/DgYSF6vUp
wmJG8wVQZKjeGcjDOL5UlsuusFncCzWBQ7RKNUSesmQRMSGkVb1/3j+skZ6UtW+5u09lHNsj6tQ5
1s1SPrCBkedbNf0Tp0GbMJDyR4e9T04ZZwIDAQABAoGAFijko56+qGyN8M0RVyaRAXz++xTqHBLh
3tx4VgMtrQ+WEgCjhoTwo23KMBAuJGSYnRmoBZM3lMfTKevIkAidPExvYCdm5dYq3XToLkkLv5L2
pIIVOFMDG+KESnAFV7l2c+cnzRMW0+b6f8mR1CJzZuxVLL6Q02fvLi55/mbSYxECQQDeAw6fiIQX
GukBI4eMZZt4nscy2o12KyYner3VpoeE+Np2q+Z3pvAMd/aNzQ/W9WaI+NRfcxUJrmfPwIGm63il
AkEAxCL5HQb2bQr4ByorcMWm/hEP2MZzROV73yF41hPsRC9m66KrheO9HPTJuo3/9s5p+sqGxOlF
L0NDt4SkosjgGwJAFklyR1uZ/wPJjj611cdBcztlPdqoxssQGnh85BzCj/u3WqBpE2vjvyyvyI5k
X6zk7S0ljKtt2jny2+00VsBerQJBAJGC1Mg5Oydo5NwD6BiROrPxGo2bpTbu/fhrT8ebHkTz2epl
U9VQQSQzY1oZMVX8i1m5WUTLPz2yLJIBQVdXqhMCQBGoiuSoSjafUhV7i1cEGpb88h5NBYZzWXGZ
37sJ5QsW+sJyoNde3xH8vdXhzU7eT82D6X/scw9RZz+/6rCJ4p0=
-----END RSA PRIVATE KEY-----';
        $rsa->setPassword('password');

        $this->assertTrue($rsa->load($key));

        $key = $rsa->getPrivateKey('PKCS8');
        $this->assertInternalType('string', $key);

        $this->assertTrue($rsa->load($key));
    }

    public function testPubKey1()
    {
        $rsa = new RSA();

        $key = '-----BEGIN RSA PUBLIC KEY-----
MIIBCgKCAQEA61BjmfXGEvWmegnBGSuS+rU9soUg2FnODva32D1AqhwdziwHINFa
D1MVlcrYG6XRKfkcxnaXGfFDWHLEvNBSEVCgJjtHAGZIm5GL/KA86KDp/CwDFMSw
luowcXwDwoyinmeOY9eKyh6aY72xJh7noLBBq1N0bWi1e2i+83txOCg4yV2oVXhB
o8pYEJ8LT3el6Smxol3C1oFMVdwPgc0vTl25XucMcG/ALE/KNY6pqC2AQ6R2ERlV
gPiUWOPatVkt7+Bs3h5Ramxh7XjBOXeulmCpGSynXNcpZ/06+vofGi/2MlpQZNhH
Ao8eayMp6FcvNucIpUndo1X8dKMv3Y26ZQIDAQAB
-----END RSA PUBLIC KEY-----';

        $this->assertTrue($rsa->load($key));
        $this->assertInternalType('string', $rsa->getPublicKey());
        $this->assertFalse($rsa->getPrivateKey());
    }

    public function testPubKey2()
    {
        $rsa = new RSA();

        $key = '-----BEGIN PUBLIC KEY-----
MIIBIjANBgkqhkiG9w0BAQEFAAOCAQ8AMIIBCgKCAQEA61BjmfXGEvWmegnBGSuS
+rU9soUg2FnODva32D1AqhwdziwHINFaD1MVlcrYG6XRKfkcxnaXGfFDWHLEvNBS
EVCgJjtHAGZIm5GL/KA86KDp/CwDFMSwluowcXwDwoyinmeOY9eKyh6aY72xJh7n
oLBBq1N0bWi1e2i+83txOCg4yV2oVXhBo8pYEJ8LT3el6Smxol3C1oFMVdwPgc0v
Tl25XucMcG/ALE/KNY6pqC2AQ6R2ERlVgPiUWOPatVkt7+Bs3h5Ramxh7XjBOXeu
lmCpGSynXNcpZ/06+vofGi/2MlpQZNhHAo8eayMp6FcvNucIpUndo1X8dKMv3Y26
ZQIDAQAB
-----END PUBLIC KEY-----';

        $this->assertTrue($rsa->load($key));
        $this->assertInternalType('string', $rsa->getPublicKey());
        $this->assertFalse($rsa->getPrivateKey());
    }

    public function testSSHPubKey()
    {
        $rsa = new RSA();

        $key = 'ssh-rsa AAAAB3NzaC1yc2EAAAADAQABAAAAgQCqGKukO1De7zhZj6+H0qtjTkVxwTCpvKe4e' .
               'CZ0FPqri0cb2JZfXJ/DgYSF6vUpwmJG8wVQZKjeGcjDOL5UlsuusFncCzWBQ7RKNUSesmQRMS' .
               'GkVb1/3j+skZ6UtW+5u09lHNsj6tQ51s1SPrCBkedbNf0Tp0GbMJDyR4e9T04ZZw== ' .
               'phpseclib-generated-key';

        $this->assertTrue($rsa->load($key));
        $this->assertInternalType('string', $rsa->getPublicKey());
        $this->assertFalse($rsa->getPrivateKey());
    }

    public function testSSHPubKeyFingerprint()
    {
        $rsa = new RSA();

        $key = 'ssh-rsa AAAAB3NzaC1yc2EAAAADAQABAAABAQD9K+ebJRMN10kGanhi6kDz6EYFqZttZWZh0'.
              'YoEbIbbere9N2Yvfc7oIoCTHYowhXND9WSJaIs1E4bx0085CZnofWaqf4NbZTzAh18iZup08ec'.
              'COB5gJVS1efpgVSviDF2L7jxMsBVoOBfqsmA8m0RwDDVezyWvw4y+STSuVzu2jI8EfwN7ZFGC6'.
              'Yo8m/Z94qIGzqPYGKJLuCeidB0TnUE0ZtzOJTiOc/WoTm/NOpCdfQZEJggd1MOTi+QUnqRu4Wu'.
              'b6wYtY/q/WtUFr3nK+x0lgOtokhnJfRR/6fnmC1CztPnIT4BWK81VGKWONAxuhMyQ5XChyu6S9'.
              'mWG5tUlUI/5';

        $this->assertTrue($rsa->load($key));
        $this->assertSame($rsa->getPublicKeyFingerprint('md5'), 'bd:2c:2f:31:b9:ef:b8:f8:ad:fc:40:a6:94:4f:28:82');
        $this->assertSame($rsa->getPublicKeyFingerprint('sha256'), 'N9sV2uSNZEe8TITODku0pRI27l+Zk0IY0TrRTw3ozwM');
    }

    public function testSetPrivate()
    {
        $rsa = new RSA();

        $key = '-----BEGIN RSA PUBLIC KEY-----
MIIBCgKCAQEA61BjmfXGEvWmegnBGSuS+rU9soUg2FnODva32D1AqhwdziwHINFa
D1MVlcrYG6XRKfkcxnaXGfFDWHLEvNBSEVCgJjtHAGZIm5GL/KA86KDp/CwDFMSw
luowcXwDwoyinmeOY9eKyh6aY72xJh7noLBBq1N0bWi1e2i+83txOCg4yV2oVXhB
o8pYEJ8LT3el6Smxol3C1oFMVdwPgc0vTl25XucMcG/ALE/KNY6pqC2AQ6R2ERlV
gPiUWOPatVkt7+Bs3h5Ramxh7XjBOXeulmCpGSynXNcpZ/06+vofGi/2MlpQZNhH
Ao8eayMp6FcvNucIpUndo1X8dKMv3Y26ZQIDAQAB
-----END RSA PUBLIC KEY-----';

        $this->assertTrue($rsa->load($key));
        $this->assertTrue($rsa->setPrivateKey());
        $this->assertGreaterThanOrEqual(1, strlen("$rsa"));
        $this->assertFalse($rsa->getPublicKey());
    }

    /**
     * make phpseclib generated XML keys be unsigned. this may need to be reverted
     * if it is later learned that XML keys are, in fact, supposed to be signed
     * @group github468
     */
    public function testUnsignedXML()
    {
        $rsa = new RSA();

        $key = '<RSAKeyValue>
  <Modulus>v5OxcEgxPUfa701NpxnScCmlRkbwSGBiTWobHkIWZEB+AlRTHaVoZg/D8l6YzR7VdQidG6gF+nuUMjY75dBXgY/XcyVq0Hccf1jTfgARuNuq4GGG3hnCJVi2QsOgcf9R7TeXn+p1RKIhjQoWCiEQeEBTotNbJhcabNcPGSEJw+s=</Modulus>
  <Exponent>AQAB</Exponent>
</RSAKeyValue>';

        $rsa->load($key);
        $rsa->setPublicKey();
        $newkey = $rsa->getPublicKey('XML');

        $this->assertSame(strtolower(preg_replace('#\s#', '', $key)), strtolower(preg_replace('#\s#', '', $newkey)));
    }

    /**
     * @group github468
     */
    public function testSignedPKCS1()
    {
        $rsa = new RSA();

        $key = '-----BEGIN PUBLIC KEY-----
MIGfMA0GCSqGSIb3DQEBAQUAA4GNADCBiQKBgQC/k7FwSDE9R9rvTU2nGdJwKaVG
RvBIYGJNahseQhZkQH4CVFMdpWhmD8PyXpjNHtV1CJ0bqAX6e5QyNjvl0FeBj9dz
JWrQdxx/WNN+ABG426rgYYbeGcIlWLZCw6Bx/1HtN5ef6nVEoiGNChYKIRB4QFOi
01smFxps1w8ZIQnD6wIDAQAB
-----END PUBLIC KEY-----';

        $rsa->load($key);
        $rsa->setPublicKey();
        $newkey = $rsa->getPublicKey();

        $this->assertSame(preg_replace('#\s#', '', $key), preg_replace('#\s#', '', $newkey));
    }

<<<<<<< HEAD
    public function testPKCS1EncryptionChange()
    {
        $rsa = new RSA();

        $key = 'PuTTY-User-Key-File-2: ssh-rsa
Encryption: none
Comment: phpseclib-generated-key
Public-Lines: 4
AAAAB3NzaC1yc2EAAAADAQABAAAAgQCqGKukO1De7zhZj6+H0qtjTkVxwTCpvKe4
eCZ0FPqri0cb2JZfXJ/DgYSF6vUpwmJG8wVQZKjeGcjDOL5UlsuusFncCzWBQ7RK
NUSesmQRMSGkVb1/3j+skZ6UtW+5u09lHNsj6tQ51s1SPrCBkedbNf0Tp0GbMJDy
R4e9T04ZZw==
Private-Lines: 8
AAAAgBYo5KOevqhsjfDNEVcmkQF8/vsU6hwS4d7ceFYDLa0PlhIAo4aE8KNtyjAQ
LiRkmJ0ZqAWTN5TH0ynryJAInTxMb2AnZuXWKt106C5JC7+S9qSCFThTAxvihEpw
BVe5dnPnJ80TFtPm+n/JkdQic2bsVSy+kNNn7y4uef5m0mMRAAAAQQDeAw6fiIQX
GukBI4eMZZt4nscy2o12KyYner3VpoeE+Np2q+Z3pvAMd/aNzQ/W9WaI+NRfcxUJ
rmfPwIGm63ilAAAAQQDEIvkdBvZtCvgHKitwxab+EQ/YxnNE5XvfIXjWE+xEL2br
oquF470c9Mm6jf/2zmn6yobE6UUvQ0O3hKSiyOAbAAAAQBGoiuSoSjafUhV7i1cE
Gpb88h5NBYZzWXGZ37sJ5QsW+sJyoNde3xH8vdXhzU7eT82D6X/scw9RZz+/6rCJ
4p0=
Private-MAC: 03e2cb74e1d67652fbad063d2ed0478f31bdf256
';
        $key = preg_replace('#(?<!\r)\n#', "\r\n", $key);
        $this->assertTrue($rsa->load($key));

        PKCS1::setEncryptionAlgorithm('AES-256-CBC');
        $rsa->setPassword('demo');

        $encryptedKey = (string) $rsa;

        $this->assertRegExp('#AES-256-CBC#', $encryptedKey);

        $rsa = new RSA();
        $rsa->setPassword('demo');
        $this->assertTrue($rsa->load($encryptedKey));
        $rsa->setPassword();
        $rsa->setPrivateKeyFormat('PuTTY');
        $key2 = (string) $rsa;

        $this->assertSame($key, $key2);
    }

    public function testRawKey()
    {
        $rsa = new RSA();

        $key = array(
            'e' => new BigInteger('10001', 16),
            'n' => new BigInteger('aa18aba43b50deef38598faf87d2ab634e4571c130a9bca7b878267414faab8b471bd8965f5c9fc3' .
                              '818485eaf529c26246f3055064a8de19c8c338be5496cbaeb059dc0b358143b44a35449eb2641131' .
                              '21a455bd7fde3fac919e94b56fb9bb4f651cdb23ead439d6cd523eb08191e75b35fd13a7419b3090' .
                              'f24787bd4f4e1967', 16)
        );
        $this->assertTrue($rsa->load($key));
        $rsa->setPublicKeyFormat('raw');
        $this->assertEmpty("$rsa");
    }

    public function testRawComment()
    {
        $key = 'PuTTY-User-Key-File-2: ssh-rsa
Encryption: aes256-cbc
Comment: phpseclib-generated-key
Public-Lines: 4
AAAAB3NzaC1yc2EAAAADAQABAAAAgQCqGKukO1De7zhZj6+H0qtjTkVxwTCpvKe4
eCZ0FPqri0cb2JZfXJ/DgYSF6vUpwmJG8wVQZKjeGcjDOL5UlsuusFncCzWBQ7RK
NUSesmQRMSGkVb1/3j+skZ6UtW+5u09lHNsj6tQ51s1SPrCBkedbNf0Tp0GbMJDy
R4e9T04ZZw==
Private-Lines: 8
llx04QMegql0/nE5RvcJSrGrodxt6ytuv/JX2caeZBUyQwQc2WBNYagLHyHPM9jI
9OUWz59FLhjFXZMDNMoUXxVmjwQpOAaVPYNxxFM9AF6/NXFji64K7huD9n4A+kLn
sHwMLWPR5a/tZA0r05DZNz9ULA3mQu7Hz4EQ8ifu3uTPJuTmL51x6RmudYKysb20
fM8VzC3ukvzzRh0pujUVTr/yQdmciASVFnZlt4xQy+ZEOVUAOfwjd//AFfXTvk6x
7A45rNlU/uicHwLgoY1APvRHCFxw7F+uVW5L4mSX7NNzqBKkZ+1qpQTAfQvIfEIb
444+CXsgIyOpqt6VxJH2u6elAtE1wau3YaFR8Alm8m97rFYzRi3oDP5NZYkTCWSV
EOpSeghXSs7IilJu8I6/sB1w5dakdeBSFkIynrlFXkO0uUw+QJJWjxY8SypzgIuP
DzduF6XsQrCyo6dnIpGQCQ==
Private-MAC: 35134b7434bf828b21404099861d455e660e8740';
        $raw = PuTTY::load($key, 'password');
        $this->assertArrayHasKey('comment', $raw);
        $this->assertEquals($raw['comment'], 'phpseclib-generated-key');

        $rsa = new RSA();
        $rsa->load($raw);
        $this->assertGreaterThanOrEqual(1, strlen("$rsa"));
    }

    public function testPrivateMSBlob()
    {
        $key = 'BwIAAACkAABSU0EyAAQAAAEAAQAnh6FFs6kYe/gmb9dzqsQKmtjFE9mxNAe9mEU3OwOEEfyI' .
               'wkAx0/8dwh12fuP4wzNbdZAq4mmqCE6Lo8wTNNIJVNYEhKq5chHg1+hPDgfETFgtEO54JZSg' .
               '3cBZWEV/Tq3LHEX8CaLvHZxMEfFXbTfliFYMLoJ+YK1mpg9GYcmbrVmMAKSoOgETkkiJJzYm' .
               'XftO3KOveBtvkAzjHxxSS1yP/Ba10BzeIleH96SbTuQtQRLXwRykdX9uazK+YsiSud9/PyLb' .
               'gy5TI+o28OHq5P+0y5+a9IaAQ/92UwlrkHUYfhN/xTVlUIxKlTEdUQTIf+iHif8d4ABb3OdY' .
               'JXZOW6fGeUP10jMyvbnrEoPDsYy9qfNk++0/8UP2NeO1IATszuZYg1nEXOW/5jmUxMCdiFyd' .
               'p9ES211kpEZ4XcvjGaDlaQ+bLWj05i2m/9aHYcBrfcxxvlMa/9ZvrX4DfPWeydUDDDQ4+ntp' .
               'T50BunSvmyf7cUk76Bf2sPgLXUQFoufEQ5g1Qo/v1uyhWBJzh6OSUO/DDXN/s8ec/tN05RQQ' .
               'FZQ0na+v0hOCrV9IuRqtBuj4WAj1I/A1JjwyyP9Y/6yWFPM6EcS/6lyPy30lJPoULh7G29zk' .
               'n7NVdTEkDtthdDjtX7Qhgd9qWvm5ADlmnvsS9A5m7ToOgQyOxtJoSlLitLbf/09LRycl/cdI' .
               'zoMOCEdPe3DQcyEKqUPsghAq+DKw3uZpXwHzwTdfqlHSWAnHDggFKV1HZuWc1c4rV4k4b513TqE=';

        $plaintext = 'zzz';

        $privKey = new RSA();
        $privKey->load($key);

        $this->assertSame($privKey->getLoadedFormat(), 'MSBLOB');

        $this->assertGreaterThanOrEqual(1, strlen("$privKey"));

        $pubKey = new RSA();
        $pubKey->load($privKey->getPublicKey('msblob'));

        $this->assertGreaterThanOrEqual(1, strlen("$pubKey"));

        $ciphertext = $pubKey->encrypt($plaintext);

        $this->assertSame($privKey->decrypt($ciphertext), $plaintext);
    }

    public function testNakedOpenSSHKey()
    {
        $key = 'AAAAB3NzaC1yc2EAAAABIwAAAIEA/NcGSQFZ0ZgN1EbDusV6LLwLnQjs05ljKcVVP7Z6aKIJUyhUDHE30uJa5XfwPPBsZ3L3Q7S0yycVcuuHjdauugmpn9xx+gyoYs7UiV5G5rvxNcA/Tc+MofGhAMiTmNicorNAs5mv6fRoVbkpIONRXPz6WK0kjx/X04EV42Vm9Qk=';

        $rsa = new RSA();
        $rsa->load($key);

        $this->assertSame($rsa->getLoadedFormat(), 'OpenSSH');

        $this->assertGreaterThanOrEqual(1, strlen("$rsa"));
    }

    public function testPuttyPublicKey()
    {
        $key = '---- BEGIN SSH2 PUBLIC KEY ----
Comment: "rsa-key-20151023"
AAAAB3NzaC1yc2EAAAABJQAAAIEAhC/CSqJ+8vgeQ4H7fJru29h/McqAC9zdGzw0
9QsifLQ7s5MvXCavhjUPYIfV0KsdLQydNPLJcbKpXmpVD9azo61zLXwsYr8d1eHr
C/EwUYl8b0fAwEsEF3myb+ryzgA9ihY08Zs9NZdmt1Maa+I7lQcLX9F/65YdcAch
ILaEujU=
---- END SSH2 PUBLIC KEY ----';

        $rsa = new RSA();
        $rsa->load($key);

        $this->assertSame($rsa->getLoadedFormat(), 'PuTTY');

        $this->assertGreaterThanOrEqual(1, strlen("$rsa"));
=======
    /**
     * @group github861
     */
    public function testPKCS8Only()
    {
        $rsa = new RSA();

        $key = '-----BEGIN PRIVATE KEY-----
MIICdwIBADANBgkqhkiG9w0BAQEFAASCAmEwggJdAgEAAoGBAKB0yPMAbUHKqJxP
5sjG9AOrQSAYNDc34NsnZ1tsi7fZ9lHlBaKZ6gjm2U9q+/qCKv2BuGINxWo2CMJp
DHNY0QTt7hThr3B4U62z1CWWGnfLhFtHKH6jNYYOGc4x0jgT88uSrKFvUOLhjkjW
bURmJMpN+OjLJuZQZ7uwoqtT3IEDAgMBAAECgYBaElS/fEzYst/Fp2DA8lYGPTs4
vf2JxbdWrp7phlxEH3mTbUGljkr/Jj90wnSiojFpz0jm2h4oyh5Oq9OOaJwkCYcu
2lcHJvFlhR2XEJpd1bHHcvDwZHdUjSpnO8kvwQtjuTnho2ntRzAA4wIJVSd7Tynj
0IFEKmzhSKIvIIeN8QJBANLa10R1vs+YqpLdpAuc6Z9GYhHuh1TysBPw2xNtw3Xf
tGPx4/53eQ0RwiHdw9Opgt8CBHErD6KzziflfxUrIXkCQQDCz4t01qYWT43kxS6k
TcnZb/obho6akGc8C1hSxFIIGUa9hAhMpY2W6GXeGpv5TZtEJZIJE1VHTLvcLSGm
ILNbAkEAgq9mWqULxYket3Yt1ZDEb5Zk9C49rJXaMhHHBoyyZ51mJcfngnE0Erid
9PWJCOf4GBYdALMqtrHwpWOlV05rKQJAd6Tz50w1MRqm8MvRe4Ny5qIJH4Kibncl
kBD/q8V7BBJSCe7fEgPTU81jUudQx+pL46yXZg+DnoiYD/9/3QHUZQJBAMBiKiZ7
qMnD/pkHR/NFcYSYShUJS0cHyryVl7/eCclsQlZTRdnVTtKF9xPGTQC8fK0G7BDN
Z2sKniRCcDT1ZP4=
-----END PRIVATE KEY-----';

        $result = $rsa->loadKey($key, RSA::PRIVATE_FORMAT_PKCS8);

        $this->assertTrue($result);
>>>>>>> 466ad666
    }
}<|MERGE_RESOLUTION|>--- conflicted
+++ resolved
@@ -321,7 +321,35 @@
         $this->assertSame(preg_replace('#\s#', '', $key), preg_replace('#\s#', '', $newkey));
     }
 
-<<<<<<< HEAD
+    /**
+     * @group github861
+     */
+    public function testPKCS8Only()
+    {
+        $rsa = new RSA();
+
+        $key = '-----BEGIN PRIVATE KEY-----
+MIICdwIBADANBgkqhkiG9w0BAQEFAASCAmEwggJdAgEAAoGBAKB0yPMAbUHKqJxP
+5sjG9AOrQSAYNDc34NsnZ1tsi7fZ9lHlBaKZ6gjm2U9q+/qCKv2BuGINxWo2CMJp
+DHNY0QTt7hThr3B4U62z1CWWGnfLhFtHKH6jNYYOGc4x0jgT88uSrKFvUOLhjkjW
+bURmJMpN+OjLJuZQZ7uwoqtT3IEDAgMBAAECgYBaElS/fEzYst/Fp2DA8lYGPTs4
+vf2JxbdWrp7phlxEH3mTbUGljkr/Jj90wnSiojFpz0jm2h4oyh5Oq9OOaJwkCYcu
+2lcHJvFlhR2XEJpd1bHHcvDwZHdUjSpnO8kvwQtjuTnho2ntRzAA4wIJVSd7Tynj
+0IFEKmzhSKIvIIeN8QJBANLa10R1vs+YqpLdpAuc6Z9GYhHuh1TysBPw2xNtw3Xf
+tGPx4/53eQ0RwiHdw9Opgt8CBHErD6KzziflfxUrIXkCQQDCz4t01qYWT43kxS6k
+TcnZb/obho6akGc8C1hSxFIIGUa9hAhMpY2W6GXeGpv5TZtEJZIJE1VHTLvcLSGm
+ILNbAkEAgq9mWqULxYket3Yt1ZDEb5Zk9C49rJXaMhHHBoyyZ51mJcfngnE0Erid
+9PWJCOf4GBYdALMqtrHwpWOlV05rKQJAd6Tz50w1MRqm8MvRe4Ny5qIJH4Kibncl
+kBD/q8V7BBJSCe7fEgPTU81jUudQx+pL46yXZg+DnoiYD/9/3QHUZQJBAMBiKiZ7
+qMnD/pkHR/NFcYSYShUJS0cHyryVl7/eCclsQlZTRdnVTtKF9xPGTQC8fK0G7BDN
+Z2sKniRCcDT1ZP4=
+-----END PRIVATE KEY-----';
+
+        $result = $rsa->load($key, 'PKCS8');
+
+        $this->assertTrue($result);
+    }
+
     public function testPKCS1EncryptionChange()
     {
         $rsa = new RSA();
@@ -471,34 +499,5 @@
         $this->assertSame($rsa->getLoadedFormat(), 'PuTTY');
 
         $this->assertGreaterThanOrEqual(1, strlen("$rsa"));
-=======
-    /**
-     * @group github861
-     */
-    public function testPKCS8Only()
-    {
-        $rsa = new RSA();
-
-        $key = '-----BEGIN PRIVATE KEY-----
-MIICdwIBADANBgkqhkiG9w0BAQEFAASCAmEwggJdAgEAAoGBAKB0yPMAbUHKqJxP
-5sjG9AOrQSAYNDc34NsnZ1tsi7fZ9lHlBaKZ6gjm2U9q+/qCKv2BuGINxWo2CMJp
-DHNY0QTt7hThr3B4U62z1CWWGnfLhFtHKH6jNYYOGc4x0jgT88uSrKFvUOLhjkjW
-bURmJMpN+OjLJuZQZ7uwoqtT3IEDAgMBAAECgYBaElS/fEzYst/Fp2DA8lYGPTs4
-vf2JxbdWrp7phlxEH3mTbUGljkr/Jj90wnSiojFpz0jm2h4oyh5Oq9OOaJwkCYcu
-2lcHJvFlhR2XEJpd1bHHcvDwZHdUjSpnO8kvwQtjuTnho2ntRzAA4wIJVSd7Tynj
-0IFEKmzhSKIvIIeN8QJBANLa10R1vs+YqpLdpAuc6Z9GYhHuh1TysBPw2xNtw3Xf
-tGPx4/53eQ0RwiHdw9Opgt8CBHErD6KzziflfxUrIXkCQQDCz4t01qYWT43kxS6k
-TcnZb/obho6akGc8C1hSxFIIGUa9hAhMpY2W6GXeGpv5TZtEJZIJE1VHTLvcLSGm
-ILNbAkEAgq9mWqULxYket3Yt1ZDEb5Zk9C49rJXaMhHHBoyyZ51mJcfngnE0Erid
-9PWJCOf4GBYdALMqtrHwpWOlV05rKQJAd6Tz50w1MRqm8MvRe4Ny5qIJH4Kibncl
-kBD/q8V7BBJSCe7fEgPTU81jUudQx+pL46yXZg+DnoiYD/9/3QHUZQJBAMBiKiZ7
-qMnD/pkHR/NFcYSYShUJS0cHyryVl7/eCclsQlZTRdnVTtKF9xPGTQC8fK0G7BDN
-Z2sKniRCcDT1ZP4=
------END PRIVATE KEY-----';
-
-        $result = $rsa->loadKey($key, RSA::PRIVATE_FORMAT_PKCS8);
-
-        $this->assertTrue($result);
->>>>>>> 466ad666
     }
 }